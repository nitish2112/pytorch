from __future__ import annotations

<<<<<<< HEAD
import pathlib
import sys
import unittest
=======
import sys
import unittest
from pathlib import Path
>>>>>>> 8a5fda03
from typing import Any


REPO_ROOT = Path(__file__).resolve().parent.parent.parent.parent
sys.path.append(str(REPO_ROOT))
import tools.testing.target_determination.heuristics.utils as utils
from tools.testing.test_run import TestRun

sys.path.remove(str(REPO_ROOT))


class TestHeuristicsUtils(unittest.TestCase):
    def assertDictAlmostEqual(
        self, first: dict[TestRun, Any], second: dict[TestRun, Any]
    ) -> None:
        self.assertEqual(first.keys(), second.keys())
        for key in first.keys():
            self.assertAlmostEqual(first[key], second[key])

    def test_normalize_ratings(self) -> None:
        ratings: dict[TestRun, float] = {
            TestRun("test1"): 1,
            TestRun("test2"): 2,
            TestRun("test3"): 4,
        }
        normalized = utils.normalize_ratings(ratings, 4)
        self.assertDictAlmostEqual(normalized, ratings)

        normalized = utils.normalize_ratings(ratings, 0.1)
        self.assertDictAlmostEqual(
            normalized,
            {
                TestRun("test1"): 0.025,
                TestRun("test2"): 0.05,
                TestRun("test3"): 0.1,
            },
        )

        normalized = utils.normalize_ratings(ratings, 0.2, min_value=0.1)
        self.assertDictAlmostEqual(
            normalized,
            {
                TestRun("test1"): 0.125,
                TestRun("test2"): 0.15,
                TestRun("test3"): 0.2,
            },
        )


if __name__ == "__main__":
    unittest.main()<|MERGE_RESOLUTION|>--- conflicted
+++ resolved
@@ -1,14 +1,8 @@
 from __future__ import annotations
 
-<<<<<<< HEAD
-import pathlib
-import sys
-import unittest
-=======
 import sys
 import unittest
 from pathlib import Path
->>>>>>> 8a5fda03
 from typing import Any
 
 
