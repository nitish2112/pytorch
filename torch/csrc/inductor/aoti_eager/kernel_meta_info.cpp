#if !defined(C10_MOBILE) && !defined(ANDROID)
#include <torch/csrc/inductor/aoti_eager/kernel_meta_info.h>
#include <iostream>
#include <utility>

namespace torch::inductor {

TensorMetadata::TensorMetadata(const at::Tensor& src_tensor)
    : is_symbolic_(false),
      dtype_(src_tensor.scalar_type()),
      device_(src_tensor.device()),
      dispatch_key_set_(src_tensor.key_set()),
      requires_grad_(src_tensor.requires_grad()) {
  auto sizes = src_tensor.sizes().vec();
  auto strides = src_tensor.strides().vec();
  std::transform(
      sizes.begin(), sizes.end(), std::back_inserter(sizes_), [](int64_t size) {
        return c10::SymInt(size);
      });
  std::transform(
      strides.begin(),
      strides.end(),
      std::back_inserter(strides_),
      [](int64_t stride) { return c10::SymInt(stride); });
}

TensorMetadata::TensorMetadata(
    bool is_symbolic,
    c10::ScalarType dtype,
    c10::Device device,
    c10::DispatchKeySet dispatch_key_set,
    std::vector<int64_t> sizes,
    std::vector<int64_t> strides,
    std::vector<int64_t> dim_order,
    bool requires_grad)
    : is_symbolic_(is_symbolic),
      dtype_(dtype),
      device_(device),
      dispatch_key_set_(dispatch_key_set),
<<<<<<< HEAD
      dim_order_(dim_order),
=======
      sizes_(std::move(sizes)),
      strides_(std::move(strides)),
>>>>>>> ff094289
      requires_grad_(requires_grad) {
  std::transform(
      sizes.begin(), sizes.end(), std::back_inserter(sizes_), [](int64_t size) {
        return c10::SymInt(size);
      });
  std::transform(
      strides.begin(),
      strides.end(),
      std::back_inserter(strides_),
      [](int64_t stride) { return c10::SymInt(stride); });
}

TensorMetadata::TensorMetadata(
    bool is_symbolic,
    c10::ScalarType dtype,
    c10::Device device,
    c10::DispatchKeySet dispatch_key_set,
    std::vector<std::optional<c10::SymInt>> sizes,
    std::vector<std::optional<c10::SymInt>> strides,
    std::vector<int64_t> dim_order,
    bool requires_grad)
    : is_symbolic_(is_symbolic),
      dtype_(dtype),
      device_(device),
      dispatch_key_set_(dispatch_key_set),
      sizes_(sizes),
      strides_(strides),
      dim_order_(dim_order),
      requires_grad_(requires_grad) {}

void TensorMetadata::build_guard(const torch::dynamo::LocalState& local_state) {
  tensor_check_ = torch::dynamo::TensorCheck(
      local_state,
      nullptr,
      dispatch_key_set_,
      dtype_,
      device_.index(),
      requires_grad_,
      sizes_,
      strides_);
}

bool TensorMetadata::operator==(const TensorMetadata& other) const {
  TORCH_INTERNAL_ASSERT(tensor_check_.has_value());
  torch::dynamo::LocalState local_state;
  local_state.overrideDispatchKeySet(dispatch_key_set_);

  if (sizes_.size() != other.sizes_.size() ||
      strides_.size() != other.strides_.size()) {
    return false;
  }

  auto _sym_sizes = std::vector<c10::SymInt>();
  auto _sym_strides = std::vector<c10::SymInt>();
  for (auto sym_size_val : other.sizes_) {
    TORCH_INTERNAL_ASSERT(sym_size_val.has_value());
    _sym_sizes.push_back(sym_size_val.value());
  }
  for (auto sym_stride_val : other.strides_) {
    TORCH_INTERNAL_ASSERT(sym_stride_val.has_value());
    _sym_strides.push_back(sym_stride_val.value());
  }

  auto sym_sizes = c10::SymIntArrayRef(
      reinterpret_cast<const c10::SymInt*>(_sym_sizes.data()),
      _sym_sizes.size());
  auto sym_strides = c10::SymIntArrayRef(
      reinterpret_cast<const c10::SymInt*>(_sym_strides.data()),
      _sym_strides.size());

  auto _tensor_check = tensor_check_.value();
  auto res = _tensor_check.check(
      local_state,
      other.dispatch_key_set_,
      other.dtype_,
      other.device_,
      sym_sizes,
      sym_strides,
      other.requires_grad_ /* Should we need to care about grad requirement?*/);
  if (!res)
    return res;

  if (is_symbolic_) {
    TORCH_INTERNAL_ASSERT(dim_order_.has_value());
    auto dim_order = dim_order_.value();
    if (dim_order.empty()) {
      return res;
    }

    auto cur_dim_idx = dim_order[0];
    if (other.strides_[cur_dim_idx].value().expect_int() != 1) {
      return false;
    }

    // Check tensor layout
    for (size_t dim_order_idx = 1; dim_order_idx < dim_order.size();
         dim_order_idx++) {
      cur_dim_idx = dim_order[dim_order_idx];
      auto cont_dim_idx = dim_order[dim_order_idx - 1];
      auto dim_cont_size = other.sizes_[cont_dim_idx].value().expect_int();
      auto dim_cont_stride = other.strides_[cont_dim_idx].value().expect_int();
      auto dim_cur_stride = other.strides_[cur_dim_idx].value().expect_int();
      if (dim_cur_stride != dim_cont_size * dim_cont_stride)
        return false;
    }
  }

  return true;
}

std::ostream& operator<<(
    std::ostream& stream,
    const TensorMetadata& tensor_metadata) {
  stream << "is_symbolic_: " << tensor_metadata.is_symbolic_ << '\n';
  stream << "dtype_: " << tensor_metadata.dtype_ << '\n';
  stream << "device_: " << tensor_metadata.device_ << '\n';
  stream << "sizes_: ";
  for (const auto& size : tensor_metadata.sizes_) {
    stream << size.value() << " ";
  }
  stream << '\n';
  stream << "strides_: ";
  for (const auto& stride : tensor_metadata.strides_) {
    stream << stride.value() << " ";
  }

  stream << "requires_grad_: " << tensor_metadata.requires_grad_ << '\n';
  stream << "dispatch_key_set_: " << tensor_metadata.dispatch_key_set_ << '\n';
  stream << "tensor_check_: " << tensor_metadata.tensor_check_.has_value()
         << '\n';
  stream << '\n';
  return stream;
}

ParameterMetadata::ParameterMetadata(
    TensorMetadata tensor_metadata,
    uint64_t input_order)
    : tag_(TENSOR), value_(tensor_metadata), order_(input_order) {}

ParameterMetadata::ParameterMetadata(
    const at::Tensor& tensor,
    uint64_t input_order)
    : tag_(TENSOR), order_(input_order) {
  value_ = TensorMetadata(tensor);
}

ParameterMetadata::ParameterMetadata(
    const std::vector<TensorMetadata>& tensor_metadata_list,
    uint64_t input_order)
    : tag_(TENSOR_LIST), value_(tensor_metadata_list), order_(input_order) {}

ParameterMetadata::ParameterMetadata(
    const std::vector<at::Tensor>& tensor_list,
    uint64_t input_order)
    : tag_(TENSOR_LIST), order_(input_order) {
  std::vector<TensorMetadata> tensor_metadata_list;
  tensor_metadata_list.reserve(tensor_list.size());
  for (const auto& tensor : tensor_list) {
    tensor_metadata_list.emplace_back(tensor);
  }
  value_ = tensor_metadata_list;
}

ParameterMetadata::ParameterMetadata(
    const c10::Scalar& scalar,
    uint64_t input_order)
    : tag_(SCALAR), value_(scalar), order_(input_order) {}

ParameterMetadata::ParameterMetadata(
    const std::string& str,
    uint64_t input_order)
    : tag_(STRING), value_(str), order_(input_order) {}

ParameterMetadata::ParameterMetadata(
    const c10::Device& device,
    uint64_t input_order)
    : tag_(DEVICE), value_(device), order_(input_order) {}

bool ParameterMetadata::operator==(const ParameterMetadata& other) const {
  // Same type
  if (tag_ != other.tag_) {
    return false;
  }

  // Same order of the input parameters
  if (order_ != other.order_) {
    return false;
  }

  switch (tag_) {
    case TENSOR:
      return std::get<TensorMetadata>(value_) ==
          std::get<TensorMetadata>(other.value_);
    case TENSOR_LIST:
      return std::get<std::vector<TensorMetadata>>(value_) ==
          std::get<std::vector<TensorMetadata>>(other.value_);
    case SCALAR:
      TORCH_INTERNAL_ASSERT(
          std::get<c10::Scalar>(other.value_).isFloatingPoint() ||
          std::get<c10::Scalar>(other.value_).isIntegral(true /*includeBool*/));
      return equal_to(std::get<c10::Scalar>(other.value_));
    case STRING:
      return std::get<std::string>(value_) ==
          std::get<std::string>(other.value_);
    case DEVICE:
      return std::get<c10::Device>(value_) ==
          std::get<c10::Device>(other.value_);
    default:
      return false;
  }
}

bool ParameterMetadata::equal_to(const c10::Scalar& scalar) const {
  TORCH_INTERNAL_ASSERT(scalar.isFloatingPoint() || scalar.isIntegral(true));
  if (tag_ != SCALAR) {
    return false;
  }

  auto self_scalar = std::get<c10::Scalar>(value_);
  if (scalar.isFloatingPoint() && self_scalar.isFloatingPoint()) {
    return self_scalar.toDouble() == scalar.toDouble();
  } else if (scalar.isIntegral(true) && self_scalar.isIntegral(true)) {
    return self_scalar.toInt() == scalar.toInt();
  }

  return false;
}

} // namespace torch::inductor
#endif<|MERGE_RESOLUTION|>--- conflicted
+++ resolved
@@ -37,12 +37,7 @@
       dtype_(dtype),
       device_(device),
       dispatch_key_set_(dispatch_key_set),
-<<<<<<< HEAD
-      dim_order_(dim_order),
-=======
-      sizes_(std::move(sizes)),
-      strides_(std::move(strides)),
->>>>>>> ff094289
+      dim_order_(std::move(dim_order)),
       requires_grad_(requires_grad) {
   std::transform(
       sizes.begin(), sizes.end(), std::back_inserter(sizes_), [](int64_t size) {
@@ -68,9 +63,9 @@
       dtype_(dtype),
       device_(device),
       dispatch_key_set_(dispatch_key_set),
-      sizes_(sizes),
-      strides_(strides),
-      dim_order_(dim_order),
+      sizes_(std::move(sizes)),
+      strides_(std::move(strides)),
+      dim_order_(std::move(dim_order)),
       requires_grad_(requires_grad) {}
 
 void TensorMetadata::build_guard(const torch::dynamo::LocalState& local_state) {
