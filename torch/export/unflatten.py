# mypy: allow-untyped-defs
import abc
import copy
import logging
import operator
import re
from collections import defaultdict
from contextlib import contextmanager
from copy import deepcopy
from dataclasses import dataclass
from enum import Enum
from typing import Any, cast, Dict, List, Optional, Set, Tuple, Union

import torch
import torch.fx._pytree as fx_pytree
import torch.utils._pytree as pytree
from torch._library.fake_class_registry import FakeScriptObject
from torch.export._tree_utils import reorder_kwargs
from torch.export.exported_program import (
    ConstantArgument,
    ExportedProgram,
    ExportGraphSignature,
    InputKind,
    ModuleCallSignature,
    SymBoolArgument,
    SymIntArgument,
    TensorArgument,
)
from torch.fx._symbolic_trace import is_fx_tracing
from torch.fx.graph_module import _get_attr, _get_attr_via_attr_list, _print_readable
from torch.utils._pytree import GetAttrKey, SequenceKey

from ._remove_effect_tokens_pass import _remove_effect_tokens


log = logging.getLogger(__name__)


__all__ = ["InterpreterModule", "UnflattenedModule", "unflatten", "FlatArgsAdapter"]


class _AttrKind(Enum):
    PARAMETER = "parameter"
    BUFFER = "buffer"
    CONSTANT = "constant"
    MODULE = "module"


RUN_WITH_INTERPRETER = True


@contextmanager
def _disable_interpreter():
    global RUN_WITH_INTERPRETER
    old_flag = RUN_WITH_INTERPRETER
    RUN_WITH_INTERPRETER = False
    try:
        yield
    finally:
        RUN_WITH_INTERPRETER = old_flag


# Assign attribute 'from_obj' to the qualified name 'target' on 'to_module
# This installs empty Modules where none exist yet if they are subpaths of target
def _assign_attr(
    from_obj: Union[torch.Tensor, torch.ScriptObject, torch.nn.Module],
    to_module: torch.nn.Module,
    target: str,
    attr_kind: _AttrKind,
    persistent: bool = True,
):
    *prefix, field = target.split(".")
    # We need to generate all submodules of `to_module` that are at `prefix` and
    # variants of `prefix` that differ only by call name. All of these submodules
    # will then be assigned `from_obj` at `field` so that they can share this attribute.
    # For example, if target is foo.bar.f, foo has another call name foo@1,
    # and bar has other call names bar@1, bar@2, then we will assign f to
    # foo.bar, foo.bar@1, foo.bar@2, foo@1.bar, foo@1.bar@1, foo@1.bar@2.
    to_modules = [to_module]
    for item in prefix:
        ts: List[torch.nn.Module] = []
        for to_module in to_modules:
            if not hasattr(to_module, item):
                setattr(to_module, item, torch.nn.Module())
            ts.extend(
                t_call  # type: ignore[misc]
                for k, t_call in to_module._modules.items()
                if _is_call_name(k, item)
            )
        to_modules = ts

    for to_module in to_modules:
        if attr_kind == _AttrKind.PARAMETER:
            assert isinstance(from_obj, torch.nn.Parameter)
            to_module.register_parameter(field, from_obj)
        elif attr_kind == _AttrKind.BUFFER:
            assert isinstance(from_obj, torch.Tensor)
            to_module.register_buffer(field, from_obj, persistent=persistent)
        elif attr_kind == _AttrKind.CONSTANT:
            assert not isinstance(
                from_obj, FakeScriptObject
            ), "FakeScriptObject should only exist during tracing."
            assert isinstance(
                from_obj,
                (
                    torch.Tensor,
                    torch.ScriptObject,
                ),
            )
            setattr(to_module, field, from_obj)
        elif attr_kind == _AttrKind.MODULE:
            assert isinstance(from_obj, torch.nn.Module)
            setattr(to_module, field, from_obj)


class InterpreterModule(torch.nn.Module):
    """A module that uses torch.fx.Interpreter to execute instead of the usual
    codegen that GraphModule uses. This provides better stack trace information
    and makes it easier to debug execution.
    """

    def __init__(
        self,
        graph: torch.fx.Graph,
    ):
        super().__init__()
        self.graph = graph
        self.graph.owning_module = self
        self._run_with_interpeter = RUN_WITH_INTERPRETER

    def forward(self, *args, **kwargs):
        assert self.graph_module is not None, "Didn't finalize this InterpreterModule"
        if not is_fx_tracing() and (
            torch.compiler.is_dynamo_compiling() or not self._run_with_interpeter
        ):
            # Dynamo cannot trace through torch.fx.Interpreter, so fall back to
            # GraphModule codegen in this instance.
<<<<<<< HEAD
            return self.graph_module(*args, **kwargs)  # type: ignore[operator]
=======
            # Patch the codegened forward to run with this InterpreterModule,
            # so attribute accesses, etc. are on this module instead.
            return type(self.graph_module).forward(self, *args, **kwargs)
>>>>>>> ceb44b22
        else:
            if kwargs:
                # Handle **kwargs. FX only natively supports positional
                # arguments (through placeholders). So in order to pass in
                # kwargs, we must correspond the names of the placeholders with
                # the keys in the kwarg dict.
                arg_list = list(args)
                kwarg_names = self.arg_names[len(arg_list) :]
                for kwarg_name in kwarg_names:
                    if kwarg_name in kwargs:
                        arg_list.append(kwargs[kwarg_name])

                # Assert that the kwargs passed in exactly match the positional
                # arguments specified by the GraphModule. This should be
                # guaranteed by the unflattening process.
                assert len(kwarg_names) == len(kwargs)
                assert len(arg_list) == len(self.arg_names)
                args = tuple(arg_list)

            return torch.fx.Interpreter(self, graph=self.graph).run(
                *args, enable_io_processing=False
            )

    def finalize(self):
        # We need to "finalize" because GraphModule populates its own state_dict
        # based on the get_attrs observed in the graph. So we need to fully
        # construct the graph and call _sink_params before generating this
        # GraphModule.

        # need to set `graph_module` directly on the dict to avoid it getting
        # registered as a submodule.
        self.__dict__["graph_module"] = torch.fx.GraphModule(self, self.graph)
        self.graph.lint()

        # Cache arg names for kwarg handling (see forward())
        self.arg_names = []
        for node in self.graph.nodes:
            if node.op == "placeholder":
                self.arg_names.append(node.target)

    def print_readable(
        self,
        print_output=True,
        include_stride=False,
        include_device=False,
        colored=False,
    ):
        return _print_readable(
            self,
            "InterpreterModule",
            print_output,
            include_stride,
            include_device,
            colored,
        )


class FlatArgsAdapter(abc.ABC):
    """
    Adapts input arguments with ``input_spec`` to align ``target_spec``.
    """

    @abc.abstractmethod
    def adapt(
        self,
        target_spec: pytree.TreeSpec,
        input_spec: pytree.TreeSpec,
        input_args: List[Any],
    ) -> List[Any]:
        """NOTE: This adapter may mutate given ``input_args_with_path``."""
        ...


class UnflattenedModule(torch.nn.Module):
    def __init__(
        self,
        export_module: ExportedProgram,
        flat_args_adapter: Optional[FlatArgsAdapter] = None,
    ):
        super().__init__()
        if export_module.graph_signature.backward_signature is not None:
            raise ValueError("Unflattening on JointExportModule NYI")

        fqn_list = [entry.fqn for entry in export_module.module_call_graph]
        assert fqn_list[0] == ""
        export_graph = deepcopy(export_module.graph)
        self.graph_signature = deepcopy(export_module.graph_signature)
        self.graph = torch.fx.Graph()
        self.graph.owning_module = self
        self.module_call_graph = deepcopy(export_module.module_call_graph)
        self.flat_args_adapter = flat_args_adapter
        # Flag to indicate whether args have been adapted.
        self.adapted = False
        self._run_with_interpeter = RUN_WITH_INTERPRETER

        _inplace_buffer_mutations(export_graph, self.graph_signature)

        self.ivals = _IVals()
        # record any intermediate value x that is used, with the modules that used it,
        # and generate instructions to read the corresponding attribute
        seen_modules, seen_attrs = _outline_submodules(export_graph, self)
        # for each read intermediate value x, find the module that created it,
        # and generate instructions to update the corresponding attribute;
        # finally, initialize all these attributes
        self.ivals.create(seen_modules.values())
        # move attributes that correspond to graph arguments for HOPs
        # from exported program to unflattened submodules
        _copy_graph_attrs(export_module._graph_module, self, seen_attrs)

        self.range_constraints = export_module.range_constraints
        self.equality_constraints: List = []

        # aliasing/unused param or buffer issues:
        # in strict-mode export, dynamo export will deduplicate aliased tensors,
        # and ignore unused tensors. For aliasing, this causes issues when some aliases
        # are unused, and we're unable to match the placeholder node to the correct FQN.
        # This leads to the graph signature potentially having the wrong target FQN,
        # and downstream issues where parameters are assigned to the wrong target attribute,
        # mismatching the relevant placeholder node in the unflattened module.
        # To resolve this we restore (_assign_attr) all aliased/unused tensors in
        # the state_dict as module attributes, but only keep the used tensors in the
        # graph's forward pass (_sink_params).
        state_dict = export_module.state_dict
        assigned_params: Set[str] = set()  # tracking unused params
        id_to_param: Dict[int, torch.nn.Parameter] = {}  # handling weight-sharing
        for name in self.graph_signature.parameters:  # this loop adds used params
            param = state_dict[name]
            if id(param) not in id_to_param:
                id_to_param[id(param)] = torch.nn.Parameter(
                    param.clone(), requires_grad=param.requires_grad
                )

            _assign_attr(
                id_to_param[id(param)],
                self,
                name,
                attr_kind=_AttrKind.PARAMETER,
            )
            assigned_params.add(name)

        non_persistent_buffers = set(self.graph_signature.non_persistent_buffers)
        assigned_buffers: Set[str] = set()  # tracking unused buffers
        id_to_buffer: Dict[int, Tuple[torch.nn.Parameter, bool]] = {}
        for name in self.graph_signature.buffers:  # this loop adds used buffers
            if name in non_persistent_buffers:
                persistent = False
                buffer = export_module.constants[name]
            else:
                persistent = True
                buffer = state_dict[name]

            if id(buffer) not in id_to_buffer:
                id_to_buffer[id(buffer)] = (buffer.clone(), persistent)

            _assign_attr(
                id_to_buffer[id(buffer)][0],
                self,
                name,
                attr_kind=_AttrKind.BUFFER,
                persistent=persistent,
            )
            assigned_buffers.add(name)

        # restore aliased/unused params and buffers
        # these appear in state dict but not graph signature
        for name, tensor in state_dict.items():
            if name in assigned_params or name in assigned_buffers:  # already assigned
                continue

            is_buffer = False
            if id(tensor) in id_to_buffer or not isinstance(
                tensor, torch.nn.Parameter
            ):  # aliased buffer
                is_buffer = True

            if is_buffer:
                if (
                    id(tensor) not in id_to_buffer
                ):  # this is completely unused (not weight-sharing)
                    id_to_buffer[id(tensor)] = (
                        tensor,
                        True,
                    )  # assign to respect original model
                _assign_attr(
                    id_to_buffer[id(tensor)][0],
                    self,
                    name,
                    attr_kind=_AttrKind.BUFFER,
                    persistent=True,
                )
            else:
                if id(tensor) not in id_to_param:  # this is unused
                    id_to_param[id(tensor)] = tensor
                _assign_attr(
                    id_to_param[id(tensor)],
                    self,
                    name,
                    attr_kind=_AttrKind.PARAMETER,
                )

        # use id map so we don't double-clone aliased constants
        id_to_const: Dict[int, Union[torch.Tensor, torch._C.ScriptObject]] = {}
        for fqn, constant in export_module.constants.items():
            if id(constant) not in id_to_const:
                if isinstance(constant, torch.Tensor):
                    constant = constant.clone()
                id_to_const[id(constant)] = constant
            _constant = id_to_const[id(constant)]
            _assign_attr(
                _constant,
                self,
                fqn,
                attr_kind=_AttrKind.CONSTANT,
            )

        # This is to handle parameters/buffers that point to the same tensor
        # object id -> list of (node_name, target_name)
        consts_map: Dict[int, List[Tuple[str, str]]] = defaultdict(list)
        consts_targets: Set[str] = set()

        def add_to_consts_map(obj_id, node_name, target_name):
            name_list = consts_map[obj_id]
            name_list.append((node_name, target_name))

        added_params_buffers: Set[str] = set()  # track aliased/unused params, buffers
        for s in self.graph_signature.input_specs:
            if s.kind == InputKind.PARAMETER or (
                s.kind == InputKind.BUFFER and s.persistent
            ):
                assert hasattr(s.arg, "name")
                assert isinstance(s.target, str)
                add_to_consts_map(
                    id(export_module.state_dict[s.target]), s.arg.name, s.target
                )
                consts_targets.add(s.target)
                added_params_buffers.add(s.target)
            elif (
                (s.kind == InputKind.BUFFER and not s.persistent)
                or s.kind == InputKind.CONSTANT_TENSOR
                or s.kind == InputKind.CUSTOM_OBJ
            ):
                assert hasattr(s.arg, "name")
                assert isinstance(s.target, str)
                add_to_consts_map(
                    id(export_module.constants[s.target]), s.arg.name, s.target
                )
                consts_targets.add(s.target)

        # add constants that are aliased and don't appear in graph signature
        for const_name, const in export_module.constants.items():
            if const_name not in consts_targets:
                assert (
                    id(const) in consts_map
                ), "Constants should be either aliased or appear in graph signature"
                ph_name, _ = consts_map[id(const)][0]
                add_to_consts_map(id(const), ph_name, const_name)
                added_params_buffers.add(s.target)

        # add aliased/unused params and buffers that don't appear in graph signature
        for fqn, tensor in export_module.state_dict.items():
            if fqn not in added_params_buffers:
                if id(tensor) not in consts_map:
                    # completely unused (no weight-sharing), ignore.
                    # this weight doesn't appear in graph module,
                    # so won't cause FQN assignment issues
                    continue
                ph_name, _ = consts_map[id(tensor)][0]
                add_to_consts_map(id(tensor), ph_name, fqn)

        # node name -> list of possible targets
        inputs_to_state: Dict[str, List[str]] = {}
        for node_target in consts_map.values():
            targets = [t[1] for t in node_target]
            for n, _ in node_target:
                inputs_to_state[n] = targets

        _sink_params(self, inputs_to_state, [])
        _deduplicate_modules(seen_modules.values())

        # Helper function to check input nodes of `module` has been processed.
        def check_module_inputs(module, scope):
            if hasattr(module, "graph"):
                for node in module.graph.nodes:
                    # sink_params() should turn placeholders into get_attr nodes
                    # for attributes that are within scope of the current
                    # module. We allow attributes to remain as placeholders if
                    # they are inputs in the original module signature, meaning
                    # they are a parent module's attribute, and therefore out of
                    # scope of the current module.
                    if (
                        node.op == "placeholder"
                        and node.name in inputs_to_state
                        and any(
                            fqn.split(".")[: len(scope)] == scope
                            for fqn in inputs_to_state[node.name]
                        )  # matching scope to avoid wrong assert
                    ):
                        raise AssertionError(
                            f"{node.name} was not sunk into the module {scope} which has the graph: {module.graph}"
                        )
            # Recursively check the submodules.
            for name, submod in module.named_children():
                scope.append(name)
                check_module_inputs(submod, scope)

        # Recurively check all input nodes have been processed.
        check_module_inputs(self, [])

        # Cache so we don't have to compute this every time.
        # NOTE: this needs to be kept in sync with the placeholders in
        # self.graph, but currently we have no way to guarantee that.
        self.input_placeholders = [
            node for node in self.graph.nodes if node.op == "placeholder"
        ]
        self.check_input_constraints = True
        # TODO(zhxchen17) We can register modules ahead of time instead of reorder later.
        fqn_order = {fqn: i for i, fqn in enumerate(fqn_list)}
        # In the case of legacy IR, we might be missing some modules from metadata.
        for name, _ in self.named_modules(remove_duplicate=False):
            if name not in fqn_order:
                fqn_order[name] = len(fqn_order)
        _reorder_submodules(self, fqn_order)
        self.graph.lint()

    def _print_graph(self):
        for fqn, mod in self.named_modules():
            print(fqn + ":")
            if hasattr(mod, "graph") and isinstance(mod.graph, torch.fx.Graph):
                print(mod.graph)

    def forward(self, *args, **kwargs):
        signature = self.module_call_graph[0].signature

        reordered_kwargs = reorder_kwargs(kwargs, signature.in_spec)

        flat_args_with_path, in_spec = pytree.tree_flatten_with_path(
            (args, reordered_kwargs)
        )
        flat_args = [x[1] for x in flat_args_with_path]
        if is_fx_tracing():
            return_val = torch.fx.Interpreter(self, graph=self.graph).run(
                *flat_args, enable_io_processing=False
            )
            # For scalar return value, fx.Graph wraps in a tuple
            if isinstance(return_val, tuple) and len(return_val) == 1:
                return return_val[0]
            return return_val

        if in_spec != signature.in_spec:
            if not self.adapted:
                print(
                    "Input treespec does not match with exported module's: \n"
                    f"Input treespec: {in_spec}. ",
                    f"Exported module treespec: {signature.in_spec}",
                )
            if self.flat_args_adapter is None:
                raise TypeError(
                    "There is no flat args adapter sepcified. "
                    "Are you sure you are calling this with the right arguments? "
                )
            else:
                if not self.adapted:
                    print("Adapting flat arg to match exported module's treespec")
                flat_args = self.flat_args_adapter.adapt(
                    target_spec=signature.in_spec,
                    input_spec=in_spec,
                    input_args=flat_args,
                )
                self.adapted = True
                if len(flat_args) != signature.in_spec.num_leaves:
                    raise TypeError(
                        f"Flat args adaption failed, number of args mismatch "
                        f"Adatped: {len(flat_args)} \n"
                        f"Exported module: {signature.in_spec.num_leaves}"
                    )

        if self.check_input_constraints:
            # Import here to avoid an unfortunate circular dependency.
            # TODO(suo): untangle this.
            from torch._export.utils import _check_input_constraints_for_graph

            if self.adapted is True:
                # TODO(suo): The FlatArgsAdapter returns a list of flat args,
                # which we don't have keypaths for. For now, just create a dummy
                # keypath to associate with the arg.
                new_flat_args_with_path = [  # type: ignore[var-annotated]
                    ((SequenceKey(idx=0), GetAttrKey(name="<unknown location>")), arg)
                    for arg in flat_args
                ]
            else:
                new_flat_args_with_path = flat_args_with_path  # type: ignore[assignment]

            _check_input_constraints_for_graph(
                self.input_placeholders, new_flat_args_with_path, self.range_constraints
            )
        if torch.compiler.is_dynamo_compiling() and not self._run_with_interpreter:
            tree_out = torch.fx.GraphModule(self, self.graph)(*flat_args)
        else:
            tree_out = torch.fx.Interpreter(self, graph=self.graph).run(
                *flat_args, enable_io_processing=False
            )
        return pytree.tree_unflatten(tree_out, signature.out_spec)

    def print_readable(
        self,
        print_output=True,
        include_stride=False,
        include_device=False,
        colored=False,
    ):
        return _print_readable(
            self,
            "UnflattenedModule",
            print_output,
            include_stride,
            include_device,
            colored,
        )


def unflatten(
    module: ExportedProgram, flat_args_adapter: Optional[FlatArgsAdapter] = None
) -> UnflattenedModule:
    """Unflatten an ExportedProgram, producing a module with the same module
    hierarchy as the original eager module. This can be useful if you are trying
    to use :mod:`torch.export` with another system that expects a module
    hierachy instead of the flat graph that :mod:`torch.export` usually produces.

    .. note:: The args/kwargs of unflattened modules will not necessarily match
        the eager module, so doing a module swap (e.g. :code:`self.submod =
        new_mod`) will not necessarily work. If you need to swap a module out, you
        need to set the :code:`preserve_module_call_signature` parameter of
        :func:`torch.export.export`.

    Args:
        module (ExportedProgram): The ExportedProgram to unflatten.
        flat_args_adapter (Optional[FlatArgsAdapter]): Adapt flat args if input TreeSpec does not match with exported module's.

    Returns:
        An instance of :class:`UnflattenedModule`, which has the same module
        hierarchy as the original eager module pre-export.
    """
    module = _remove_effect_tokens(module)
    return UnflattenedModule(module, flat_args_adapter)


def _inplace_buffer_mutations(
    graph: torch.fx.Graph,
    graph_signature: ExportGraphSignature,
) -> None:
    """Transform buffer mutations from their functionalized form into a copy_
    node in the graph.

    Functionalization represents buffer mutation by passing the buffer as an input and output. So for example, the eager code:
        def forward(self, x):
            self.buffer += x
            return x * x

    Will become a graph that looks like:
        def forward(self, buffer, x):
            mutated_buffer = aten.add(buffer, x)
            mul = aten.mul(x, x)
            return (mutated_buffer, mul)

    We want to inplace this into something that looks like the original eager code:
        def forward(self, buffer, x):
            mutated_buffer = aten.add(buffer, x)
            buffer.copy_(mutated_buffer)
            mul = aten.mul(x, x)
            return (mul,)
    """
    output_node = next(iter(reversed(graph.nodes)))
    assert output_node.op == "output" and len(output_node.args) == 1
    return_args = output_node.args[0]

    mutation_node_to_buffer = graph_signature.buffers_to_mutate
    mutations = return_args[: len(mutation_node_to_buffer)]
    buffers_to_inputs = {v: k for k, v in graph_signature.inputs_to_buffers.items()}
    input_name_to_node = {
        node.name: node for node in graph.nodes if node.op == "placeholder"
    }

    for mutation in mutations:
        buffer_name = mutation_node_to_buffer[mutation.name]
        input_name = buffers_to_inputs[buffer_name]
        input_node = input_name_to_node[input_name]

        with graph.inserting_after(mutation):
            new_node = graph.create_node(
                "call_function", torch.ops.aten.copy_, (input_node, mutation)
            )
            for k, v in mutation.meta.items():
                new_node.meta[k] = v
        # Replace all uses of the previously functional mutation with our copy_ output.
        mutation.replace_all_uses_with(new_node, lambda x: x is not new_node)

    # Remove the mutated buffer from the graph outputs, since we don't need to
    # thread it through anymore. We don't need to handle the inputs, which will
    # be handled by _sink_params.
    user_outputs = tuple(
        return_args[len(mutation_node_to_buffer) :],
    )
    output_node.args = ((user_outputs),)


def _is_prefix(candidate, target):
    """Check whether `candidate` is a prefix of `target`."""
    return len(candidate) < len(target) and target[: len(candidate)] == candidate


def _compute_accessor(parent_fqn: str, child_fqn: str) -> str:
    if parent_fqn == "":
        # Handle the root module correctly.
        return child_fqn

    parent_split = parent_fqn.split(".")
    child_split = child_fqn.split(".")

    # TODO: support skip connection by inlining the child module.
    if child_split[: len(parent_split)] != parent_split:
        raise RuntimeError(
            f"Child module '{child_fqn}' is not a descendant of parent mldule '{parent_fqn}'."
            "This is currently unsupported."
            "Please try to make child module attach to parent module direclty."
        )
    return ".".join(child_split[len(parent_split) :])


def _check_graph_equivalence(x: torch.nn.Module, y: torch.nn.Module):
    def graph_dump(graph: torch.fx.Graph) -> str:
        ret = []
        nodes_idx: Dict[int, int] = {}

        def arg_dump(arg) -> str:
            if isinstance(arg, torch.fx.Node):
                return "%" + str(nodes_idx[id(arg)])
            return str(arg)

        for i, node in enumerate(graph.nodes):
            args_dump = [str(arg) for arg in pytree.tree_map(arg_dump, node.args)]
            args_dump += [
                f"{key}={value}"
                for key, value in pytree.tree_map(arg_dump, node.kwargs).items()
            ]
            target = node.target if node.op == "call_function" else ""
            ret.append(f"{i}: {node.op}[{target}]({', '.join(args_dump)})")
            nodes_idx[id(node)] = i
        return "\n".join(ret)

<<<<<<< HEAD
    assert isinstance(x.graph, torch.fx.Graph)
    assert isinstance(y.graph, torch.fx.Graph)
    assert graph_dump(x.graph) == graph_dump(y.graph)
=======
    return graph_dump(x.graph) == graph_dump(y.graph)
>>>>>>> ceb44b22


def _add_spec(gm: torch.nn.Module, spec) -> str:
    i = 0
    while hasattr(gm, f"_spec_{i}"):
        i += 1
    name = f"_spec_{i}"
    setattr(gm, name, spec)
    return name


def _generate_flatten(gm: torch.nn.Module, node) -> torch.fx.Node:
    flatten = gm.graph.call_function(pytree.tree_flatten, (node,))
    getitem_0 = gm.graph.call_function(operator.getitem, (flatten, 0))
    return getitem_0


def _generate_flatten_spec(gm: torch.nn.Module, node, spec) -> torch.fx.Node:
    name = _add_spec(gm, spec)
    spec_node = gm.graph.get_attr(name)  # type: ignore[union-attr, operator]
    return gm.graph.call_function(fx_pytree.tree_flatten_spec, (node, spec_node))  # type: ignore[union-attr, operator]


def _generate_unflatten(gm: torch.nn.Module, nodes, spec) -> torch.fx.Node:
    name = _add_spec(gm, spec)
    spec_node = gm.graph.get_attr(name)  # type: ignore[union-attr, operator]
    return gm.graph.call_function(pytree.tree_unflatten, (nodes, spec_node))  # type: ignore[union-attr, operator]


def _get_submodule(mod: torch.nn.Module, target: str):
    *prefix, field = target.split(".")

    for item in prefix:
        submod = getattr(mod, item, None)

        if submod is None:
            return None

        if not isinstance(submod, torch.nn.Module):
            return None

        mod = submod

    return getattr(mod, field, None)


def _add_submodule(mod: torch.nn.Module, target: str, module_to_add: torch.nn.Module):
    *prefix, field = target.split(".")

    for item in prefix:
        submod = getattr(mod, item, None)

        if submod is None:
            submod = torch.nn.Module()
            setattr(mod, item, submod)

        if not isinstance(submod, torch.nn.Module):
            return False

        mod = submod

    mod.add_module(field, module_to_add)


def _call_name(base: str, n: int) -> str:
    # Given n >= 0, generate call names to a submodule `base` of the form
    # `base`, `base@1`, `base@2`, etc.
    return base if n == 1 else f"{base}@{n-1}"


def _is_call_name(call_name: str, base: str) -> bool:
    # Recognize when call_name = _call_name(base, n) for some n >= 0.
    return re.match(re.escape(base) + r"(@\d+)?$", call_name) is not None


class _ModuleFrame:
    def __init__(
        self,
        flat_graph: torch.fx.Graph,
        nodes: Tuple[torch.fx.Node, ...],
        seen_nodes,
        seen_modules,
        seen_attrs,
        parent,
        module_stack: List[Tuple[str, int]],
        module_id,
        module_call_graph: Dict[str, ModuleCallSignature],
        module: Optional[torch.nn.Module] = None,
    ):
        self.flat_graph = flat_graph
        self.nodes = nodes
        self.seen_nodes = seen_nodes
        self.seen_modules = seen_modules
        self.seen_attrs = seen_attrs
        self.parent = parent
        self.module_stack = module_stack
        self.module_id = module_id

        self.module_call_graph = module_call_graph
        self.verbose = False

        self.fqn, num_calls = self.module_stack[-1]
        # generate call name for self.fqn
        self.child_fqn = _call_name(self.fqn, num_calls + 1)

        if module is not None:
            self.module = module
            self.ivals = module.ivals if hasattr(module, "ivals") else {}
        else:
            self.module = InterpreterModule(torch.fx.Graph())
            self.ivals = parent.ivals

        self.graph = self.module.graph

        # Mapping of nodes in the flat graph to nodes in this graph.
        self.node_map: Dict[torch.fx.Node, torch.fx.Node] = {}
        self.node_to_placeholder = {}

        self.parent_call_module: Optional[torch.fx.Node] = None
        if parent is not None:
            accessor = _compute_accessor(parent.fqn, self.child_fqn)
            _add_submodule(parent.module, accessor, self.module)
            self.parent_call_module = parent.graph.call_module(accessor)
            self.seen_modules[self.module_id].append(
                _SubmoduleEntry(
                    parent_fqn=self.parent.fqn,
                    parent_module=self.parent.module,
                    parent_call_module=self.parent_call_module,
                    fqn=self.fqn,
                    call_idx=num_calls + 1,
                    module=self.module,
                )
            )

        signature = module_call_graph.get(self.child_fqn)
        if signature is not None and self.parent is not None:
            assert signature.in_spec.num_children == 2
            args_spec = signature.in_spec.children_specs[0]
            kwargs_spec = signature.in_spec.children_specs[1]
            assert args_spec.context is None
            assert kwargs_spec.context is not None

            with self.graph.inserting_after(None):  # type: ignore[union-attr, operator]
                arg_nodes = []
                for idx in range(args_spec.num_children):
                    arg_nodes.append(self.graph.placeholder(f"_positional_arg_{idx}"))  # type: ignore[union-attr, operator]
                kwarg_nodes = {}
                for name in kwargs_spec.context:
<<<<<<< HEAD
                    kwarg_nodes[name] = self.graph.placeholder(name)  # type: ignore[union-attr, operator]
                flat_args = _generate_flatten(
=======
                    kwarg_nodes[name] = self.graph.placeholder(name)
                flat_args = _generate_flatten_spec(
>>>>>>> ceb44b22
                    self.module,
                    (tuple(arg_nodes), kwarg_nodes),
                    signature.in_spec,
                )
                for idx, arg in enumerate(signature.inputs):
                    flat_arg_node = self.graph.create_node(  # type: ignore[union-attr, operator]
                        op="call_function",
                        target=operator.getitem,
                        args=(flat_args, idx),
                        name=(
                            arg.name
                            if not isinstance(arg, ConstantArgument)
                            else f"_constant_{idx}"
                        ),
                    )
                    if isinstance(arg, ConstantArgument):
                        continue

                    if arg.name in self.seen_nodes:
                        flat_arg_node.meta = copy.copy(self.seen_nodes[arg.name].meta)
                        self.node_to_placeholder[
                            self.seen_nodes[arg.name]
                        ] = flat_arg_node

            with self.parent.graph.inserting_before(self.parent_call_module):
                input_nodes: List[Optional[torch.fx.Node]] = []
                for input in signature.inputs:
                    if isinstance(input, ConstantArgument):
                        input_nodes.append(input.value)  # type: ignore[arg-type]
                    elif input.name not in self.seen_nodes:
                        input_nodes.append(None)
                    else:
                        assert isinstance(
                            input, (TensorArgument, SymIntArgument, SymBoolArgument)
                        )
                        input_nodes.append(
                            self.parent.remap_input(self.seen_nodes[input.name])
                        )

                inputs_node = _generate_unflatten(
                    self.parent.module,
                    input_nodes,
                    signature.in_spec,
                )

                args_node = self.parent.graph.call_function(
                    operator.getitem, (inputs_node, 0)
                )
                kwargs_node = self.parent.graph.call_function(
                    operator.getitem, (inputs_node, 1)
                )
                arg_nodes = [
                    self.parent.graph.call_function(operator.getitem, (args_node, i))
                    for i in range(args_spec.num_children)
                ]
                kwarg_nodes = {
                    k: self.parent.graph.call_function(
                        operator.getitem, (kwargs_node, k)
                    )
                    for k in kwargs_spec.context
                }
            assert self.parent_call_module is not None
            self.parent_call_module.args = tuple(arg_nodes)
            self.parent_call_module.kwargs = kwarg_nodes

    def add_placeholder(self, x):
        assert self.fqn != "", f"Cannot add placeholder {x} to root module"
        assert x.graph is self.flat_graph
        # x is not in subgraph, create a new placeholder for subgraph
        with self.graph.inserting_before(None):  # type: ignore[union-attr, operator]
            placeholder_node = self.graph.placeholder(x.name, type_expr=x.type)  # type: ignore[union-attr, operator]
        # copy all meta fields, even if some fields might be irrelvant for
        # the placeholder node
        placeholder_node.meta = copy.copy(x.meta)
        self.node_to_placeholder[x] = placeholder_node

    def copy_sym_call_function(self, x):
        # This only exists because we deduplicate sym_size nodes in the flat export graph,
        # and if preserve_module_call_signature is set, we may not be able to pass sym_size
        # nodes, or their downstream users, as inputs to submodule calls.
        # To avoid this we copy these call_function nodes with sym_type results.
        # This should however only be done for sym_type nodes - call_function nodes on tensors
        # should not be deduplicated in the first place.
        args = pytree.tree_map_only(torch.fx.Node, self.remap_input, x.args)
        kwargs = pytree.tree_map_only(torch.fx.Node, self.remap_input, x.kwargs)
        node = self.graph.call_function(x.target, args, kwargs)
        node.meta = copy.copy(x.meta)
        self.node_map[x] = node
        return node

    def remap_input(self, x):
        assert x.graph is self.flat_graph
        if x in self.node_map:
            return self.node_map[x]
        self.print(f"remap_input({x})")
        if x in self.node_to_placeholder:
            return self.node_to_placeholder[x]
        elif (
            x.op == "placeholder"
            or self.module_call_graph.get(self.fqn) is None
            # allow placeholder creation if we are not preserving module call signature
        ):
            self.add_placeholder(x)
            if self.parent_call_module is not None:
                # Important to *prepend* the output to match how we are
                # inserting placeholder nodes.
                with self.parent.graph.inserting_before(self.parent_call_module):
                    self.parent_call_module.insert_arg(0, self.parent.remap_input(x))
            return self.node_to_placeholder[x]
        elif x.op == "call_function" and (
            x.target
            in (
                torch.ops.aten.sym_size.int,
                torch.ops.aten.item.default,
                torch.ops.aten.unbind.int,
                torch.ops.aten.sum.dim_IntList,
                torch.ops.aten.view.default,
                torch.ops.aten.diff.default,
            )
            or (hasattr(x.target, "__module__") and x.target.__module__ == "_operator")
        ):
            # export deduplicates sym_size nodes, and may need to re-copy them
            # if module call signature needs to be preserved
            self.copy_sym_call_function(x)
            return self.node_map[x]
        elif self.module_call_graph.get(self.fqn) is not None:
            # x is an ival that is not in placeholders, so create a
            # get_attr node corresponding to attribute __ival__x
            return self.ivals.read(self.fqn, self.graph, x)
        else:
            raise RuntimeError(
                f"Could not run remap_input() on op type: {x.op} for node {x}"
            )

    def finalize_outputs(self):
        orig_outputs = []

        signature = self.module_call_graph.get(self.child_fqn)
        if signature is not None and self.parent is not None:
            for output in signature.outputs:
                if isinstance(
                    output, (TensorArgument, SymIntArgument, SymBoolArgument)
                ):
                    if output.name in self.seen_nodes:
                        orig_outputs.append(self.seen_nodes[output.name])
                    else:
                        orig_outputs.append(None)
                else:
                    raise RuntimeError(
                        f"Unsupported data type for output node: {output}"
                    )

            def get_actual_output_node(output):
                if output is None:
                    return None

                seen_node = self.seen_nodes[output.name]
                if seen_node in self.node_map:
                    return self.node_map[seen_node]
                elif seen_node in self.node_to_placeholder:
                    return self.node_to_placeholder[seen_node]
                else:
                    raise RuntimeError(
                        f"Could not find output node {output}. Graph: {self.graph}"
                    )

            tree_out_node = _generate_unflatten(
                self.module,
                tuple(get_actual_output_node(output) for output in orig_outputs),
                signature.out_spec,
            )
            parent_out: Optional[torch.fx.Node] = _generate_flatten_spec(
                self.parent.module, self.parent_call_module, signature.out_spec
            )
            graph_outputs: Union[torch.fx.Node, List[torch.fx.Node]] = tree_out_node
        else:
            graph_outputs = []
            # Iterate through nodes we have copied into self.graph.
            for orig_node in self.node_map.keys():
                for user_node in orig_node.users:
                    if user_node.name not in self.seen_nodes:
                        # external user node, need to expose as an output
                        orig_outputs.append(orig_node)
                        graph_outputs.append(self.node_map[orig_node])
                        break

            parent_out = self.parent_call_module
            if len(graph_outputs) == 1:
                graph_outputs = graph_outputs[0]

        assert isinstance(graph_outputs, (list, torch.fx.Node))

        self.graph.output(graph_outputs)  # type: ignore[union-attr, operator]

        # Rewrite outputs in parent module
        if parent_out is None:
            return

        parent_out.meta["val"] = (
            graph_outputs.meta.get("val")
            if isinstance(graph_outputs, torch.fx.Node)
            else [o.meta.get("val") for o in graph_outputs]
        )

        if len(orig_outputs) == 1 and signature is None:
            self.parent.node_map[orig_outputs[0]] = parent_out
        else:
            for i, orig_output in enumerate(orig_outputs):
                if orig_output is None:
                    continue
                # Use Proxy to record getitem access.
                proxy_out = torch.fx.Proxy(parent_out)[i].node  # type: ignore[index]
                proxy_out.meta["val"] = orig_output.meta.get("val")
                self.parent.node_map[orig_output] = proxy_out

    def copy_node(self, node):
        self.print("copying", node.format_node())
        self.node_map[node] = self.graph.node_copy(node, self.remap_input)  # type: ignore[union-attr, operator]
        self.seen_nodes[node.name] = node

    def run_outer(self):
        i = 0
        for node in self.flat_graph.nodes:
            self.print(i, node.meta.get("nn_module_stack"), node.format_node())
            i += 1

        # Copy all graph inputs
        node_idx: int = 0
        node = self.nodes[node_idx]
        while node.op == "placeholder":
            self.copy_node(node)
            node_idx += 1
            node = self.nodes[node_idx]

        self.run_from(node_idx)

        # Copy graph outputs
        for node in self.flat_graph.nodes:
            if node.op == "output":
                self.copy_node(node)

    def print(self, *args, **kwargs):
        if self.verbose:
            print(*args, **kwargs)

    def run_from(self, node_idx):
        module_idx = 0
        # Walk through the graph, building up a new graph with the right submodules
        while node_idx < len(self.nodes):
            node = self.nodes[node_idx]
            assert node.op != "placeholder"

            self.print()
            self.print("STEP", node_idx, node.format_node())
            self.print(self.module_stack)
            depth = len(self.module_stack)
            if node.op == "output":
                if depth == 1:
                    # We want the output node of the original graph to be handled
                    # specially by the outermost stack frame (in run_outer). So
                    # skip finalization here.
                    return node_idx

                # We've reached the end of the graph. Wrap up all the existing stack frames.
                self.finalize_outputs()
                return node_idx

            if len(node.meta.get("nn_module_stack", {})) == 0:
                raise RuntimeError(f"Unable to find nn_module_stack for node {node}")

            nn_module_stack = node.meta["nn_module_stack"]
            from torch._export.passes._node_metadata_hook import (
                _EMPTY_NN_MODULE_STACK_KEY,
            )

            if (
                len(nn_module_stack) == 1
                and _EMPTY_NN_MODULE_STACK_KEY in nn_module_stack
            ):
                # Empty case from the node_metadata_hook
                node_module_stack = self.module_stack
            else:
                node_module_stack = [
                    (path, int(k.split("@")[-1]) if "@" in k else 0)
                    for k, (path, ty) in node.meta["nn_module_stack"].items()
                ]

            if node_module_stack[:depth] != self.module_stack:
                # This means that the current module is done executing and the
                # current node is the beginning of a new module.
                #
                # In this case, we should finalize this module and return without
                # incrementing the node counter.
                self.finalize_outputs()
                self.print("outlining", self.fqn)
                self.print(self.graph)
                return node_idx

            assert node_module_stack is not None

            if _is_prefix(self.module_stack, node_module_stack):
                # This means that the current node represents the execution of a new
                # module.
                next_module = node_module_stack[depth]
                self.print("Creating new stack frame for", next_module)
                # Run a nested version of module outliner from the current node
                # counter. Once it is complete, continue from that point.
                next_module_key = list(node.meta["nn_module_stack"].keys())[depth]
                node_idx = _ModuleFrame(
                    self.flat_graph,
                    self.nodes,
                    self.seen_nodes,
                    self.seen_modules,
                    self.seen_attrs,
                    self,
                    self.module_stack + [next_module],
                    next_module_key.split("@")[0],
                    self.module_call_graph,
                ).run_from(node_idx)
                module_idx += 1
                continue

            # The only remaining possibility is that we are in the right stack
            # frame. Copy the node into this frame's graph and increment the node counter.
            assert node_module_stack == self.module_stack

            if node.op == "get_attr":
                # this must be a graph argument for a HOP
                self.seen_attrs[self.child_fqn].add(node.target)

            self.copy_node(node)
            node_idx += 1


@dataclass
class _SubmoduleEntry:
    parent_fqn: str
    parent_module: torch.nn.Module
    parent_call_module: torch.fx.Node
    fqn: str
    call_idx: int
    module: torch.nn.Module


def _outline_submodules(orig_graph: torch.fx.Graph, root_module: UnflattenedModule):
    seen_nodes: Dict[str, torch.fx.Node] = {}
    seen_modules: Dict[int, List[_SubmoduleEntry]] = defaultdict(list)
    seen_attrs: Dict[str, Set[str]] = defaultdict(set)
    _ModuleFrame(
        orig_graph,
        tuple(orig_graph.nodes),
        seen_nodes,
        seen_modules,
        seen_attrs,
        None,
        [("", 0)],
        "",
        {
            entry.fqn: entry.signature
            for entry in root_module.module_call_graph  # type: ignore[union-attr]
            if entry.signature
        },
        module=root_module,
    ).run_outer()
    return seen_modules, seen_attrs


def _reorder_submodules(
    parent: torch.nn.Module, fqn_order: Dict[str, int], prefix: str = ""
):
    # TODO Can be optimized by adding submodules ahead of time.
    if prefix == "":
        for fqn in list(fqn_order.keys())[1:]:
            if _get_submodule(parent, fqn) is None:
                _add_submodule(parent, fqn, torch.nn.Module())

    children = []
    for name, child in list(parent._modules.items()):
        if child is None:
            continue
        fqn = prefix + name
        _reorder_submodules(child, fqn_order, prefix=fqn + ".")
        delattr(parent, name)
        children.append((fqn_order[fqn], name, child))
    children.sort(key=operator.itemgetter(0))
    for _, name, child in children:
        parent.register_module(name, child)


class _IVals:
    """
    Collect the intermediate values of buffer mutations in a graph,
    along with the module call fqns that create and use them. Later,
    in each fqn associated with an intermediate value we will install
    a corresponding attribute, so that it can be updated and read.

    Example: in the following graph, suppose that buf_in and buf_out
    are the input and output values of a buffer.

        buf_in = placeholder()
        ...
        ival1 = f0(buf_in, ...)  # inside self.n0(...)
        ...
        ival2 = f1(ival1, ...)  # inside self.n1(...)
        ...
        buf_out = f2(ival2, ...)  # inside self.n2(...)
        return buf_out, ...

    Here ival1 and ival2 are intermediate values created inside
    calls to n0 and n1 respectively, and used inside calls to
    n1 and n2 respectively.

    Thus our analysis will produce {ival1: {n0, n1}, ival2: {n1, n2}}.
    """

    def __init__(self):
        # ival node name -> set of fqns that create and use it
        self.fqns = defaultdict(set)
        # ival node name -> tensor storage for corresponding attribute
        self.storage = {}

    def read(self, fqn, graph, node):
        """
        Read attribute corresponding to a given intermediate value.
        """
        # to read ival x, get attribute __ival__x
        with graph.inserting_before(None):
            ival_node = graph.get_attr("__ival__" + node.name, type_expr=node.type)
            ival_node.meta = copy.copy(node.meta)

        if node.name not in self.storage:
            # create empty tensor matching fake, using a cache
            # to ensure the same tensor is returned per ival_name
            fake = node.meta["val"]
            self.storage[node.name] = torch.empty(fake.shape, dtype=fake.dtype)
        self.fqns[node.name].add(fqn)

        return ival_node

    def update(self, fqn, graph, node):
        """
        Update attribute corresponding to a given intermediate value.
        """
        self.fqns[node.name].add(fqn)

        # to update ival x, get attribute __ival__x and copy x to __ival__x
        with graph.inserting_after(node):
            ival_node = graph.get_attr("__ival__" + node.name, type_expr=node.type)
            ival_node.meta = copy.copy(node.meta)
        with graph.inserting_after(ival_node):
            new_ival_node = graph.create_node(
                "call_function", torch.ops.aten.copy_, (ival_node, node)
            )
            new_ival_node.meta = copy.copy(node.meta)

    def create(self, partitions):
        """
        Update attributes corresponding to intermediate values that were read.
        Finally, initialize attributes in all modules that read or update
        corresponding intermediate values.
        """

        entries = []
        for shared_submodules in partitions:
            for entry in shared_submodules:
                entries.append(entry)
                graph = entry.module.graph
                for node in graph.nodes:
                    if node.name in self.storage:
                        self.update(entry.fqn, graph, node)

        # fqn -> list of ival node names read or updated through it
        ivals = defaultdict(list)
        for name, fqns in self.fqns.items():
            for fqn in fqns:
                ivals[fqn].append(name)

        for entry in entries:
            for name in ivals[entry.fqn]:
                ival_name = f"__ival__{name}"
                # for a ival named x created in module call m,
                # create attribute m.__ival__x, initially empty
                setattr(
                    entry.module,
                    ival_name,
                    self.storage[name],
                )


def _copy_graph_attrs(
    gm: torch.fx.GraphModule,
    root_module: UnflattenedModule,
    seen_attrs: Dict[str, Set[str]],
):
    for child_fqn, names in seen_attrs.items():
        module = _get_attr(root_module, child_fqn) if child_fqn else root_module
        for name in names:
            val = getattr(gm, name)
            setattr(module, name, val)


def _deduplicate_modules(partitions):
    for shared_submodules in partitions:
        for i, entry in enumerate(shared_submodules):
            child_fqn = _call_name(entry.fqn, entry.call_idx)
            target = _compute_accessor(entry.parent_fqn, child_fqn)
            deduplicated = False
            # Iterate over all previously seen modules, and deduplicate if possible
            for seen in shared_submodules[:i]:
                if _check_graph_equivalence(seen.module, entry.module):
                    # Since graphs are equivalent, we can deduplicate.
                    # There are two cases.
                    if seen.fqn == entry.fqn:
                        # Case 1: The current module has the same fqn as the seen module.
                        # In this case we have generated a call name that can be optimized away.
                        # So we remove the current module from the hierarchy and replace
                        # the current call name with the seen call name in the parent graph.
                        *prefix, name = target.split(".")
                        _get_attr_via_attr_list(
                            entry.parent_module, prefix
                        )._modules.pop(name)
                        seen_child_fqn = _call_name(seen.fqn, seen.call_idx)
                        seen_target = _compute_accessor(
                            entry.parent_fqn, seen_child_fqn
                        )
                        entry.parent_call_module.target = seen_target  # type: ignore[union-attr]
                        break
                    elif not deduplicated:
                        # Case 2: The current module has a different fqn than the seen module.
                        # In this case we replace the current module with the seen module.
                        # There should be nothing pointing to the current module any more,
                        # so it can be garbage collected.
                        # NOTE: We *do not* replace the current call name with the seen call name
                        # in the parent graph, because this will lose information on which fqn
                        # was actually called. However, it is possible that the current call name
                        # will be optimized away when we find another seen module with the same fqn,
                        # so we do not break out of the loop yet.
                        entry.parent_module.set_submodule(target, seen.module)
                        deduplicated = True


def _sink_params(
    module: torch.nn.Module,
    inputs_to_state: Dict[str, List[str]],
    scope: List[str],
):
    """Sink params, buffers, and constants from graph inputs into get_attr nodes.

    Exported modules are purely functional, so they pass their parameters and
    buffers in as inputs to the graph.

    To replicate eager's semantics, we need to get them from the module state
    via get_attr instead.

    module: GraphModule, potentially containining nested submodules.
    inputs_to_state: mapping graph input names to the corresponding key in the state_dict.
    scope: tracks where we are in the module hierarchy, so that we can emit the
        right `getattr(self, "foo.bar")` calls, etc.
    """
    # This dict records inputs removed by child modules.
    # Maps the module object id to the list of placeholder node names
    # in the child module that were removed.
    module_id_to_inputs_removed: Dict[int, List[str]] = defaultdict(list)

    # We need to use _modules here instead of named_children(), because we
    # explicitly want duplicate modules to show up in the traversal.
    for name, submodule in module._modules.items():
        submod_id_to_inputs_removed = _sink_params(
            cast(torch.nn.Module, submodule), inputs_to_state, scope + [name]
        )
        for k, v in submod_id_to_inputs_removed.items():
            module_id_to_inputs_removed[k].extend(v)

    if not hasattr(module, "graph"):
        # Not all modules have graphs defined, if they are empty modules with no operations (like ParameterList)
        return module_id_to_inputs_removed

    graph = module.graph
    inputs = list(filter(lambda n: n.op == "placeholder", graph.nodes))  # type: ignore[union-attr, arg-type]
    the_last_input = inputs[-1]

    # Also remove from call_module nodes
    call_module_nodes = filter(lambda n: n.op == "call_module", graph.nodes)  # type: ignore[union-attr, arg-type]
    for node in call_module_nodes:
        submodule = _get_attr(module, node.target)
        # remove placeholder from call_module node arguments, only if we've
        # erased the placeholder node in the corresponding _sink_params() call
        if submodule is not None and id(submodule) in module_id_to_inputs_removed:
            node.args = tuple(
                filter(
                    lambda n: n.name not in module_id_to_inputs_removed[id(submodule)],
                    node.args,
                )
            )

    # Filter out inputs_to_state corresponding to current scope.
    inputs_to_state_of_scope: Dict[torch.fx.Node, list[str]] = {}
    for node in inputs:
        if node.name not in inputs_to_state:
            continue

        state_name = None
        for sn in inputs_to_state[node.name]:
            sn_split = sn.split(".")
            if sn_split[: len(scope)] == [x.split("@")[0] for x in scope]:
                state_name = sn_split
                break

        # If there's a mismatch beteewn scope name and state name, then
        # there must be multuple scopes pointing to the same state name,
        # meaning some modules are shared. In such case, we can simply skip
        # updating the current node because another later iteration will
        # take care of this input node when the unique match between scope
        # and state name occurs.  To make sure this always happen, we should
        # enforce the invariant that no placeholder node in the unflattened
        # graph appears in inputs_to_state dict, which means all the extra
        # input nodes have been handled.
        if state_name is None:
            continue

        inputs_to_state_of_scope[node] = state_name

    # Record name of remove inputs for return purpose.
    inputs_removed: List[str] = []

    for node, state_name in inputs_to_state_of_scope.items():
        if len(node.users) > 0:
            attr_path = state_name[len(scope) :]
            state_attr = _get_attr_via_attr_list(module, attr_path)
            assert isinstance(state_attr, (torch.Tensor, torch.ScriptObject))

            # Make sure the newly created get_attr node is placed after the last placeholder node
            with graph.inserting_after(the_last_input):  # type: ignore[union-attr, operator]
                new_node = graph.create_node("get_attr", ".".join(attr_path))  # type: ignore[union-attr, operator]

            node.replace_all_uses_with(new_node, propagate_meta=True)
<<<<<<< HEAD
        graph.erase_node(node)  # type: ignore[union-attr, operator]
=======

        graph.erase_node(node)
        inputs_removed.append(node.name)

>>>>>>> ceb44b22
    if isinstance(module, InterpreterModule):
        module.finalize()

    return {id(module): inputs_removed}<|MERGE_RESOLUTION|>--- conflicted
+++ resolved
@@ -135,13 +135,9 @@
         ):
             # Dynamo cannot trace through torch.fx.Interpreter, so fall back to
             # GraphModule codegen in this instance.
-<<<<<<< HEAD
-            return self.graph_module(*args, **kwargs)  # type: ignore[operator]
-=======
             # Patch the codegened forward to run with this InterpreterModule,
             # so attribute accesses, etc. are on this module instead.
-            return type(self.graph_module).forward(self, *args, **kwargs)
->>>>>>> ceb44b22
+            return type(self.graph_module).forward(self, *args, **kwargs)  # type: ignore[operator]
         else:
             if kwargs:
                 # Handle **kwargs. FX only natively supports positional
@@ -691,13 +687,9 @@
             nodes_idx[id(node)] = i
         return "\n".join(ret)
 
-<<<<<<< HEAD
     assert isinstance(x.graph, torch.fx.Graph)
     assert isinstance(y.graph, torch.fx.Graph)
-    assert graph_dump(x.graph) == graph_dump(y.graph)
-=======
     return graph_dump(x.graph) == graph_dump(y.graph)
->>>>>>> ceb44b22
 
 
 def _add_spec(gm: torch.nn.Module, spec) -> str:
@@ -846,13 +838,8 @@
                     arg_nodes.append(self.graph.placeholder(f"_positional_arg_{idx}"))  # type: ignore[union-attr, operator]
                 kwarg_nodes = {}
                 for name in kwargs_spec.context:
-<<<<<<< HEAD
                     kwarg_nodes[name] = self.graph.placeholder(name)  # type: ignore[union-attr, operator]
-                flat_args = _generate_flatten(
-=======
-                    kwarg_nodes[name] = self.graph.placeholder(name)
                 flat_args = _generate_flatten_spec(
->>>>>>> ceb44b22
                     self.module,
                     (tuple(arg_nodes), kwarg_nodes),
                     signature.in_spec,
@@ -1489,14 +1476,10 @@
                 new_node = graph.create_node("get_attr", ".".join(attr_path))  # type: ignore[union-attr, operator]
 
             node.replace_all_uses_with(new_node, propagate_meta=True)
-<<<<<<< HEAD
+
         graph.erase_node(node)  # type: ignore[union-attr, operator]
-=======
-
-        graph.erase_node(node)
         inputs_removed.append(node.name)
 
->>>>>>> ceb44b22
     if isinstance(module, InterpreterModule):
         module.finalize()
 
