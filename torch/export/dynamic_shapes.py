--- conflicted
+++ resolved
@@ -2,7 +2,6 @@
 import dataclasses
 import inspect
 import sys
-import weakref
 from collections import defaultdict
 from enum import auto, Enum
 from typing import Any, Callable, Dict, List, Optional, Set, Tuple, TYPE_CHECKING, Union
@@ -244,65 +243,24 @@
 @dataclasses.dataclass
 class _ConstraintTarget:
     """
-<<<<<<< HEAD
-    This represents input tensor dimensions.  Don't create this
-    class directly; instead, use :func:`dynamic_dim`.
-=======
     This represents input tensor dimensions.
->>>>>>> 416a7894
-    """
-
-    w_tensor: Any  # weakref to torch.Tensor
-    # TODO: We don't need t_id; we can get it off of w_tensor
+    """
+
     t_id: int
     dim: int
 
 
-class _ConstraintFactory(type):
-    """
-    Metaclass that ensures a private constructor for :class:`_Constraint`
-    """
-
-    def __call__(cls, *args, **kwargs):
-        raise TypeError(
-            f"{cls.__module__}.{cls.__qualname__} has no public constructor. "
-            f"Please use torch.export.dynamic_dim() to create one"
-        )
-
-    def _create(
-        cls, w_tensor, t_id, dim, constraint_range, shared=None, debug_name=None
-    ):
-        return super().__call__(
-            w_tensor, t_id, dim, constraint_range, shared, debug_name
-        )
-
-
-def _create_constraint(
-    w_tensor, t_id, dim, constraint_range, shared=None, debug_name=None
-):
-    return _Constraint._create(
-        w_tensor, t_id, dim, constraint_range, shared, debug_name
-    )
-
-
 @dataclasses.dataclass
-class _Constraint(_ConstraintTarget, metaclass=_ConstraintFactory):
-    """
-
-    .. warning::
-        Do not construct :class:`_Constraint` directly, use :func:`dynamic_dim` instead.
-
-    This represents constraints on input tensor dimensions, e.g., requiring
-    them to be fully polymorphic or within some range.
-
-    """
-
-    # NOTE(avik): In the future, this could be Union[StrictMinMaxConstraint, <other kinds>]
+class _Constraint(_ConstraintTarget):
+    """
+    This represents a Dim describing a constraint target.
+
+    `name` is the name of the Dim.
+    `constraint_range` contains the min/max bounds of the Dim.
+    """
+
+    name: str
     constraint_range: "StrictMinMaxConstraint"
-    # Represent that `constraint_range` is shared with another _ConstraintTarget, which
-    # typically arises because of a specified equality with another dynamic dimension.
-    shared: Optional[_ConstraintTarget] = None
-    debug_name: Optional[str] = None
 
     def _clone_with_range(self, lower=0, upper=None):
         # Import sympy locally
@@ -317,13 +275,11 @@
             vr=self.constraint_range.vr & ValueRanges(lower=lower, upper=upper),
             warn_only=False,
         )
-        return _create_constraint(
-            self.w_tensor,
+        return _Constraint(
             self.t_id,
             self.dim,
+            self.name,
             constraint_range,
-            self.shared,
-            self.debug_name,
         )
 
     def __ge__(self, lower):
@@ -365,34 +321,6 @@
             "max": self.constraint_range.vr.upper,
         }
 
-    def __eq__(self, other):
-        if not isinstance(other, _Constraint):
-            raise TypeError(
-                "A dynamic dim can be specified equal only to another dynamic dim. "
-                f"Equality with {type(other)} is not supported."
-            )
-
-        # import sympy locally
-        from torch.fx.experimental.symbolic_shapes import StrictMinMaxConstraint
-
-        constraint_range = StrictMinMaxConstraint(
-            vr=self.constraint_range.vr & other.constraint_range.vr,
-            warn_only=False,
-        )
-        if self.debug_name is None:
-            debug_name = other.debug_name
-        else:
-            assert other.debug_name is None or self.debug_name == other.debug_name
-            debug_name = self.debug_name
-        return _create_constraint(
-            self.w_tensor,
-            self.t_id,
-            self.dim,
-            constraint_range,
-            shared=_ConstraintTarget(other.w_tensor, other.t_id, other.dim),
-            debug_name=debug_name,
-        )
-
 
 @dataclasses.dataclass
 class _PhantomRoot:
@@ -418,23 +346,15 @@
     This represents a derived Dim, whose root is either a regular constraint target
     (which directly specifies the shape of some input dimension) or a phantom root
     (which does so indirectly).
-    """
-
-    # NOTE: This is not currently a subclass of _Constraint because we do not support
-    # `shared` for derived `Dim`s. Indeed, sharing is a necessary concept only for
-    # legacy constraints based on `dynamic_dim`: equality can be expressed simply by
-    # reusing the same (derived or normal) `Dim`.
+
+    It can be thought of as a subclass of `_Constraint`, except that it does not
+    support <, <=, >, >= operations.
+    """
+
+    name: str
+    constraint_range: "StrictMinMaxConstraint"
     root: Union[_ConstraintTarget, _PhantomRoot]
     fn: Callable
-    constraint_range: "StrictMinMaxConstraint"
-    debug_name: Optional[str] = None
-
-    @property
-    def shared(self):
-        # Some code paths expect a union of _Constraint and _DerivedConstraint.
-        # Thus we expose a `shared` field that is always None.
-        # TODO(avik): clean this up
-        return None
 
     @property
     def serializable_spec(self):
@@ -450,117 +370,11 @@
 Constraint = Union[_Constraint, _DerivedConstraint]
 
 
-<<<<<<< HEAD
-def dynamic_dim(t: torch.Tensor, index: int, debug_name: Optional[str] = None):
-    """
-    .. warning::
-        (This feature is DEPRECATED. See :func:`Dim` instead.)
-
-    :func:`dynamic_dim` constructs a :class:`_Constraint` object that describes the dynamism of
-    a dimension ``index`` of tensor ``t``. :class:`_Constraint` objects should be passed to
-    ``constraints`` argument of :func:`export`.
-
-    Args:
-        t (torch.Tensor): Example input tensor that have dynamic dimension size(s)
-        index (int): Index of dynamic dimension
-
-    Returns:
-        A :class:`_Constraint` object that describes shape dynamism. It can be passed to :func:`export` so
-        that :func:`export` does not assume static size of specified tensor, i.e. keeping it dynamic
-        as a symbolic size rather than specializing according to size of example tracing input.
-
-    Specifically :func:`dynamic_dim` can be used to express following types of dynamism.
-
-    - Size of a dimension is dynamic and unbounded::
-
-        t0 = torch.rand(2, 3)
-        t1 = torch.rand(3, 4)
-
-        # First dimension of t0 can be dynamic size rather than always being static size 2
-        constraints = [dynamic_dim(t0, 0)]
-        ep = export(fn, (t0, t1), constraints=constraints)
-
-    - Size of a dimension is dynamic with a lower bound::
-
-        t0 = torch.rand(10, 3)
-        t1 = torch.rand(3, 4)
-
-        # First dimension of t0 can be dynamic size with a lower bound of 5 (inclusive)
-        # Second dimension of t1 can be dynamic size with a lower bound of 2 (exclusive)
-        constraints = [
-            dynamic_dim(t0, 0) >= 5,
-            dynamic_dim(t1, 1) > 2,
-        ]
-        ep = export(fn, (t0, t1), constraints=constraints)
-
-    - Size of a dimension is dynamic with an upper bound::
-
-        t0 = torch.rand(10, 3)
-        t1 = torch.rand(3, 4)
-
-        # First dimension of t0 can be dynamic size with a upper bound of 16 (inclusive)
-        # Second dimension of t1 can be dynamic size with a upper bound of 8 (exclusive)
-        constraints = [
-            dynamic_dim(t0, 0) <= 16,
-            dynamic_dim(t1, 1) < 8,
-        ]
-        ep = export(fn, (t0, t1), constraints=constraints)
-
-    - Size of a dimension is dynamic and it is always equal to size of another dynamic dimension::
-
-        t0 = torch.rand(10, 3)
-        t1 = torch.rand(3, 4)
-
-        # Sizes of second dimension of t0 and first dimension are always equal
-        constraints = [
-            dynamic_dim(t0, 1) == dynamic_dim(t1, 0),
-        ]
-        ep = export(fn, (t0, t1), constraints=constraints)
-
-    - Mix and match all types above as long as they do not express conflicting requirements
-
-    """
-    from torch._dynamo.exc import UserError, UserErrorType
-
-    if not isinstance(t, torch.Tensor):
-        raise UserError(
-            UserErrorType.DYNAMIC_DIM,
-            f"Expected tensor as input to dynamic_dim but got {type(t)}",
-        )
-
-    if t.dim() < 1:
-        raise UserError(
-            UserErrorType.DYNAMIC_DIM, "Cannot mark 0-dimension tensors to be dynamic"
-        )
-
-    if index >= t.dim():
-        raise UserError(
-            UserErrorType.DYNAMIC_DIM,
-            f"Expected the dimension passed to dynamic_dim to be in the range [0:{t.dim()-1}]"
-            f" but got {index}, which is out of bounds for the given tensor.",
-        )
-
-    # Import sympy locally
-
-    from torch.fx.experimental.symbolic_shapes import StrictMinMaxConstraint
-    from torch.utils._sympy.numbers import int_oo
-    from torch.utils._sympy.value_ranges import ValueRanges
-
-    return _create_constraint(
-        weakref.ref(t),
-        id(t),
-        index,
-        StrictMinMaxConstraint(vr=ValueRanges(lower=0, upper=int_oo), warn_only=False),
-        debug_name=debug_name,
-    )
-
-
-=======
->>>>>>> 416a7894
 def _process_equalities(
     constraint: Constraint,
     get_sources: Callable[[int, int], List["Source"]],
     shape_env: "ShapeEnv",
+    names: Dict[str, Tuple[int, int]],
     source_pairs: List[Tuple["Source", "Source"]],
     derived_equalities: List[Tuple["Source", Union["Source", "Symbol"], Callable]],
     phantom_symbols: Dict[str, "Symbol"],
@@ -579,14 +393,14 @@
     # constraints that make src0 "equal" to src1, ..., srcN.
     source_pairs.extend((source, other_source) for other_source in other_sources)
     if not isinstance(constraint, _DerivedConstraint):
-        if constraint.shared is not None:
-            # Moreover, when t.size()[dim] is specified equal to t'.size()[dim']
-            # and t'.size()[dim'] maps to src1', ..., srcN', we add
-            # constraints that also make src0 "equal" to src1', ..., srcN'.
-            other_sources = get_sources(constraint.shared.t_id, constraint.shared.dim)
+        if constraint.name in names:
+            shared_t_id, shared_dim = names[constraint.name]
+            other_sources = get_sources(shared_t_id, shared_dim)
             source_pairs.extend(
                 (source, other_source) for other_source in other_sources
             )
+        else:
+            names[constraint.name] = (constraint.t_id, constraint.dim)
     else:
         # branch based on the root of the _DerivedConstraint
         if not isinstance(constraint.root, _PhantomRoot):
@@ -1129,7 +943,6 @@
                 # root represents an input shape dimension
                 root_constraint = symbols[dim_root.__name__][0]
                 root = _ConstraintTarget(
-                    root_constraint.w_tensor,
                     root_constraint.t_id,
                     root_constraint.dim,
                 )
@@ -1147,30 +960,28 @@
             else:
                 root = phantom_roots[dim_root.__name__]  # type: ignore[assignment]
             constraint = _DerivedConstraint(
-                weakref.ref(tensor),
                 id(tensor),
                 i,
-                root,
-                dim.fn,  # type: ignore[attr-defined]
+                dim.__name__,
                 StrictMinMaxConstraint(
                     vr=ValueRanges(lower=dim.min, upper=dim.max),
                     warn_only=False,
                 ),
-                debug_name=dim.__name__,
+                root,
+                dim.fn,  # type: ignore[attr-defined]
             )
             if isinstance(root, _PhantomRoot):
                 # NOTE(avik): since we have not processed all inputs yet, we may replace this
                 # with a root that does represent an input shape dimension later (see below)
                 derived_constraints_with_phantom_root.append(constraint)
         elif isinstance(dim, _StaticDim):
-            constraint = _create_constraint(
-                weakref.ref(tensor),
+            constraint = _Constraint(  # type: ignore[assignment]
                 id(tensor),
                 i,
+                dim.__name__,
                 StrictMinMaxConstraint(
                     vr=ValueRanges(lower=dim.value, upper=dim.value), warn_only=False  # type: ignore[attr-defined]
                 ),
-                debug_name=dim.__name__,
             )
         else:
             constraint = _Constraint(  # type: ignore[assignment]
@@ -1222,17 +1033,7 @@
             derived_constraint_with_phantom_root.root = symbols[phantom_root_name][0]
 
     for dynamic_dims in symbols.values():
-        if all(
-            isinstance(dynamic_dim, _DerivedConstraint) for dynamic_dim in dynamic_dims
-        ):
-            constraints.extend(dynamic_dims)
-        else:
-            primary, *others = dynamic_dims
-            if others:
-                for other in others:
-                    constraints.append(primary == other)  # type: ignore[arg-type]
-            else:
-                constraints.append(primary)
+        constraints.extend(dynamic_dims)
 
     return constraints  # type: ignore[return-value]
 
