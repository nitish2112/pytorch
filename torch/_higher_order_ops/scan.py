--- conflicted
+++ resolved
@@ -404,12 +404,8 @@
 def scan_functionalize(ctx, combine_fn, init, xs, dim, reverse, additional_inputs):
     unwrapped_xs = ctx.unwrap_tensors(xs)
     unwrapped_init = ctx.unwrap_tensors(init)
-<<<<<<< HEAD
+    unwrapped_additional_inputs = ctx.unwrap_tensors(additional_inputs)
     with ctx.redispatch_to_next():
-=======
-    unwrapped_additional_inputs = ctx.unwrap_tensors(additional_inputs)
-    with ctx.redispatch_to_next() as m:
->>>>>>> 8d47326c
         functional_combine_fn = ctx.functionalize(combine_fn)
         pre_dispatch = hasattr(ctx, "mode") and ctx.mode.pre_dispatch
         sample_unwrapped_xs_sliced = [
