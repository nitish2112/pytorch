"""
Contains utility functions for working with nested python data structures.

A *pytree* is Python nested data structure. It is a tree in the sense that
nodes are Python collections (e.g., list, tuple, dict) and the leaves are
Python values. Furthermore, a pytree should not contain reference cycles.

pytrees are useful for working with nested collections of Tensors. For example,
one can use `tree_map` to map a function over all Tensors inside some nested
collection of Tensors and `tree_leaves` to get a flat list of all Tensors
inside some nested collection. pytrees are helpful for implementing nested
collection support for PyTorch APIs.
"""

import functools
import sys
import types
import warnings
from typing import (
    Any,
    Callable,
    Iterable,
    List,
    Optional,
    overload,
    Tuple,
    Type,
    TypeVar,
    Union,
)

import torch

if torch._running_with_deploy():  # type: ignore[no-untyped-call]
    raise ImportError("C++ pytree utilities do not work with torch::deploy.")

import optree
from optree import PyTreeSpec  # direct import for type annotations

from torch.utils._pytree import KeyEntry


__all__ = [
    "PyTree",
    "Context",
    "FlattenFunc",
    "UnflattenFunc",
    "DumpableContext",
    "ToDumpableContextFn",
    "FromDumpableContextFn",
    "TreeSpec",
    "LeafSpec",
    "keystr",
    "key_get",
    "register_pytree_node",
    "tree_flatten",
    "tree_flatten_with_path",
    "tree_unflatten",
    "tree_iter",
    "tree_leaves",
    "tree_leaves_with_path",
    "tree_structure",
    "tree_map",
    "tree_map_with_path",
    "tree_map_",
    "tree_map_only",
    "tree_map_only_",
    "tree_all",
    "tree_any",
    "tree_all_only",
    "tree_any_only",
    "treespec_dumps",
    "treespec_loads",
    "treespec_pprint",
    "is_namedtuple",
    "is_namedtuple_class",
    "is_structseq",
    "is_structseq_class",
]


T = TypeVar("T")
S = TypeVar("S")
U = TypeVar("U")
R = TypeVar("R")


Context = Any
PyTree = Any
TreeSpec = PyTreeSpec
FlattenFunc = Callable[[PyTree], Tuple[List[Any], Context]]
UnflattenFunc = Callable[[Iterable[Any], Context], PyTree]
OpTreeUnflattenFunc = Callable[[Context, Iterable[Any]], PyTree]
DumpableContext = Any  # Any json dumpable text
ToDumpableContextFn = Callable[[Context], DumpableContext]
FromDumpableContextFn = Callable[[DumpableContext], Context]
KeyPath = Tuple[KeyEntry, ...]
FlattenWithKeysFunc = Callable[[PyTree], Tuple[List[Tuple[KeyEntry, Any]], Any]]


def _reverse_args(func: UnflattenFunc) -> OpTreeUnflattenFunc:
    @functools.wraps(func)
    def wrapped(*args: Any, **kwargs: Any) -> Any:
        return func(*reversed(args), **kwargs)

    return wrapped


def register_pytree_node(
    cls: Type[Any],
    flatten_fn: FlattenFunc,
    unflatten_fn: UnflattenFunc,
    *,
    serialized_type_name: Optional[str] = None,
    to_dumpable_context: Optional[ToDumpableContextFn] = None,
    from_dumpable_context: Optional[FromDumpableContextFn] = None,
    flatten_with_keys_fn: Optional[FlattenWithKeysFunc] = None,
) -> None:
    """Register a container-like type as pytree node.

    Args:
        cls (type): A Python type to treat as an internal pytree node.
        flatten_fn (callable): A function to be used during flattening, taking an instance of
            ``cls`` and returning a pair, with (1) an iterable for the children to be flattened
            recursively, and (2) some hashable auxiliary data to be stored in the treespec and to be
            passed to the ``unflatten_fn``.
        unflatten_fn (callable): A function taking two arguments: the auxiliary data that was
            returned by ``flatten_fn`` and stored in the treespec, and the unflattened children.
            The function should return an instance of ``cls``.
        serialized_type_name (str, optional): A keyword argument used to specify the fully
            qualified name used when serializing the tree spec.
        to_dumpable_context (callable, optional): An optional keyword argument to custom specify how
            to convert the context of the pytree to a custom json dumpable representation. This is
            used for json serialization, which is being used in :mod:`torch.export` right now.
        from_dumpable_context (callable, optional): An optional keyword argument to custom specify
            how to convert the custom json dumpable representation of the context back to the
            original context. This is used for json deserialization, which is being used in
            :mod:`torch.export` right now.

    Example::

        >>> # xdoctest: +SKIP
        >>> # Registry a Python type with lambda functions
        >>> register_pytree_node(
        ...     set,
        ...     lambda s: (sorted(s), None, None),
        ...     lambda children, _: set(children),
        ... )
    """
    if flatten_with_keys_fn is not None:
        raise NotImplementedError("KeyPaths are not yet supported in cxx_pytree.")

    _private_register_pytree_node(
        cls,
        flatten_fn,
        unflatten_fn,
        serialized_type_name=serialized_type_name,
        to_dumpable_context=to_dumpable_context,
        from_dumpable_context=from_dumpable_context,
    )

    from . import _pytree as python

    python._private_register_pytree_node(
        cls,
        flatten_fn,
        unflatten_fn,
        serialized_type_name=serialized_type_name,
        to_dumpable_context=to_dumpable_context,
        from_dumpable_context=from_dumpable_context,
    )


def _register_pytree_node(
    cls: Type[Any],
    flatten_fn: FlattenFunc,
    unflatten_fn: UnflattenFunc,
    *,
    serialized_type_name: Optional[str] = None,
    to_dumpable_context: Optional[ToDumpableContextFn] = None,
    from_dumpable_context: Optional[FromDumpableContextFn] = None,
) -> None:
    """Register a container-like type as pytree node for the C++ pytree only.

    The ``namespace`` argument is used to avoid collisions that occur when different libraries
    register the same Python type with different behaviors. It is recommended to add a unique prefix
    to the namespace to avoid conflicts with other libraries. Namespaces can also be used to specify
    the same class in different namespaces for different use cases.

    .. warning::
        For safety reasons, a ``namespace`` must be specified while registering a custom type. It is
        used to isolate the behavior of flattening and unflattening a pytree node type. This is to
        prevent accidental collisions between different libraries that may register the same type.

    Args:
        cls (type): A Python type to treat as an internal pytree node.
        flatten_fn (callable): A function to be used during flattening, taking an instance of
            ``cls`` and returning a pair, with (1) an iterable for the children to be flattened
            recursively, and (2) some hashable auxiliary data to be stored in the treespec and to be
            passed to the ``unflatten_fn``.
        unflatten_fn (callable): A function taking two arguments: the auxiliary data that was
            returned by ``flatten_fn`` and stored in the treespec, and the unflattened children.
            The function should return an instance of ``cls``.
        serialized_type_name (str, optional): A keyword argument used to specify the fully
            qualified name used when serializing the tree spec.
        to_dumpable_context (callable, optional): An optional keyword argument to custom specify how
            to convert the context of the pytree to a custom json dumpable representation. This is
            used for json serialization, which is being used in :mod:`torch.export` right now.
        from_dumpable_context (callable, optional): An optional keyword argument to custom specify
            how to convert the custom json dumpable representation of the context back to the
            original context. This is used for json deserialization, which is being used in
            :mod:`torch.export` right now.
    """
    warnings.warn(
        "torch.utils._cxx_pytree._register_pytree_node is deprecated. "
        "Please use torch.utils._cxx_pytree.register_pytree_node instead.",
        stacklevel=2,
    )

    _private_register_pytree_node(
        cls,
        flatten_fn,
        unflatten_fn,
        serialized_type_name=serialized_type_name,
        to_dumpable_context=to_dumpable_context,
        from_dumpable_context=from_dumpable_context,
    )


def _private_register_pytree_node(
    cls: Type[Any],
    flatten_fn: FlattenFunc,
    unflatten_fn: UnflattenFunc,
    *,
    serialized_type_name: Optional[str] = None,
    to_dumpable_context: Optional[ToDumpableContextFn] = None,
    from_dumpable_context: Optional[FromDumpableContextFn] = None,
) -> None:
    """This is an internal function that is used to register a pytree node type
    for the C++ pytree only. End-users should use :func:`register_pytree_node`
    instead.
    """
    # TODO(XuehaiPan): remove this condition when we make Python pytree out-of-box support
    # PyStructSequence types
    if not optree.is_structseq_class(cls):
        optree.register_pytree_node(
            cls,
            flatten_fn,
            _reverse_args(unflatten_fn),
            namespace="torch",
        )


def is_namedtuple(obj: Union[object, type]) -> bool:
    """Return whether the object is an instance of namedtuple or a subclass of namedtuple."""
    return optree.is_namedtuple(obj)


def is_namedtuple_class(cls: type) -> bool:
    """Return whether the class is a subclass of namedtuple."""
    return optree.is_namedtuple_class(cls)


def is_structseq(obj: Union[object, type]) -> bool:
    """Return whether the object is an instance of PyStructSequence or a class of PyStructSequence."""
    return optree.is_structseq(obj)


def is_structseq_class(cls: type) -> bool:
    """Return whether the class is a class of PyStructSequence."""
    return optree.is_structseq_class(cls)


def tree_flatten(
    tree: PyTree,
    is_leaf: Optional[Callable[[PyTree], bool]] = None,
) -> Tuple[List[Any], TreeSpec]:
    """Flatten a pytree.

    See also :func:`tree_unflatten`.

    The flattening order (i.e., the order of elements in the output list) is deterministic,
    corresponding to a left-to-right depth-first tree traversal.

    >>> tree = {'b': (2, [3, 4]), 'a': 1, 'c': None, 'd': 5}
    >>> tree_flatten(tree)
    ([1, 2, 3, 4, None, 5], PyTreeSpec({'a': *, 'b': (*, [*, *]), 'c': *, 'd': *}, NoneIsLeaf))
    >>> tree_flatten(1)
    ([1], PyTreeSpec(*, NoneIsLeaf))
    >>> tree_flatten(None)
    ([None], PyTreeSpec(*, NoneIsLeaf))

    For unordered dictionaries, :class:`dict` and :class:`collections.defaultdict`, the order is
    dependent on the **sorted** keys in the dictionary. Please use :class:`collections.OrderedDict`
    if you want to keep the keys in the insertion order.

    >>> from collections import OrderedDict
    >>> tree = OrderedDict([('b', (2, [3, 4])), ('a', 1), ('c', None), ('d', 5)])
    >>> tree_flatten(tree)
    ([2, 3, 4, 1, None, 5], PyTreeSpec(OrderedDict([('b', (*, [*, *])), ('a', *), ('c', *), ('d', *)]), NoneIsLeaf))

    Args:
        tree (pytree): A pytree to flatten.
        is_leaf (callable, optional): An extra leaf predicate function that will be called at each
            flattening step. The function should have a single argument with signature
            ``is_leaf(node) -> bool``. If it returns :data:`True`, the whole subtree being treated
            as a leaf. Otherwise, the default pytree registry will be used to determine a node is a
            leaf or not. If the function is not specified, the default pytree registry will be used.

    Returns:
        A pair ``(leaves, treespec)`` where the first element is a list of leaf values and the
        second element is a treespec representing the structure of the pytree.
    """
    return optree.tree_flatten(  # type: ignore[return-value]
        tree,
        is_leaf=is_leaf,
        none_is_leaf=True,
        namespace="torch",
    )


def tree_unflatten(leaves: Iterable[Any], treespec: TreeSpec) -> PyTree:
    """Reconstruct a pytree from the treespec and the leaves.

    The inverse of :func:`tree_flatten`.

    >>> tree = {'b': (2, [3, 4]), 'a': 1, 'c': None, 'd': 5}
    >>> leaves, treespec = tree_flatten(tree)
    >>> tree == tree_unflatten(leaves, treespec)
    True

    Args:
        leaves (iterable): The list of leaves to use for reconstruction. The list must match the
            number of leaves of the treespec.
        treespec (TreeSpec): The treespec to reconstruct.

    Returns:
        The reconstructed pytree, containing the ``leaves`` placed in the structure described by
        ``treespec``.
    """
    if not isinstance(treespec, TreeSpec):
        raise TypeError(
            f"tree_unflatten(values, spec): Expected `spec` to be instance of "
            f"TreeSpec but got item of type {type(treespec)}."
        )
    return optree.tree_unflatten(treespec, leaves)  # type: ignore[arg-type]


def tree_iter(
    tree: PyTree,
    is_leaf: Optional[Callable[[PyTree], bool]] = None,
) -> Iterable[Any]:
    """Get an iterator over the leaves of a pytree.

    See also :func:`tree_flatten`.

    >>> tree = {'b': (2, [3, 4]), 'a': 1, 'c': None, 'd': 5}
    >>> list(tree_iter(tree))
    [1, 2, 3, 4, None, 5]
    >>> list(tree_iter(1))
    [1]
    >>> list(tree_iter(None))
    [None]

    Args:
        tree (pytree): A pytree to flatten.
        is_leaf (callable, optional): An extra leaf predicate function that will be called at each
            flattening step. The function should have a single argument with signature
            ``is_leaf(node) -> bool``. If it returns :data:`True`, the whole subtree being treated
            as a leaf. Otherwise, the default pytree registry will be used to determine a node is a
            leaf or not. If the function is not specified, the default pytree registry will be used.

    Returns:
        An iterator over the leaf values.
    """
    return optree.tree_iter(
        tree,
        is_leaf=is_leaf,
        none_is_leaf=True,
        namespace="torch",
    )


def tree_leaves(
    tree: PyTree,
    is_leaf: Optional[Callable[[PyTree], bool]] = None,
) -> List[Any]:
    """Get the leaves of a pytree.

    See also :func:`tree_flatten`.

    >>> tree = {'b': (2, [3, 4]), 'a': 1, 'c': None, 'd': 5}
    >>> tree_leaves(tree)
    [1, 2, 3, 4, None, 5]
    >>> tree_leaves(1)
    [1]
    >>> tree_leaves(None)
    [None]

    Args:
        tree (pytree): A pytree to flatten.
        is_leaf (callable, optional): An extra leaf predicate function that will be called at each
            flattening step. The function should have a single argument with signature
            ``is_leaf(node) -> bool``. If it returns :data:`True`, the whole subtree being treated
            as a leaf. Otherwise, the default pytree registry will be used to determine a node is a
            leaf or not. If the function is not specified, the default pytree registry will be used.

    Returns:
        A list of leaf values.
    """
    return optree.tree_leaves(
        tree,
        is_leaf=is_leaf,
        none_is_leaf=True,
        namespace="torch",
    )


def tree_structure(
    tree: PyTree,
    is_leaf: Optional[Callable[[PyTree], bool]] = None,
) -> TreeSpec:
    """Get the treespec for a pytree.

    See also :func:`tree_flatten`.

    >>> tree = {'b': (2, [3, 4]), 'a': 1, 'c': None, 'd': 5}
    >>> tree_structure(tree)
    PyTreeSpec({'a': *, 'b': (*, [*, *]), 'c': *, 'd': *}, NoneIsLeaf)
    >>> tree_structure(1)
    PyTreeSpec(*, NoneIsLeaf)
    >>> tree_structure(None)
    PyTreeSpec(*, NoneIsLeaf)

    Args:
        tree (pytree): A pytree to flatten.
        is_leaf (callable, optional): An extra leaf predicate function that will be called at each
            flattening step. The function should have a single argument with signature
            ``is_leaf(node) -> bool``. If it returns :data:`True`, the whole subtree being treated
            as a leaf. Otherwise, the default pytree registry will be used to determine a node is a
            leaf or not. If the function is not specified, the default pytree registry will be used.

    Returns:
        A treespec object representing the structure of the pytree.
    """
    return optree.tree_structure(  # type: ignore[return-value]
        tree,
        is_leaf=is_leaf,
        none_is_leaf=True,
        namespace="torch",
    )


def tree_map(
    func: Callable[..., Any],
    tree: PyTree,
    *rests: PyTree,
    is_leaf: Optional[Callable[[PyTree], bool]] = None,
) -> PyTree:
    """Map a multi-input function over pytree args to produce a new pytree.

    See also :func:`tree_map_`.

    >>> tree_map(lambda x: x + 1, {'x': 7, 'y': (42, 64)})
    {'x': 8, 'y': (43, 65)}
    >>> tree_map(lambda x: x is None, {'x': 7, 'y': (42, 64), 'z': None})
    {'x': False, 'y': (False, False), 'z': True}

    If multiple inputs are given, the structure of the tree is taken from the first input;
    subsequent inputs need only have ``tree`` as a prefix:

    >>> tree_map(lambda x, y: [x] + y, [5, 6], [[7, 9], [1, 2]])
    [[5, 7, 9], [6, 1, 2]]

    Args:
        func (callable): A function that takes ``1 + len(rests)`` arguments, to be applied at the
            corresponding leaves of the pytrees.
        tree (pytree): A pytree to be mapped over, with each leaf providing the first positional
            argument to function ``func``.
        rests (tuple of pytree): A tuple of pytrees, each of which has the same structure as
            ``tree`` or has ``tree`` as a prefix.
        is_leaf (callable, optional): An extra leaf predicate function that will be called at each
            flattening step. The function should have a single argument with signature
            ``is_leaf(node) -> bool``. If it returns :data:`True`, the whole subtree being treated
            as a leaf. Otherwise, the default pytree registry will be used to determine a node is a
            leaf or not. If the function is not specified, the default pytree registry will be used.

    Returns:
        A new pytree with the same structure as ``tree`` but with the value at each leaf given by
        ``func(x, *xs)`` where ``x`` is the value at the corresponding leaf in ``tree`` and ``xs``
        is the tuple of values at corresponding nodes in ``rests``.
    """
    return optree.tree_map(
        func,
        tree,
        *rests,
        is_leaf=is_leaf,
        none_is_leaf=True,
        namespace="torch",
    )


def tree_map_(
    func: Callable[..., Any],
    tree: PyTree,
    *rests: PyTree,
    is_leaf: Optional[Callable[[PyTree], bool]] = None,
) -> PyTree:
    """Like :func:`tree_map`, but do an inplace call on each leaf and return the original tree.

    See also :func:`tree_map`.

    Args:
        func (callable): A function that takes ``1 + len(rests)`` arguments, to be applied at the
            corresponding leaves of the pytrees.
        tree (pytree): A pytree to be mapped over, with each leaf providing the first positional
            argument to function ``func``.
        rests (tuple of pytree): A tuple of pytrees, each of which has the same structure as
            ``tree`` or has ``tree`` as a prefix.
        is_leaf (callable, optional): An extra leaf predicate function that will be called at each
            flattening step. The function should have a single argument with signature
            ``is_leaf(node) -> bool``. If it returns :data:`True`, the whole subtree being treated
            as a leaf. Otherwise, the default pytree registry will be used to determine a node is a
            leaf or not. If the function is not specified, the default pytree registry will be used.

    Returns:
        The original ``tree`` with the value at each leaf is given by the side-effect of function
        ``func(x, *xs)`` (not the return value) where ``x`` is the value at the corresponding leaf
        in ``tree`` and ``xs`` is the tuple of values at values at corresponding nodes in ``rests``.
    """
    return optree.tree_map_(
        func,
        tree,
        *rests,
        is_leaf=is_leaf,
        none_is_leaf=True,
        namespace="torch",
    )


Type2 = Tuple[Type[T], Type[S]]
Type3 = Tuple[Type[T], Type[S], Type[U]]
if sys.version_info >= (3, 10):
    TypeAny = Union[Type[Any], Tuple[Type[Any], ...], types.UnionType]
else:
    TypeAny = Union[Type[Any], Tuple[Type[Any], ...]]

Fn2 = Callable[[Union[T, S]], R]
Fn3 = Callable[[Union[T, S, U]], R]
Fn = Callable[[T], R]
FnAny = Callable[[Any], R]

MapOnlyFn = Callable[[T], Callable[[Any], Any]]


# These specializations help with type inference on the lambda passed to this
# function
@overload
def map_only(__type_or_types_or_pred: Type2[T, S]) -> MapOnlyFn[Fn2[T, S, Any]]:
    ...


@overload
def map_only(__type_or_types_or_pred: Type3[T, S, U]) -> MapOnlyFn[Fn3[T, S, U, Any]]:
    ...


@overload
def map_only(__type_or_types_or_pred: Type[T]) -> MapOnlyFn[Fn[T, Any]]:
    ...


# This specialization is needed for the implementations below that call
@overload
def map_only(__type_or_types_or_pred: TypeAny) -> MapOnlyFn[FnAny[Any]]:
<<<<<<< HEAD
    ...


@overload
def map_only(__type_or_types_or_pred: Callable[[Any], bool]) -> MapOnlyFn[FnAny[Any]]:
    ...


=======
    ...


@overload
def map_only(__type_or_types_or_pred: Callable[[Any], bool]) -> MapOnlyFn[FnAny[Any]]:
    ...


>>>>>>> f34905f6
def map_only(
    __type_or_types_or_pred: Union[TypeAny, Callable[[Any], bool]]
) -> MapOnlyFn[FnAny[Any]]:
    """
    Suppose you are writing a tree_map over tensors, leaving everything
    else unchanged.  Ordinarily you would have to write:

        def go(t):
            if isinstance(t, Tensor):
                return ...
            else:
                return t

    With this function, you only need to write:

        @map_only(Tensor)
        def go(t):
            return ...

    You can also directly use 'tree_map_only'
    """
    if isinstance(__type_or_types_or_pred, (type, tuple)) or (
        sys.version_info >= (3, 10)
        and isinstance(__type_or_types_or_pred, types.UnionType)
    ):

        def pred(x: Any) -> bool:
            return isinstance(x, __type_or_types_or_pred)  # type: ignore[arg-type]

    elif callable(__type_or_types_or_pred):
        pred = __type_or_types_or_pred  # type: ignore[assignment]
    else:
        raise TypeError("Argument must be a type, a tuple of types, or a callable.")

    def wrapper(func: Callable[[T], Any]) -> Callable[[Any], Any]:
        @functools.wraps(func)
        def wrapped(x: T) -> Any:
            if pred(x):
                return func(x)
            return x

        return wrapped

    return wrapper


@overload
def tree_map_only(
    __type_or_types_or_pred: Type[T],
    func: Fn[T, Any],
    tree: PyTree,
    is_leaf: Optional[Callable[[PyTree], bool]] = None,
) -> PyTree:
    ...


@overload
def tree_map_only(
    __type_or_types_or_pred: Type2[T, S],
    func: Fn2[T, S, Any],
    tree: PyTree,
    is_leaf: Optional[Callable[[PyTree], bool]] = None,
) -> PyTree:
    ...


@overload
def tree_map_only(
    __type_or_types_or_pred: Type3[T, S, U],
    func: Fn3[T, S, U, Any],
    tree: PyTree,
    is_leaf: Optional[Callable[[PyTree], bool]] = None,
) -> PyTree:
    ...


@overload
def tree_map_only(
    __type_or_types_or_pred: Callable[[Any], bool],
<<<<<<< HEAD
    func: FnAny[Any],
    tree: PyTree,
    is_leaf: Optional[Callable[[PyTree], bool]] = None,
) -> PyTree:
    ...


def tree_map_only(
    __type_or_types_or_pred: Union[TypeAny, Callable[[Any], bool]],
=======
>>>>>>> f34905f6
    func: FnAny[Any],
    tree: PyTree,
    is_leaf: Optional[Callable[[PyTree], bool]] = None,
) -> PyTree:
<<<<<<< HEAD
=======
    ...


def tree_map_only(
    __type_or_types_or_pred: Union[TypeAny, Callable[[Any], bool]],
    func: FnAny[Any],
    tree: PyTree,
    is_leaf: Optional[Callable[[PyTree], bool]] = None,
) -> PyTree:
>>>>>>> f34905f6
    return tree_map(map_only(__type_or_types_or_pred)(func), tree, is_leaf=is_leaf)


@overload
def tree_map_only_(
    __type_or_types_or_pred: Type[T],
    func: Fn[T, Any],
    tree: PyTree,
    is_leaf: Optional[Callable[[PyTree], bool]] = None,
) -> PyTree:
    ...


@overload
def tree_map_only_(
    __type_or_types_or_pred: Type2[T, S],
    func: Fn2[T, S, Any],
    tree: PyTree,
    is_leaf: Optional[Callable[[PyTree], bool]] = None,
) -> PyTree:
    ...


@overload
def tree_map_only_(
    __type_or_types_or_pred: Type3[T, S, U],
    func: Fn3[T, S, U, Any],
    tree: PyTree,
    is_leaf: Optional[Callable[[PyTree], bool]] = None,
) -> PyTree:
    ...


@overload
def tree_map_only_(
    __type_or_types_or_pred: Callable[[Any], bool],
    func: FnAny[Any],
    tree: PyTree,
    is_leaf: Optional[Callable[[PyTree], bool]] = None,
) -> PyTree:
    ...


def tree_map_only_(
    __type_or_types_or_pred: Union[TypeAny, Callable[[Any], bool]],
    func: FnAny[Any],
    tree: PyTree,
    is_leaf: Optional[Callable[[PyTree], bool]] = None,
) -> PyTree:
    return tree_map_(map_only(__type_or_types_or_pred)(func), tree, is_leaf=is_leaf)


def tree_all(
    pred: Callable[[Any], bool],
    tree: PyTree,
    is_leaf: Optional[Callable[[PyTree], bool]] = None,
) -> bool:
    flat_args = tree_iter(tree, is_leaf=is_leaf)
    return all(map(pred, flat_args))


def tree_any(
    pred: Callable[[Any], bool],
    tree: PyTree,
    is_leaf: Optional[Callable[[PyTree], bool]] = None,
) -> bool:
    flat_args = tree_iter(tree, is_leaf=is_leaf)
    return any(map(pred, flat_args))


@overload
def tree_all_only(
    __type_or_types: Type[T],
    pred: Fn[T, bool],
    tree: PyTree,
    is_leaf: Optional[Callable[[PyTree], bool]] = None,
) -> bool:
    ...


@overload
def tree_all_only(
    __type_or_types: Type2[T, S],
    pred: Fn2[T, S, bool],
    tree: PyTree,
    is_leaf: Optional[Callable[[PyTree], bool]] = None,
) -> bool:
    ...


@overload
def tree_all_only(
    __type_or_types: Type3[T, S, U],
    pred: Fn3[T, S, U, bool],
    tree: PyTree,
    is_leaf: Optional[Callable[[PyTree], bool]] = None,
) -> bool:
    ...


def tree_all_only(
    __type_or_types: TypeAny,
    pred: FnAny[bool],
    tree: PyTree,
    is_leaf: Optional[Callable[[PyTree], bool]] = None,
) -> bool:
    flat_args = tree_iter(tree, is_leaf=is_leaf)
    return all(pred(x) for x in flat_args if isinstance(x, __type_or_types))


@overload
def tree_any_only(
    __type_or_types: Type[T],
    pred: Fn[T, bool],
    tree: PyTree,
    is_leaf: Optional[Callable[[PyTree], bool]] = None,
) -> bool:
    ...


@overload
def tree_any_only(
    __type_or_types: Type2[T, S],
    pred: Fn2[T, S, bool],
    tree: PyTree,
    is_leaf: Optional[Callable[[PyTree], bool]] = None,
) -> bool:
    ...


@overload
def tree_any_only(
    __type_or_types: Type3[T, S, U],
    pred: Fn3[T, S, U, bool],
    tree: PyTree,
    is_leaf: Optional[Callable[[PyTree], bool]] = None,
) -> bool:
    ...


def tree_any_only(
    __type_or_types: TypeAny,
    pred: FnAny[bool],
    tree: PyTree,
    is_leaf: Optional[Callable[[PyTree], bool]] = None,
) -> bool:
    flat_args = tree_iter(tree, is_leaf=is_leaf)
    return any(pred(x) for x in flat_args if isinstance(x, __type_or_types))


def broadcast_prefix(
    prefix_tree: PyTree,
    full_tree: PyTree,
    is_leaf: Optional[Callable[[PyTree], bool]] = None,
) -> List[Any]:
    """Return a list of broadcasted leaves in ``prefix_tree`` to match the number of leaves in ``full_tree``.

    If a ``prefix_tree`` is a prefix of a ``full_tree``, this means the ``full_tree`` can be
    constructed by replacing the leaves of ``prefix_tree`` with appropriate **subtrees**.

    This function returns a list of leaves with the same size as ``full_tree``. The leaves are
    replicated from ``prefix_tree``. The number of replicas is determined by the corresponding
    subtree in ``full_tree``.

    >>> broadcast_prefix(1, [1, 2, 3])
    [1, 1, 1]
    >>> broadcast_prefix([1, 2, 3], [1, 2, 3])
    [1, 2, 3]
    >>> broadcast_prefix([1, 2, 3], [1, 2, 3, 4])
    Traceback (most recent call last):
        ...
    ValueError: list arity mismatch; expected: 3, got: 4; list: [1, 2, 3, 4].
    >>> broadcast_prefix([1, 2, 3], [1, 2, (3, 4)])
    [1, 2, 3, 3]
    >>> broadcast_prefix([1, 2, 3], [1, 2, {'a': 3, 'b': 4, 'c': (None, 5)}])
    [1, 2, 3, 3, 3, 3]

    Args:
        prefix_tree (pytree): A pytree with the same structure as a prefix of ``full_tree``.
        full_tree (pytree): A pytree with the same structure as a suffix of ``prefix_tree``.
        is_leaf (callable, optional): An extra leaf predicate function that will be called at each
            flattening step. The function should have a single argument with signature
            ``is_leaf(node) -> bool``. If it returns :data:`True`, the whole subtree being treated
            as a leaf. Otherwise, the default pytree registry will be used to determine a node is a
            leaf or not. If the function is not specified, the default pytree registry will be used.

    Returns:
        A list of leaves in ``prefix_tree`` broadcasted to match the number of leaves in ``full_tree``.
    """
    return optree.broadcast_prefix(
        prefix_tree,
        full_tree,
        is_leaf=is_leaf,
        none_is_leaf=True,
        namespace="torch",
    )


# Broadcasts a pytree to the provided TreeSpec and returns the flattened
# values. If this is not possible, then this function returns None.
#
# For example, given pytree=0 and spec=TreeSpec(list, None, [LeafSpec(), LeafSpec()]),
# would return [0, 0]. This is useful for part of the vmap implementation:
# a user can pass in vmap(fn, in_dims)(*inputs). `in_dims` should be
# broadcastable to the tree structure of `inputs` and we use
# _broadcast_to_and_flatten to check this.
def _broadcast_to_and_flatten(
    tree: PyTree,
    treespec: TreeSpec,
    is_leaf: Optional[Callable[[PyTree], bool]] = None,
) -> Optional[List[Any]]:
    assert isinstance(treespec, TreeSpec)
    full_tree = tree_unflatten([0] * treespec.num_leaves, treespec)
    try:
        return broadcast_prefix(tree, full_tree, is_leaf=is_leaf)
    except ValueError:
        return None


def treespec_dumps(treespec: TreeSpec, protocol: Optional[int] = None) -> str:
    """Serialize a treespec to a JSON string."""
    if not isinstance(treespec, TreeSpec):
        raise TypeError(
            f"treespec_dumps(spec): Expected `spec` to be instance of "
            f"TreeSpec but got item of type {type(treespec)}."
        )
    from ._pytree import (
        tree_structure as _tree_structure,
        treespec_dumps as _treespec_dumps,
    )

    orig_treespec = _tree_structure(tree_unflatten([0] * treespec.num_leaves, treespec))
    return _treespec_dumps(orig_treespec, protocol=protocol)


def treespec_loads(serialized: str) -> TreeSpec:
    """Deserialize a treespec from a JSON string."""
    from ._pytree import (
        tree_unflatten as _tree_unflatten,
        treespec_loads as _treespec_loads,
    )

    orig_treespec = _treespec_loads(serialized)
    dummy_tree = _tree_unflatten([0] * orig_treespec.num_leaves, orig_treespec)
    treespec = tree_structure(dummy_tree)
    return treespec


class _DummyLeaf:
    def __repr__(self) -> str:
        return "*"


def treespec_pprint(treespec: TreeSpec) -> str:
    dummy_tree = tree_unflatten(
        [_DummyLeaf() for _ in range(treespec.num_leaves)],
        treespec,
    )
    return repr(dummy_tree)


class LeafSpecMeta(type(TreeSpec)):  # type: ignore[misc]
    def __instancecheck__(self, instance: object) -> bool:
        return isinstance(instance, TreeSpec) and instance.is_leaf()


class LeafSpec(TreeSpec, metaclass=LeafSpecMeta):
    def __new__(cls) -> "LeafSpec":
        return optree.treespec_leaf(none_is_leaf=True)  # type: ignore[return-value]


def tree_flatten_with_path(
    tree: PyTree,
    is_leaf: Optional[Callable[[PyTree], bool]] = None,
) -> Tuple[List[Tuple[KeyPath, Any]], TreeSpec]:
    """Flattens a pytree like :func:`tree_flatten`, but also returns each leaf's key path.

    Args:
        tree: a pytree to flatten. If it contains a custom type, that type must be
            registered with an appropriate `tree_flatten_with_path_fn` when registered
            with :func:`register_pytree_node`.
        is_leaf: An extra leaf predicate function that will be called at each
            flattening step. The function should have a single argument with signature
            ``is_leaf(node) -> bool``. If it returns :data:`True`, the whole subtree being treated
            as a leaf. Otherwise, the default pytree registry will be used to determine a node is a
            leaf or not. If the function is not specified, the default pytree registry will be used.
    Returns:
        A tuple where the first element is a list of (key path, leaf) pairs, and the
        second element is a :class:`TreeSpec` representing the structure of the flattened
        tree.
    """
    raise NotImplementedError("KeyPaths are not yet supported in cxx_pytree.")


def tree_leaves_with_path(
    tree: PyTree,
    is_leaf: Optional[Callable[[PyTree], bool]] = None,
) -> List[Tuple[KeyPath, Any]]:
    """Gets the leaves of a pytree like ``tree_leaves`` and returns each leaf's key path.

    Args:
        tree: a pytree. If it contains a custom type, that type must be
            registered with an appropriate `tree_flatten_with_path_fn` when registered
            with :func:`register_pytree_node`.
        is_leaf: An extra leaf predicate function that will be called at each
            flattening step. The function should have a single argument with signature
            ``is_leaf(node) -> bool``. If it returns :data:`True`, the whole subtree being treated
            as a leaf. Otherwise, the default pytree registry will be used to determine a node is a
            leaf or not. If the function is not specified, the default pytree registry will be used.
    Returns:
        A list of (key path, leaf) pairs.
    """
    raise NotImplementedError("KeyPaths are not yet supported in cxx_pytree.")


def tree_map_with_path(
    func: Callable[..., Any],
    tree: PyTree,
    *rests: PyTree,
    is_leaf: Optional[Callable[[PyTree], bool]] = None,
) -> PyTree:
    """Like :func:`tree_map`, but the provided callable takes an additional key path argument.

    Args:
        func: A function that takes ``2 + len(rests)`` arguments, to be applied at the
            corresponding leaves of the pytrees. The first positional argument
            to ``func`` is the key path of the leaf in question. The second
            positional argument is the value of the leaf.
        tree: A pytree to be mapped over, with each leaf providing the first positional
            argument to function ``func``.
        rests: A tuple of pytrees, each of which has the same structure as
            ``tree`` or has ``tree`` as a prefix.
        is_leaf: An extra leaf predicate function that will be called at each
            flattening step. The function should have a single argument with signature
            ``is_leaf(node) -> bool``. If it returns :data:`True`, the whole subtree being treated
            as a leaf. Otherwise, the default pytree registry will be used to determine a node is a
            leaf or not. If the function is not specified, the default pytree registry will be used.

    Returns
        A new pytree with the same structure as ``tree`` but with the value at each leaf given by
        ``func(keypath, x, *xs)`` where ``keypath`` is the key path at the
        corresponding leaf in ``tree``, ``x`` is the value at that leaf, and
        ``xs`` is the tuple of values at corresponding nodes in ``rests``.
    """
    raise NotImplementedError("KeyPaths are not yet supported in cxx_pytree.")


def keystr(kp: KeyPath) -> str:
    """Given a key path, return a pretty-printed representation."""
    raise NotImplementedError("KeyPaths are not yet supported in cxx_pytree.")


def key_get(obj: Any, kp: KeyPath) -> Any:
    """Given an object and a key path, return the value at the key path."""
    raise NotImplementedError("KeyPaths are not yet supported in cxx_pytree.")<|MERGE_RESOLUTION|>--- conflicted
+++ resolved
@@ -573,7 +573,6 @@
 # This specialization is needed for the implementations below that call
 @overload
 def map_only(__type_or_types_or_pred: TypeAny) -> MapOnlyFn[FnAny[Any]]:
-<<<<<<< HEAD
     ...
 
 
@@ -582,16 +581,6 @@
     ...
 
 
-=======
-    ...
-
-
-@overload
-def map_only(__type_or_types_or_pred: Callable[[Any], bool]) -> MapOnlyFn[FnAny[Any]]:
-    ...
-
-
->>>>>>> f34905f6
 def map_only(
     __type_or_types_or_pred: Union[TypeAny, Callable[[Any], bool]]
 ) -> MapOnlyFn[FnAny[Any]]:
@@ -671,24 +660,10 @@
 @overload
 def tree_map_only(
     __type_or_types_or_pred: Callable[[Any], bool],
-<<<<<<< HEAD
     func: FnAny[Any],
     tree: PyTree,
     is_leaf: Optional[Callable[[PyTree], bool]] = None,
 ) -> PyTree:
-    ...
-
-
-def tree_map_only(
-    __type_or_types_or_pred: Union[TypeAny, Callable[[Any], bool]],
-=======
->>>>>>> f34905f6
-    func: FnAny[Any],
-    tree: PyTree,
-    is_leaf: Optional[Callable[[PyTree], bool]] = None,
-) -> PyTree:
-<<<<<<< HEAD
-=======
     ...
 
 
@@ -698,7 +673,6 @@
     tree: PyTree,
     is_leaf: Optional[Callable[[PyTree], bool]] = None,
 ) -> PyTree:
->>>>>>> f34905f6
     return tree_map(map_only(__type_or_types_or_pred)(func), tree, is_leaf=is_leaf)
 
 
