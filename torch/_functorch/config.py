--- conflicted
+++ resolved
@@ -162,14 +162,11 @@
 # tokens.
 unlift_effect_tokens = False
 
-<<<<<<< HEAD
-=======
 
 # Run aot eager decomp partition with CrossRefFakeMode
 # options = False, "all", "custom_ops"
 fake_tensor_crossref = False
 
->>>>>>> 2ce2e4df
 # This mode specifies that we should also keep track of the real
 # tensor along with the fake tensor, and do real compute.  While
 # seemingly this eliminates the whole point of fake tensors, there are
