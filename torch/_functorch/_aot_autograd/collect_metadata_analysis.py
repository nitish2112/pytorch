--- conflicted
+++ resolved
@@ -697,15 +697,8 @@
             view_avoid_dupes_with_primals, traced_tangents
         )
 
-<<<<<<< HEAD
-        tangents_and_memory_formats = [
-            coerce_tangent_and_suggest_memory_format(tt)
-=======
-        output_tangents_start_idx = len(f_input_tangents)
-        output_tangents_end_idx = output_tangents_start_idx + len(f_output_tangents)
         traced_tangents = [
             coerce_tangent_and_suggest_memory_format(tt)[0]
->>>>>>> c1cc8391
             for i, tt in enumerate(traced_tangents)
         ]
         nonlocal static_input_indices
