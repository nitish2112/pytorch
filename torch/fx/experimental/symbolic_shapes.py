--- conflicted
+++ resolved
@@ -2282,6 +2282,8 @@
         return SymInt(SymNode(sym, self, int, hint, fx_node=fx_node))
 
     def create_symboolnode(self, sym: "sympy.Expr"):
+        # This function is only being used in serialization, so we do not track it
+        # for validation.
         return SymBool(SymNode(sym, self, bool, None))
 
     def create_unbacked_symfloat(self):
@@ -2298,29 +2300,21 @@
         symbol: sympy.Symbol = sympy.Symbol(f"i{next(self.unbacked_symint_counter)}", integer=True)
         self.var_to_stack[symbol] = traceback.extract_stack()[:-1]
         self.var_to_range[symbol] = ValueRanges(-sys.maxsize - 1, sys.maxsize)
-<<<<<<< HEAD
 
         # Create a new FX placeholder and Z3 variable for 'symbol'.
         fx_node = self.create_fx_placeholder_and_z3var(symbol, int)
 
         return SymInt(SymNode(symbol, self, int, None, fx_node=fx_node))
-=======
-        return self.create_symintnode(symbol, hint=None)
->>>>>>> 2d745b95
 
     def create_unbacked_symbool(self):
         symbol: sympy.Symbol = sympy.Symbol(f"i{next(self.unbacked_symint_counter)}", integer=True)
         self.var_to_stack[symbol] = traceback.extract_stack()[:-1]
         self.var_to_range[symbol] = ValueRanges(0, 1)
-<<<<<<< HEAD
 
         # Create a new FX placeholder and Z3 variable for 'symbol'.
         fx_node = self.create_fx_placeholder_and_z3var(symbol, bool)
 
         return SymBool(SymNode(sympy.Eq(symbol, 1), self, bool, None, fx_node=fx_node))
-=======
-        return self.create_symboolnode(sympy.Eq(symbol, 1))
->>>>>>> 2d745b95
 
     def create_symbol(
         self,
