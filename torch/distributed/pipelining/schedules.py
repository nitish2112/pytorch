--- conflicted
+++ resolved
@@ -1025,19 +1025,13 @@
 
     def _has_comms(action: _Action) -> bool:
         if action.computation_type == F:
-<<<<<<< HEAD
             return action.stage_index != num_stages - 1 and stage_to_rank(
                 action.stage_index + 1
             ) != stage_to_rank(action.stage_index)
-        elif action.computation_type in (B, BW):
+        elif action.computation_type in (BACKWARD_INPUT, FULL_BACKWARD):
             return action.stage_index != 0 and stage_to_rank(
                 action.stage_index - 1
             ) != stage_to_rank(action.stage_index)
-=======
-            return action.stage_index != num_stages - 1
-        elif action.computation_type in (BACKWARD_INPUT, FULL_BACKWARD):
-            return action.stage_index != 0
->>>>>>> cf9afe32
         return False
 
     def _get_comms(action: _Action) -> Tuple[_Action, _Action]:
@@ -1086,7 +1080,7 @@
                 ):
                     return True
                 elif (
-                    p.computation_type == BACKWARD
+                    p.computation_type in (BACKWARD_INPUT, FULL_BACKWARD)
                     and p.stage_index == action.stage_index + 1
                     and p.microbatch_index == action.microbatch_index
                 ):
@@ -1687,7 +1681,6 @@
                         mb_index, arg_mbs[mb_index], kwarg_mbs[mb_index]
                     )
                     self._maybe_compute_loss(stage, output, target_mbs, mb_index)
-<<<<<<< HEAD
 
                     # SEND/RECV op are avoided for special case with 2 adjacent stages on same rank
                     # see [Note: V-schedule special case]
@@ -1696,7 +1689,7 @@
                             output, mb_index
                         )
 
-                elif comp_type == BACKWARD:
+                elif comp_type == FULL_BACKWARD:
                     if stage_uses_fsdp:
                         _assert_unsharded(stage_idx)
 
@@ -1705,12 +1698,6 @@
                         # no recv op expected for V-schedule special case (see [Note: V-schedule special case])
                         and stage_idx + 1 not in stage_index_to_stage
                     ):
-=======
-                elif comp_type == FULL_BACKWARD:
-                    if stage_uses_fsdp:
-                        _assert_unsharded(stage_idx)
-
-                    if not stage.is_last:
                         assert (
                             stage_idx,
                             mb_index,
@@ -1724,6 +1711,12 @@
                         loss=loss,
                         full_backward=True,
                     )
+                    # SEND/RECV op are avoided for special case with 2 adjacent stages on same rank
+                    # see [Note: V-schedule special case]
+                    if stage_idx - 1 in stage_index_to_stage:
+                        stage_index_to_stage[stage_idx - 1].set_local_bwd_input(
+                            stage.get_local_bwd_output(mb_index), mb_index
+                        )
                 elif comp_type == BACKWARD_INPUT:
                     if stage_uses_fsdp:
                         _assert_unsharded(stage_idx)
@@ -1735,7 +1728,6 @@
                         )
 
                     if not stage.is_last:
->>>>>>> cf9afe32
                         assert (
                             stage_idx,
                             mb_index,
@@ -1749,19 +1741,13 @@
                         loss=loss,
                         full_backward=False,
                     )
-<<<<<<< HEAD
-
                     # SEND/RECV op are avoided for special case with 2 adjacent stages on same rank
                     # see [Note: V-schedule special case]
                     if stage_idx - 1 in stage_index_to_stage:
                         stage_index_to_stage[stage_idx - 1].set_local_bwd_input(
                             stage.get_local_bwd_output(mb_index), mb_index
                         )
-
-                elif comp_type == WEIGHT:
-=======
                 elif comp_type == BACKWARD_WEIGHT:
->>>>>>> cf9afe32
                     if stage_uses_fsdp:
                         _assert_unsharded(stage_idx)
 
