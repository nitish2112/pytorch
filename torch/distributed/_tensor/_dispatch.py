--- conflicted
+++ resolved
@@ -208,42 +208,6 @@
                             f"return type {ret_type} in DTensor op is not supported"
                         )
 
-<<<<<<< HEAD
-            local_tensor_args = (
-                pytree.tree_unflatten(
-                    cast(List[object], op_info.local_args), op_info.args_tree_spec
-                )
-                if op_info.args_tree_spec
-                else op_info.local_args
-            )
-
-            # run local op computation with potentially modified args/kwargs
-            local_tensor_args = cast(Tuple[object, ...], local_tensor_args)
-            if op_call in self._random_ops:
-                if not random._rng_tracker and is_rng_supported_mesh(mesh):
-                    # Default to `OffsetBasedRNGTracker` if the parallelism API
-                    # did not already construct one
-                    random._rng_tracker = random.OffsetBasedRNGTracker(mesh.device_type)
-
-                first_arg, first_local_arg = (
-                    cast(dtensor.DTensor, args[0]),
-                    cast(torch.Tensor, local_tensor_args[0]),
-                )
-                rng_context = (
-                    random._rng_tracker._distribute_region(first_arg._spec)
-                    if random._rng_tracker and not first_local_arg.is_meta
-                    else contextlib.nullcontext()
-                )
-
-                # For DTensor random operator, run it within a distribute region
-                with rng_context:
-                    local_results = op_call(*local_tensor_args, **op_info.local_kwargs)
-            else:
-                local_results = op_call(*local_tensor_args, **op_info.local_kwargs)
-
-        # communicate the result to all ranks for some operators that return scalar value
-=======
->>>>>>> f5e704a6
         if output_sharding.output_spec is None:
             if op_call == aten.equal.default:
                 # For equal operator, The local results from all devices should be all-gathered
@@ -384,11 +348,9 @@
             mesh,
             OpSchema(
                 op_call,
-                (
-                    pytree.tree_unflatten(args_schema, args_spec)
-                    if args_spec
-                    else tuple(args_schema)
-                ),
+                pytree.tree_unflatten(args_schema, args_spec)
+                if args_spec
+                else tuple(args_schema),
                 kwargs_schema,
                 schema_info=runtime_schema_info,
             ),
