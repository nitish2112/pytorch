--- conflicted
+++ resolved
@@ -2485,13 +2485,7 @@
             assert isinstance(attr_names, tuple) and all(
                 isinstance(name, str) for name in attr_names
             )
-<<<<<<< HEAD
             fn.closure = TupleVariable([self.LOAD_FAST(name) for name in attr_names])
-=======
-            fn.closure = TupleVariable(
-                [self._load_closure(name) for name in attr_names]
-            )
->>>>>>> 72976b24
         elif flags & 0x04:
             fn.annotations = attr
         elif flags & 0x02:
@@ -2546,12 +2540,6 @@
     @property
     def fake_mode(self):
         return self.output.tracing_context.fake_mode
-
-    def find_symbolic_locals_name(self, tensor_variable):
-        for key, value in self.symbolic_locals.items():
-            if value is tensor_variable:
-                return key
-        return None
 
     @contextlib.contextmanager
     def strict_translation_mode(self, check_fn: Callable[[VariableTracker], bool]):
