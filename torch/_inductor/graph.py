--- conflicted
+++ resolved
@@ -1,3 +1,4 @@
+import contextlib
 import functools
 import itertools
 import logging
@@ -15,6 +16,7 @@
     DefaultDict,
     Dict,
     Iterable,
+    Iterator,
     List,
     NoReturn,
     Optional,
@@ -95,6 +97,7 @@
 from .runtime.autotune_cache import AutotuneCacheBundler
 from .scheduler import BaseSchedulerNode
 from .sizevars import SizeVarAllocator
+from .triton_bundler import TritonBundler
 from .utils import (
     convert_shape_to_inductor,
     gather_origins,
@@ -191,10 +194,6 @@
     return attr_itr
 
 
-<<<<<<< HEAD
-def mark_nodes_dislike_padding(
-    g: Graph, user_visible_outputs: Optional[Dict[str, None]]
-=======
 def get_user_visible_output_strides(g: Graph) -> Dict[Node, Tuple[int, ...]]:
     ret: Dict[Node, Tuple[int, ...]] = {}
     output_node = g.find_nodes(op="output")[0]
@@ -210,7 +209,6 @@
 
 def mark_nodes_dislike_padding(
     g: Graph, user_visible_output_strides: Dict[Node, Tuple[int, ...]]
->>>>>>> 2ce2e4df
 ) -> None:
     """
     Nodes like convolution/convolution_backward want its input to be dense.
@@ -254,6 +252,8 @@
             else None
         )
 
+    output_node = g.find_nodes(op="output")[0]
+
     for cur in reversed(g.nodes):
         op = _get_overload_packet(cur)
         if not op:
@@ -270,15 +270,7 @@
                 if prior_op not in ops_like_padding:
                     prior.meta["dislike_padding"] = True
         # We only want to mark output nodes. So, move it after the above prior nodes process.
-<<<<<<< HEAD
-        if (
-            not config.pad_outputs
-            and user_visible_outputs
-            and cur.name in user_visible_outputs
-        ):
-=======
         if not config.pad_outputs and cur in user_visible_output_strides:
->>>>>>> 2ce2e4df
             cur.meta["dislike_padding"] = True
 
 
@@ -335,12 +327,11 @@
     def __init__(
         self,
         gm: torch.fx.GraphModule,
-        example_inputs: Optional[List[torch.Tensor]] = None,
+        example_inputs: Optional[Sequence[object]] = None,
         shape_env: Optional[ShapeEnv] = None,
         graph_id: Optional[int] = None,
         cpp_wrapper: bool = False,
         aot_mode: bool = False,
-        user_visible_outputs: Optional[Dict[str, None]] = None,
         layout_opt: Optional[bool] = None,
         extern_node_serializer: Optional[
             Callable[[List[ir.ExternKernelNode]], Any]
@@ -451,19 +442,17 @@
         self.graph_id = graph_id
         self.post_grad_graph_id = next(_post_grad_graph_counter)
         self.scheduler: torch._inductor.scheduler.Scheduler = None  # type: ignore[assignment]
+
+        # current_device is set only during codegen of a device-specific kernel
+        # a graph can have many devices
+        self.current_device: Optional[torch.device] = None
+
         self.nodes_prefer_channels_last = (
             self.find_nodes_prefer_channels_last() if self.layout_opt else OrderedSet()
         )
         self._warned_fallback = {"aten.convolution_backward"}
-<<<<<<< HEAD
-        self.user_visible_outputs = (
-            user_visible_outputs if user_visible_outputs is not None else {}
-        )
-        mark_nodes_dislike_padding(gm.graph, user_visible_outputs)
-=======
         self.user_visible_output_strides = get_user_visible_output_strides(gm.graph)
         mark_nodes_dislike_padding(gm.graph, self.user_visible_output_strides)
->>>>>>> 2ce2e4df
         self.cache_key: str = ""  # This is the cache key for the compiled artifact
         self.cache_path: str = ""  # This is the path in the filesystem where the compiled artifact is stored
         self.cache_linemap: List[
@@ -493,11 +482,29 @@
         # Below field is related to printing debug intermediate tensor values info for debugging
         self.all_codegen_kernel_names: OrderedSet[str] = OrderedSet()
 
+        # state used by for Kernel.workspace
+        self.workspace_id = itertools.count()
+
     def has_feature(
         self, device: Union[torch._inductor.ir.IRNode, device], feature: BackendFeature
     ) -> bool:
         assert isinstance(feature, BackendFeature), feature
         return feature in self.get_backend_features(get_device_type(device))
+
+    def get_current_device_or_throw(self) -> torch.device:
+        if device := self.current_device:
+            return device
+        else:
+            raise RuntimeError("No current device")
+
+    @contextlib.contextmanager
+    def set_current_device(self, device: torch.device) -> Iterator[None]:
+        prior = self.current_device
+        self.current_device = device
+        try:
+            yield
+        finally:
+            self.current_device = prior
 
     @staticmethod
     def decide_layout_opt(gm: GraphModule, *, is_inference: bool) -> bool:
@@ -1152,6 +1159,10 @@
         for r, fx_node in zip(result, fx_node_args):
             if not isinstance(r, (ir.TensorBox, ir.BaseView)):
                 result_correct_strides.append(r)
+            elif isinstance(r.get_layout(), ir.CommBufferLayout):
+                # Active references to persistent comm buffers are not allowed
+                # outside of graphs
+                result_correct_strides.append(ir.ExternKernel.copy_input(r))
             else:
                 # AOT Autograd tries to detect stride divergence of inductor from output metadata.
                 # Here, we try to avoid spurious divergence by matching insignificant strides such as
@@ -1425,10 +1436,7 @@
                 torch.ops.aten.resize_as.default,
             ]
             is_output = any(user.op == "output" for user in n.users)
-<<<<<<< HEAD
-=======
             is_user_visible = n in self.user_visible_output_strides
->>>>>>> 2ce2e4df
             is_input_for_as_strided = any(
                 user.target in as_strided_ops for user in n.users
             )
@@ -1457,19 +1465,14 @@
             if (is_output or is_input_for_as_strided) and isinstance(
                 n.meta["val"], torch.Tensor
             ):
-<<<<<<< HEAD
-                strides = n.meta["val"].stride()
-                if len(strides):
-=======
                 if is_user_visible:
                     strides = self.user_visible_output_strides.get(n)
                 else:
                     strides = n.meta["val"].stride()
 
                 if strides is not None and len(strides) > 0:
->>>>>>> 2ce2e4df
                     allow_padding = (
-                        config.pad_outputs or n.name not in self.user_visible_outputs
+                        config.pad_outputs or not is_user_visible
                     ) and not is_input_for_as_strided
                     dense = torch._prims_common.is_non_overlapping_and_dense(
                         n.meta["val"]
@@ -1482,7 +1485,7 @@
                         and dense
                         and len(result.get_size()) == 4
                         and n in self.nodes_prefer_channels_last
-                        and n.name not in self.user_visible_outputs
+                        and not is_user_visible
                         and not is_input_for_as_strided
                     ):
                         strides = ir.FlexibleLayout.stride_ordered_for_memory_format(
@@ -1590,7 +1593,7 @@
                 curr = result.data.data
                 if isinstance(curr, Pointwise):
                     # Use inner fn as a rough proxy. Good enough.
-                    if curr.has_large_inner_fn():
+                    if curr.has_large_inner_fn(threshold=100):
                         result.realize()
 
         # This is not complete, but it doesn't have to be: origin_node
@@ -1603,20 +1606,20 @@
         # the origin_node here.
         if isinstance(result, TensorBox) and isinstance(result.data, ir.StorageBox):
             if isinstance(result.data.data, ir.Loops):
-                result.data.data.origin_node = n
+                result.data.data._post_init_setattr("origin_node", n)
             elif isinstance(result.data.data, ir.Buffer):
-                result.data.data.origin_node = n
+                result.data.data._post_init_setattr("origin_node", n)
                 if isinstance(result.data.data, ir.ComputedBuffer) and isinstance(
                     result.data.data.data, ir.Loops
                 ):
-                    result.data.data.data.origin_node = n
+                    result.data.data.data._post_init_setattr("origin_node", n)
                 # Not really multi-output, can straightforwardly recurse in
                 elif (
                     isinstance(result.data.data, ir.MultiOutput)
                     and not result.data.data.indices
                 ):
                     if isinstance(result.data.data.inputs[0], ir.Buffer):
-                        result.data.data.inputs[0].origin_node = n
+                        result.data.data.inputs[0]._post_init_setattr("origin_node", n)
 
         self.register_users_of(result)
 
@@ -1963,6 +1966,7 @@
 
         inductor_meta = autotune_cache.inductor_meta_from_config()
         AutotuneCacheBundler.begin_compile(inductor_meta, code=code)
+        TritonBundler.begin_compile()
 
         try:
             linemap = [(line_no, node.stack_trace) for line_no, node in linemap]  # type: ignore[misc]
@@ -2045,6 +2049,7 @@
         return (
             name in self.graph_inputs.keys()
             and self.graph_inputs[name].get_numel() == 1
+            and len(self.graph_inputs[name].get_size()) == 0
             and self.graph_inputs[name].get_device().type == "cpu"
         ) or name in self.zero_dim_cpu_tensor_list
 
