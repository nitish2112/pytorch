--- conflicted
+++ resolved
@@ -6416,7 +6416,12 @@
     return list(map(TensorBox.create, result))
 
 
-<<<<<<< HEAD
+@register_lowering(torch.ops.higher_order.invoke_subgraph, type_promotion_kind=None)
+def invoke_subgraph(subgraph_fn: ir.Subgraph, identifier: str, operands):
+    result = ir.InvokeSubgraph.create(subgraph_fn, operands)
+    return list(map(TensorBox.create, result))
+
+
 @register_lowering(torch._higher_order_ops.invoke_quant, type_promotion_kind=None)
 def invoke_quant_tracer(subgraph_fn: ir.Subgraph, *operands, scheme=None):
     output = None
@@ -6432,12 +6437,6 @@
             V.graph.env[node] = V.graph.run_node(node)
 
     return output
-=======
-@register_lowering(torch.ops.higher_order.invoke_subgraph, type_promotion_kind=None)
-def invoke_subgraph(subgraph_fn: ir.Subgraph, identifier: str, operands):
-    result = ir.InvokeSubgraph.create(subgraph_fn, operands)
-    return list(map(TensorBox.create, result))
->>>>>>> 79f71ed5
 
 
 @register_lowering(associative_scan_op, type_promotion_kind=None)
