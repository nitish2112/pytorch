--- conflicted
+++ resolved
@@ -899,30 +899,13 @@
                 # wrap it with dtypeview
                 final_tmp_name, tmp_call_strs = create_dtypeview_call(reinterpret_call)
                 call_strs.extend(tmp_call_strs)
-<<<<<<< HEAD
-            elif (
-                self.can_stack_allocate_buffer(data)
-                and self.is_statically_known_list_of_ints(size)
-                and self.is_statically_known_list_of_ints(stride)
-                and ir.is_contiguous_strides_for_shape(stride, size)
-            ):
-=======
             else:
->>>>>>> 62d2c5b6
                 # No need to wrap with RAIIAtenTensorHandle when using stack allocation.
                 call_strs.append(
                     f"auto wrap_with_raii_handle_if_needed_{final_tmp_name}"
                     f" = wrap_with_raii_handle_if_needed({final_tmp_name});"
                 )
                 final_tmp_name = f"wrap_with_raii_handle_if_needed_{final_tmp_name}"
-<<<<<<< HEAD
-            else:
-                call_strs.append(
-                    f"RAIIAtenTensorHandle {final_tmp_name}_raii({final_tmp_name});"
-                )
-                final_tmp_name = f"{final_tmp_name}_raii"
-=======
->>>>>>> 62d2c5b6
 
         for line in call_strs:
             writeline(line)
