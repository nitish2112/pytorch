--- conflicted
+++ resolved
@@ -7,15 +7,9 @@
 from torch._inductor.metrics import get_metric_table, is_metric_table_enabled
 
 from .. import config
-<<<<<<< HEAD
-from ..codecache import PyCodeCache, TritonFuture
+from ..codecache import get_path, TritonFuture
 from ..runtime.benchmarking import benchmarker
-from ..utils import cache_on_self
-=======
-from ..codecache import get_path, TritonFuture
-from ..runtime.runtime_utils import do_bench_gpu
 from ..utils import cache_on_self, IndentedBuffer
->>>>>>> 1bfe7eb7
 from ..virtualized import V
 from .common import TensorArg
 
@@ -319,12 +313,6 @@
         Unit test may mock this method to force a specific kernel to
         be picked.
         """
-<<<<<<< HEAD
-        return benchmarker.benchmark_many_gpu(
-            [lambda: kernel_call(True) for kernel_call in kernel_calls],
-            ranking_key="benchmark_sub_kernels",
-        )
-=======
 
         def wrap_fn(kernel):
             def inner():
@@ -333,11 +321,10 @@
 
             return inner
 
-        return [
-            do_bench_gpu(wrap_fn(kernel), rep=40, fast_flush=True)
-            for kernel in self.kernels
-        ]
->>>>>>> 1bfe7eb7
+        return benchmarker.benchmark_many_gpu(
+            [lambda: wrap_fn(kernel)() for kernel in self.kernels],
+            ranking_key="benchmark_sub_kernels",
+        )
 
     # record_choice and lookup_choice are helper functions for cpp-wrapper
     # codegen. The first pass use record_choice to keep the choice and
