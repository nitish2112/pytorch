--- conflicted
+++ resolved
@@ -319,31 +319,9 @@
                     ), "AOTInductor only supports running on one CUDA device"
             else:
                 if self.last_seen_device_guard_index is None:
-<<<<<<< HEAD
-                    if config.abi_compatible:
-                        code.writeline(
-                            f"{V.graph.device_ops.cpp_aoti_device_guard()} device_guard({self.device_idx});"
-                        )
-                    else:
-                        # XPU use DeviceGuard which needs a Device for constuctor.
-                        # TODO: generalize CUDAGurad as DeviceGuard.
-                        if V.graph.device_type == "xpu":
-                            code.writeline(
-                                f"{V.graph.device_ops.cpp_device_guard()} device_guard("
-                                f"c10::Device(c10::DeviceType::{V.graph.device_type.upper()}"
-                                f", {self.device_idx}));"
-                            )
-                        else:
-                            code.writeline(
-                                maybe_hipify_code_wrapper(
-                                    f"{V.graph.device_ops.cpp_device_guard()} device_guard({self.device_idx});"
-                                )
-                            )
-=======
                     code.writeline(
                         f"{V.graph.device_ops.cpp_aoti_device_guard()} device_guard({self.device_idx});"
                     )
->>>>>>> d2ec2897
                 else:
                     code.writeline(f"device_guard.set_index({self.device_idx});")
         else:
@@ -627,7 +605,6 @@
                 async_compile = AsyncCompile()
                 generate_example_value = AlgorithmSelectorCache.generate_example_value
                 empty_strided_cuda = torch._C._dynamo.guards._empty_strided_cuda
-                empty_strided_xpu = torch._C._dynamo.guards._empty_strided_xpu
             """
         )
 
