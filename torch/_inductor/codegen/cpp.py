--- conflicted
+++ resolved
@@ -1588,19 +1588,11 @@
         with code.indent():
             code.writeline(
                 f"__at_align__ std::array<{cdtype}, {V.kernel.tiling_factor}> tmpbuf;"
-<<<<<<< HEAD
             )
             code.writeline(f"{x}.store(tmpbuf.data(), {cexpr_index(size)});")
             code.writeline(
                 f"__at_align__ std::array<int32_t, {V.kernel.tiling_factor}> tmpbuf_exponent;"
             )
-=======
-            )
-            code.writeline(f"{x}.store(tmpbuf.data(), {cexpr_index(size)});")
-            code.writeline(
-                f"__at_align__ std::array<int32_t, {V.kernel.tiling_factor}> tmpbuf_exponent;"
-            )
->>>>>>> 05feb6e4
             code.writeline(
                 f"__at_align__ std::array<{cdtype}, {V.kernel.tiling_factor}> tmpbuf_mantissa;"
             )
