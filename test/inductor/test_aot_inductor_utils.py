--- conflicted
+++ resolved
@@ -33,16 +33,6 @@
         if not isinstance(model, torch.nn.Module):
             model = WrapperModule(model)
         # The exact API is subject to change
-<<<<<<< HEAD
-        so_path = torch._export.aot_compile(
-            model,
-            example_inputs,
-            options=options,
-            dynamic_shapes=dynamic_shapes,
-            remove_runtime_assertions=True,
-            disable_constraint_solver=disable_constraint_solver,
-        )
-=======
         if torch._inductor.config.is_predispatch:
             ep = torch.export._trace._export(
                 model, example_inputs, dynamic_shapes=dynamic_shapes, pre_dispatch=True
@@ -62,7 +52,6 @@
         with torch.no_grad():
             so_path = torch._inductor.aot_compile(gm, example_inputs, options=options)  # type: ignore[arg-type]
 
->>>>>>> f34905f6
         return so_path
 
     @classmethod
