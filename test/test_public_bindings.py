# Owner(s): ["module: autograd"]

import importlib
import inspect
import json
import logging
import os
import pkgutil
import subprocess
import sys
import unittest
from typing import Callable

import torch
from torch._utils_internal import get_file_path_2  # @manual
from torch.testing._internal.common_utils import (
    IS_JETSON,
    IS_MACOS,
    IS_WINDOWS,
    run_tests,
    skipIfTorchDynamo,
    TestCase,
)


log = logging.getLogger(__name__)


class TestPublicBindings(TestCase):
    def test_no_new_reexport_callables(self):
        """
        This test aims to stop the introduction of new re-exported callables into
        torch whose names do not start with _. Such callables are made available as
        torch.XXX, which may not be desirable.
        """
        reexported_callables = sorted(
            k
            for k, v in vars(torch).items()
            if callable(v) and not v.__module__.startswith("torch")
        )
        self.assertTrue(
            all(k.startswith("_") for k in reexported_callables), reexported_callables
        )

    def test_no_new_bindings(self):
        """
        This test aims to stop the introduction of new JIT bindings into torch._C
        whose names do not start with _. Such bindings are made available as
        torch.XXX, which may not be desirable.

        If your change causes this test to fail, add your new binding to a relevant
        submodule of torch._C, such as torch._C._jit (or other relevant submodule of
        torch._C). If your binding really needs to be available as torch.XXX, add it
        to torch._C and add it to the allowlist below.

        If you have removed a binding, remove it from the allowlist as well.
        """

        # This allowlist contains every binding in torch._C that is copied into torch at
        # the time of writing. It was generated with
        #
        #   {elem for elem in dir(torch._C) if not elem.startswith("_")}
        torch_C_allowlist_superset = {
            "AggregationType",
            "AliasDb",
            "AnyType",
            "Argument",
            "ArgumentSpec",
            "AwaitType",
            "autocast_decrement_nesting",
            "autocast_increment_nesting",
            "AVG",
            "BenchmarkConfig",
            "BenchmarkExecutionStats",
            "Block",
            "BoolType",
            "BufferDict",
            "StorageBase",
            "CallStack",
            "Capsule",
            "ClassType",
            "clear_autocast_cache",
            "Code",
            "CompilationUnit",
            "CompleteArgumentSpec",
            "ComplexType",
            "ConcreteModuleType",
            "ConcreteModuleTypeBuilder",
            "cpp",
            "CudaBFloat16TensorBase",
            "CudaBoolTensorBase",
            "CudaByteTensorBase",
            "CudaCharTensorBase",
            "CudaComplexDoubleTensorBase",
            "CudaComplexFloatTensorBase",
            "CudaDoubleTensorBase",
            "CudaFloatTensorBase",
            "CudaHalfTensorBase",
            "CudaIntTensorBase",
            "CudaLongTensorBase",
            "CudaShortTensorBase",
            "DeepCopyMemoTable",
            "default_generator",
            "DeserializationStorageContext",
            "device",
            "DeviceObjType",
            "DictType",
            "DisableTorchFunction",
            "DisableTorchFunctionSubclass",
            "DispatchKey",
            "DispatchKeySet",
            "dtype",
            "EnumType",
            "ErrorReport",
            "ExcludeDispatchKeyGuard",
            "ExecutionPlan",
            "FatalError",
            "FileCheck",
            "finfo",
            "FloatType",
            "fork",
            "FunctionSchema",
            "Future",
            "FutureType",
            "Generator",
            "GeneratorType",
            "get_autocast_cpu_dtype",
            "get_autocast_dtype",
            "get_autocast_ipu_dtype",
            "get_default_dtype",
            "get_num_interop_threads",
            "get_num_threads",
            "Gradient",
            "Graph",
            "GraphExecutorState",
            "has_cuda",
            "has_cudnn",
            "has_lapack",
            "has_mkl",
            "has_mkldnn",
            "has_mps",
            "has_openmp",
            "has_spectral",
            "iinfo",
            "import_ir_module_from_buffer",
            "import_ir_module",
            "InferredType",
            "init_num_threads",
            "InterfaceType",
            "IntType",
            "SymFloatType",
            "SymBoolType",
            "SymIntType",
            "IODescriptor",
            "is_anomaly_enabled",
            "is_anomaly_check_nan_enabled",
            "is_autocast_cache_enabled",
            "is_autocast_cpu_enabled",
            "is_autocast_ipu_enabled",
            "is_autocast_enabled",
            "is_grad_enabled",
            "is_inference_mode_enabled",
            "JITException",
            "layout",
            "ListType",
            "LiteScriptModule",
            "LockingLogger",
            "LoggerBase",
            "memory_format",
            "merge_type_from_type_comment",
            "ModuleDict",
            "Node",
            "NoneType",
            "NoopLogger",
            "NumberType",
            "OperatorInfo",
            "OptionalType",
            "OutOfMemoryError",
            "ParameterDict",
            "parse_ir",
            "parse_schema",
            "parse_type_comment",
            "PyObjectType",
            "PyTorchFileReader",
            "PyTorchFileWriter",
            "qscheme",
            "read_vitals",
            "RRefType",
            "ScriptClass",
            "ScriptClassFunction",
            "ScriptDict",
            "ScriptDictIterator",
            "ScriptDictKeyIterator",
            "ScriptList",
            "ScriptListIterator",
            "ScriptFunction",
            "ScriptMethod",
            "ScriptModule",
            "ScriptModuleSerializer",
            "ScriptObject",
            "ScriptObjectProperty",
            "SerializationStorageContext",
            "set_anomaly_enabled",
            "set_autocast_cache_enabled",
            "set_autocast_cpu_dtype",
            "set_autocast_dtype",
            "set_autocast_ipu_dtype",
            "set_autocast_cpu_enabled",
            "set_autocast_ipu_enabled",
            "set_autocast_enabled",
            "set_flush_denormal",
            "set_num_interop_threads",
            "set_num_threads",
            "set_vital",
            "Size",
            "StaticModule",
            "Stream",
            "StreamObjType",
            "Event",
            "StringType",
            "SUM",
            "SymFloat",
            "SymInt",
            "TensorType",
            "ThroughputBenchmark",
            "TracingState",
            "TupleType",
            "Type",
            "unify_type_list",
            "UnionType",
            "Use",
            "Value",
            "set_autocast_gpu_dtype",
            "get_autocast_gpu_dtype",
            "vitals_enabled",
            "wait",
            "Tag",
            "set_autocast_xla_enabled",
            "set_autocast_xla_dtype",
            "get_autocast_xla_dtype",
            "is_autocast_xla_enabled",
        }

        torch_C_bindings = {elem for elem in dir(torch._C) if not elem.startswith("_")}

        # torch.TensorBase is explicitly removed in torch/__init__.py, so included here (#109940)
        explicitly_removed_torch_C_bindings = {"TensorBase"}

        torch_C_bindings = torch_C_bindings - explicitly_removed_torch_C_bindings

        # Check that the torch._C bindings are all in the allowlist. Since
        # bindings can change based on how PyTorch was compiled (e.g. with/without
        # CUDA), the two may not be an exact match but the bindings should be
        # a subset of the allowlist.
        difference = torch_C_bindings.difference(torch_C_allowlist_superset)
        msg = f"torch._C had bindings that are not present in the allowlist:\n{difference}"
        self.assertTrue(torch_C_bindings.issubset(torch_C_allowlist_superset), msg)

    @staticmethod
    def _is_mod_public(modname):
        split_strs = modname.split(".")
        for elem in split_strs:
            if elem.startswith("_"):
                return False
        return True

    @unittest.skipIf(
        IS_WINDOWS or IS_MACOS,
        "Inductor/Distributed modules hard fail on windows and macos",
    )
    @skipIfTorchDynamo("Broken and not relevant for now")
    def test_modules_can_be_imported(self):
        failures = []

        def onerror(modname):
            failures.append(
                (modname, ImportError("exception occurred importing package"))
            )

        for mod in pkgutil.walk_packages(torch.__path__, "torch.", onerror=onerror):
            modname = mod.name
            try:
                # TODO: fix "torch/utils/model_dump/__main__.py"
                # which calls sys.exit() when we try to import it
                if "__main__" in modname:
                    continue
<<<<<<< HEAD

                subprocess.check_output(
                    [sys.executable, "-c", f"import {modname}"],
                    stderr=subprocess.STDOUT,
                    text=True,
                )
            except subprocess.CalledProcessError as exc:
                failures.append((modname, exc))
=======
                importlib.import_module(modname)
            except Exception as e:
                # Some current failures are not ImportError
                log.exception("import_module failed")
                failures.append((modname, e))
>>>>>>> 90694164

        # It is ok to add new entries here but please be careful that these modules
        # do not get imported by public code.
        private_allowlist = {
            "torch._inductor.codegen.cuda.cuda_kernel",
            # TODO(#133647): Remove the onnx._internal entries after
            # onnx and onnxscript are installed in CI.
            "torch.onnx._internal.exporter",
            "torch.onnx._internal.exporter._analysis",
            "torch.onnx._internal.exporter._building",
            "torch.onnx._internal.exporter._capture_strategies",
            "torch.onnx._internal.exporter._compat",
            "torch.onnx._internal.exporter._core",
            "torch.onnx._internal.exporter._decomp",
            "torch.onnx._internal.exporter._dispatching",
            "torch.onnx._internal.exporter._fx_passes",
            "torch.onnx._internal.exporter._ir_passes",
            "torch.onnx._internal.exporter._isolated",
            "torch.onnx._internal.exporter._onnx_program",
            "torch.onnx._internal.exporter._registration",
            "torch.onnx._internal.exporter._reporting",
            "torch.onnx._internal.exporter._schemas",
            "torch.onnx._internal.exporter._tensors",
            "torch.onnx._internal.exporter._verification",
            "torch.onnx._internal.fx._pass",
            "torch.onnx._internal.fx.analysis",
            "torch.onnx._internal.fx.analysis.unsupported_nodes",
            "torch.onnx._internal.fx.decomposition_skip",
            "torch.onnx._internal.fx.diagnostics",
            "torch.onnx._internal.fx.fx_onnx_interpreter",
            "torch.onnx._internal.fx.fx_symbolic_graph_extractor",
            "torch.onnx._internal.fx.onnxfunction_dispatcher",
            "torch.onnx._internal.fx.op_validation",
            "torch.onnx._internal.fx.passes",
            "torch.onnx._internal.fx.passes._utils",
            "torch.onnx._internal.fx.passes.decomp",
            "torch.onnx._internal.fx.passes.functionalization",
            "torch.onnx._internal.fx.passes.modularization",
            "torch.onnx._internal.fx.passes.readability",
            "torch.onnx._internal.fx.passes.type_promotion",
            "torch.onnx._internal.fx.passes.virtualization",
            "torch.onnx._internal.fx.type_utils",
            "torch.testing._internal.common_distributed",
            "torch.testing._internal.common_fsdp",
            "torch.testing._internal.dist_utils",
            "torch.testing._internal.distributed.common_state_dict",
            "torch.testing._internal.distributed._shard.sharded_tensor",
            "torch.testing._internal.distributed._shard.test_common",
            "torch.testing._internal.distributed._tensor.common_dtensor",
            "torch.testing._internal.distributed.ddp_under_dist_autograd_test",
            "torch.testing._internal.distributed.distributed_test",
            "torch.testing._internal.distributed.distributed_utils",
            "torch.testing._internal.distributed.fake_pg",
            "torch.testing._internal.distributed.multi_threaded_pg",
            "torch.testing._internal.distributed.nn.api.remote_module_test",
            "torch.testing._internal.distributed.rpc.dist_autograd_test",
            "torch.testing._internal.distributed.rpc.dist_optimizer_test",
            "torch.testing._internal.distributed.rpc.examples.parameter_server_test",
            "torch.testing._internal.distributed.rpc.examples.reinforcement_learning_rpc_test",
            "torch.testing._internal.distributed.rpc.faulty_agent_rpc_test",
            "torch.testing._internal.distributed.rpc.faulty_rpc_agent_test_fixture",
            "torch.testing._internal.distributed.rpc.jit.dist_autograd_test",
            "torch.testing._internal.distributed.rpc.jit.rpc_test",
            "torch.testing._internal.distributed.rpc.jit.rpc_test_faulty",
            "torch.testing._internal.distributed.rpc.rpc_agent_test_fixture",
            "torch.testing._internal.distributed.rpc.rpc_test",
            "torch.testing._internal.distributed.rpc.tensorpipe_rpc_agent_test_fixture",
            "torch.testing._internal.distributed.rpc_utils",
            "torch._inductor.codegen.cuda.cuda_template",
            "torch._inductor.codegen.cuda.gemm_template",
            "torch._inductor.codegen.cpp_template",
            "torch._inductor.codegen.cpp_gemm_template",
            "torch._inductor.codegen.cpp_micro_gemm",
            "torch._inductor.codegen.cpp_template_kernel",
            "torch._inductor.runtime.triton_helpers",
            "torch.ao.pruning._experimental.data_sparsifier.lightning.callbacks.data_sparsity",
            "torch.backends._coreml.preprocess",
            "torch.contrib._tensorboard_vis",
            "torch.distributed._composable",
            "torch.distributed._functional_collectives",
            "torch.distributed._functional_collectives_impl",
            "torch.distributed._shard",
            "torch.distributed._sharded_tensor",
            "torch.distributed._sharding_spec",
            "torch.distributed._spmd.api",
            "torch.distributed._spmd.batch_dim_utils",
            "torch.distributed._spmd.comm_tensor",
            "torch.distributed._spmd.data_parallel",
            "torch.distributed._spmd.distribute",
            "torch.distributed._spmd.experimental_ops",
            "torch.distributed._spmd.parallel_mode",
            "torch.distributed._tensor",
            "torch.distributed.algorithms._checkpoint.checkpoint_wrapper",
            "torch.distributed.algorithms._optimizer_overlap",
            "torch.distributed.rpc._testing.faulty_agent_backend_registry",
            "torch.distributed.rpc._utils",
            "torch.ao.pruning._experimental.data_sparsifier.benchmarks.dlrm_utils",
            "torch.ao.pruning._experimental.data_sparsifier.benchmarks.evaluate_disk_savings",
            "torch.ao.pruning._experimental.data_sparsifier.benchmarks.evaluate_forward_time",
            "torch.ao.pruning._experimental.data_sparsifier.benchmarks.evaluate_model_metrics",
            "torch.ao.pruning._experimental.data_sparsifier.lightning.tests.test_callbacks",
            "torch.csrc.jit.tensorexpr.scripts.bisect",
            "torch.csrc.lazy.test_mnist",
            "torch.distributed._shard.checkpoint._fsspec_filesystem",
            "torch.distributed._tensor.examples.visualize_sharding_example",
            "torch.distributed.checkpoint._fsspec_filesystem",
            "torch.distributed.examples.memory_tracker_example",
            "torch.testing._internal.distributed.rpc.fb.thrift_rpc_agent_test_fixture",
            "torch.utils._cxx_pytree",
            "torch.utils.tensorboard._convert_np",
            "torch.utils.tensorboard._embedding",
            "torch.utils.tensorboard._onnx_graph",
            "torch.utils.tensorboard._proto_graph",
            "torch.utils.tensorboard._pytorch_graph",
            "torch.utils.tensorboard._utils",
        }

        # No new entries should be added to this list.
        # All public modules should be importable on all platforms.
        public_allowlist = {
            "torch.distributed.algorithms.ddp_comm_hooks",
            "torch.distributed.algorithms.model_averaging.averagers",
            "torch.distributed.algorithms.model_averaging.hierarchical_model_averager",
            "torch.distributed.algorithms.model_averaging.utils",
            "torch.distributed.checkpoint",
            "torch.distributed.constants",
            "torch.distributed.distributed_c10d",
            "torch.distributed.elastic.agent.server",
            "torch.distributed.elastic.rendezvous",
            "torch.distributed.fsdp",
            "torch.distributed.launch",
            "torch.distributed.launcher",
            "torch.distributed.nn",
            "torch.distributed.nn.api.remote_module",
            "torch.distributed.optim",
            "torch.distributed.optim.optimizer",
            "torch.distributed.rendezvous",
            "torch.distributed.rpc.api",
            "torch.distributed.rpc.backend_registry",
            "torch.distributed.rpc.constants",
            "torch.distributed.rpc.internal",
            "torch.distributed.rpc.options",
            "torch.distributed.rpc.rref_proxy",
            "torch.distributed.elastic.rendezvous.etcd_rendezvous",
            "torch.distributed.elastic.rendezvous.etcd_rendezvous_backend",
            "torch.distributed.elastic.rendezvous.etcd_store",
            "torch.distributed.rpc.server_process_global_profiler",
            "torch.distributed.run",
            "torch.distributed.tensor.parallel",
            "torch.distributed.utils",
            "torch.utils.tensorboard",
            "torch.utils.tensorboard.summary",
            "torch.utils.tensorboard.writer",
            "torch.ao.quantization.experimental.fake_quantize",
            "torch.ao.quantization.experimental.linear",
            "torch.ao.quantization.experimental.observer",
            "torch.ao.quantization.experimental.qconfig",
        }

        errors = []
        for mod, exc in failures:
            if mod in public_allowlist:
                # TODO: Ensure this is the right error type
                continue
            if mod in private_allowlist:
                continue
<<<<<<< HEAD
            errors.append(f"{mod} failed to import with error:\n{exc.output}")

        error_messages = "\n\n".join(errors)
        self.assertEqual("", error_messages, error_messages)
=======
            errors.append(
                f"{mod} failed to import with error {type(exc).__qualname__}: {str(exc)}"
            )
        self.assertEqual("", "\n".join(errors))
>>>>>>> 90694164

    # AttributeError: module 'torch.distributed' has no attribute '_shard'
    @unittest.skipIf(IS_WINDOWS or IS_JETSON or IS_MACOS, "Distributed Attribute Error")
    @skipIfTorchDynamo("Broken and not relevant for now")
    def test_correct_module_names(self):
        """
        An API is considered public, if  its  `__module__` starts with `torch.`
        and there is no name in `__module__` or the object itself that starts with "_".
        Each public package should either:
        - (preferred) Define `__all__` and all callables and classes in there must have their
         `__module__` start with the current submodule's path. Things not in `__all__` should
          NOT have their `__module__` start with the current submodule.
        - (for simple python-only modules) Not define `__all__` and all the elements in `dir(submod)` must have their
          `__module__` that start with the current submodule.
        """

        failure_list = []
        with open(
            get_file_path_2(os.path.dirname(__file__), "allowlist_for_publicAPI.json")
        ) as json_file:
            # no new entries should be added to this allow_dict.
            # New APIs must follow the public API guidelines.

            allow_dict = json.load(json_file)
            # Because we want minimal modifications to the `allowlist_for_publicAPI.json`,
            # we are adding the entries for the migrated modules here from the original
            # locations.

            for modname in allow_dict["being_migrated"]:
                if modname in allow_dict:
                    allow_dict[allow_dict["being_migrated"][modname]] = allow_dict[
                        modname
                    ]

        def test_module(modname):
            try:
                if "__main__" in modname:
                    return
                mod = importlib.import_module(modname)
            except Exception:
                # It is ok to ignore here as we have a test above that ensures
                # this should never happen

                return
            if not self._is_mod_public(modname):
                return
            # verifies that each public API has the correct module name and naming semantics

            def check_one_element(elem, modname, mod, *, is_public, is_all):
                obj = getattr(mod, elem)

                # torch.dtype is not a class nor callable, so we need to check for it separately
                if not (
                    isinstance(obj, (Callable, torch.dtype)) or inspect.isclass(obj)
                ):
                    return
                elem_module = getattr(obj, "__module__", None)

                # Only used for nice error message below
                why_not_looks_public = ""
                if elem_module is None:
                    why_not_looks_public = (
                        "because it does not have a `__module__` attribute"
                    )

                # If a module is being migrated from foo.a to bar.a (that is entry {"foo": "bar"}),
                # the module's starting package would be referred to as the new location even
                # if there is a "from foo import a" inside the "bar.py".
                modname = allow_dict["being_migrated"].get(modname, modname)
                elem_modname_starts_with_mod = (
                    elem_module is not None
                    and elem_module.startswith(modname)
                    and "._" not in elem_module
                )
                if not why_not_looks_public and not elem_modname_starts_with_mod:
                    why_not_looks_public = (
                        f"because its `__module__` attribute (`{elem_module}`) is not within the "
                        f"torch library or does not start with the submodule where it is defined (`{modname}`)"
                    )

                # elem's name must NOT begin with an `_` and it's module name
                # SHOULD start with it's current module since it's a public API
                looks_public = not elem.startswith("_") and elem_modname_starts_with_mod
                if not why_not_looks_public and not looks_public:
                    why_not_looks_public = f"because it starts with `_` (`{elem}`)"
                if is_public != looks_public:
                    if modname in allow_dict and elem in allow_dict[modname]:
                        return
                    if is_public:
                        why_is_public = (
                            f"it is inside the module's (`{modname}`) `__all__`"
                            if is_all
                            else "it is an attribute that does not start with `_` on a module that "
                            "does not have `__all__` defined"
                        )
                        fix_is_public = (
                            f"remove it from the modules's (`{modname}`) `__all__`"
                            if is_all
                            else f"either define a `__all__` for `{modname}` or add a `_` at the beginning of the name"
                        )
                    else:
                        assert is_all
                        why_is_public = (
                            f"it is not inside the module's (`{modname}`) `__all__`"
                        )
                        fix_is_public = (
                            f"add it from the modules's (`{modname}`) `__all__`"
                        )
                    if looks_public:
                        why_looks_public = (
                            "it does look public because it follows the rules from the doc above "
                            "(does not start with `_` and has a proper `__module__`)."
                        )
                        fix_looks_public = "make its name start with `_`"
                    else:
                        why_looks_public = why_not_looks_public
                        if not elem_modname_starts_with_mod:
                            fix_looks_public = (
                                "make sure the `__module__` is properly set and points to a submodule "
                                f"of `{modname}`"
                            )
                        else:
                            fix_looks_public = (
                                "remove the `_` at the beginning of the name"
                            )
                    failure_list.append(f"# {modname}.{elem}:")
                    is_public_str = "" if is_public else " NOT"
                    failure_list.append(
                        f"  - Is{is_public_str} public: {why_is_public}"
                    )
                    looks_public_str = "" if looks_public else " NOT"
                    failure_list.append(
                        f"  - Does{looks_public_str} look public: {why_looks_public}"
                    )
                    # Swap the str below to avoid having to create the NOT again
                    failure_list.append(
                        "  - You can do either of these two things to fix this problem:"
                    )
                    failure_list.append(
                        f"    - To make it{looks_public_str} public: {fix_is_public}"
                    )
                    failure_list.append(
                        f"    - To make it{is_public_str} look public: {fix_looks_public}"
                    )

            if hasattr(mod, "__all__"):
                public_api = mod.__all__
                all_api = dir(mod)
                for elem in all_api:
                    check_one_element(
                        elem, modname, mod, is_public=elem in public_api, is_all=True
                    )
            else:
                all_api = dir(mod)
                for elem in all_api:
                    if not elem.startswith("_"):
                        check_one_element(
                            elem, modname, mod, is_public=True, is_all=False
                        )

        for mod in pkgutil.walk_packages(torch.__path__, "torch."):
            modname = mod.name
            test_module(modname)
        test_module("torch")

        msg = (
            "All the APIs below do not meet our guidelines for public API from "
            "https://github.com/pytorch/pytorch/wiki/Public-API-definition-and-documentation.\n"
        )
        msg += (
            "Make sure that everything that is public is expected (in particular that the module "
            "has a properly populated `__all__` attribute) and that everything that is supposed to be public "
            "does look public (it does not start with `_` and has a `__module__` that is properly populated)."
        )

        msg += "\n\nFull list:\n"
        msg += "\n".join(map(str, failure_list))

        # empty lists are considered false in python
        self.assertTrue(not failure_list, msg)


if __name__ == "__main__":
    run_tests()<|MERGE_RESOLUTION|>--- conflicted
+++ resolved
@@ -284,7 +284,6 @@
                 # which calls sys.exit() when we try to import it
                 if "__main__" in modname:
                     continue
-<<<<<<< HEAD
 
                 subprocess.check_output(
                     [sys.executable, "-c", f"import {modname}"],
@@ -293,13 +292,6 @@
                 )
             except subprocess.CalledProcessError as exc:
                 failures.append((modname, exc))
-=======
-                importlib.import_module(modname)
-            except Exception as e:
-                # Some current failures are not ImportError
-                log.exception("import_module failed")
-                failures.append((modname, e))
->>>>>>> 90694164
 
         # It is ok to add new entries here but please be careful that these modules
         # do not get imported by public code.
@@ -466,17 +458,10 @@
                 continue
             if mod in private_allowlist:
                 continue
-<<<<<<< HEAD
             errors.append(f"{mod} failed to import with error:\n{exc.output}")
 
         error_messages = "\n\n".join(errors)
         self.assertEqual("", error_messages, error_messages)
-=======
-            errors.append(
-                f"{mod} failed to import with error {type(exc).__qualname__}: {str(exc)}"
-            )
-        self.assertEqual("", "\n".join(errors))
->>>>>>> 90694164
 
     # AttributeError: module 'torch.distributed' has no attribute '_shard'
     @unittest.skipIf(IS_WINDOWS or IS_JETSON or IS_MACOS, "Distributed Attribute Error")
