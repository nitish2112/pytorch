# Owner(s): ["module: higher order operators"]
# flake8: noqa: B950

import unittest

import torch
import torch._dynamo
import torch._functorch
import torch._inductor
import torch._inductor.decomposition
from functorch.compile import aot_function, nop
from torch._dynamo.testing import AotEagerAndRecordGraphs, normalize_gm
from torch._higher_order_ops.invoke_subgraph import wrap_with_invoke_subgraph
from torch.testing._internal.common_utils import (
    run_tests,
    skipIfTorchDynamo,
    TEST_WITH_CROSSREF,
    TestCase,
)


@skipIfTorchDynamo("Not a torch._dynamo test")
class TestInvokeSubgraph(TestCase):
    def test_simple(self):
        def gn(x, y):
            return torch.mul(x, y)

        def fn(x, y):
            return wrap_with_invoke_subgraph(gn)(x, y)

        x = torch.randn(8, requires_grad=True)
        y = torch.randn(8, requires_grad=True)
        ref = gn(x, y)

        x_clone = x.clone().detach().requires_grad_(True)
        y_clone = y.clone().detach().requires_grad_(True)
        res = fn(x_clone, y_clone)

        # Run backward
        ref.sum().backward()
        res.sum().backward()

        self.assertEqual(ref, res)
        self.assertEqual(x.grad, x_clone.grad)
        self.assertEqual(y.grad, y_clone.grad)

    def test_aot_function(self):
        def gn(x, y):
            return torch.mul(x, y)

        def fn(x, y):
            return wrap_with_invoke_subgraph(gn)(x, y)

        x = torch.randn(8, requires_grad=True)
        y = torch.randn(8, requires_grad=True)
        ref = gn(x, y)

        x_clone = x.clone().detach().requires_grad_(True)
        y_clone = y.clone().detach().requires_grad_(True)
        aot_fn = aot_function(fn, nop)
        res = aot_fn(x_clone, y_clone)

        # Run backward
        ref.sum().backward()
        res.sum().backward()

        self.assertEqual(ref, res)
        self.assertEqual(x.grad, x_clone.grad)
        self.assertEqual(y.grad, y_clone.grad)

    def test_multiple(self):
        n_layers = 2

        @wrap_with_invoke_subgraph
        def cos(x):
            return torch.cos(x)

        @wrap_with_invoke_subgraph
        def sin(x):
            return torch.sin(x)

        def fn(x):
            a = cos(x)
            b = sin(a)
            return cos(b)

        x = torch.randn(8, requires_grad=True)
        ref = fn(x)
        aot_fn = aot_function(fn, nop)
        res = aot_fn(x)

        self.assertEqual(ref, res)


@skipIfTorchDynamo("Not a torch._dynamo test")
class TestInvokeSubgraphCompile(TestCase):
    def count_unique_get_attr_nodes(self, gm, args, expected):
        subgraph_attr_names = set()
        for node in gm.graph.nodes:
            if node.op == "get_attr":
                subgraph_attr_names.add(node.target)
        self.assertEqual(len(subgraph_attr_names), expected)

    def test_simple(self):
        @wrap_with_invoke_subgraph
        def gn(x, y):
            return torch.mul(x, y)

        def fn(x, y):
            return gn(x, y)

        x = torch.randn(8, requires_grad=True)
        y = torch.randn(8, requires_grad=True)
        ref = gn(x, y)

        x_clone = x.clone().detach().requires_grad_(True)
        y_clone = y.clone().detach().requires_grad_(True)
        res = torch.compile(fn, backend="inductor", fullgraph=True)(x_clone, y_clone)

        # Run backward
        ref.sum().backward()
        res.sum().backward()

        self.assertEqual(ref, res)
        self.assertEqual(x.grad, x_clone.grad)
        self.assertEqual(y.grad, y_clone.grad)

    @unittest.skip("FunctionCtx ops is not cacheable right now")
    def test_differing_strides_for_grad_outs(self):
        class CustomOp(torch.autograd.Function):
            @staticmethod
            def forward(ctx, x):
                return torch.sin(x)

            @staticmethod
            def backward(ctx, grad_out):
                a = grad_out.view(12, 5)
                return torch.cos(torch.reshape(a, (3, 4, 5)))

        @wrap_with_invoke_subgraph
        def gn(x):
            return CustomOp.apply(x)

        def fn(x):
            a = gn(x)
            # Force stride changes so that backward view causes a failure if
            # contiguous not called.
            b = torch.permute(a, (0, 2, 1))
            return b

        x = torch.randn(3, 4, 5, requires_grad=True)
        ref = torch.permute(gn(x), (0, 2, 1))

        x_clone = x.clone().detach().requires_grad_(True)
        opt_fn = torch.compile(fn, backend="aot_eager")
        res = opt_fn(x_clone)

        # Run backward
        ref.sum().backward()
        res.sum().backward()

        self.assertEqual(ref, res)
        self.assertEqual(x.grad, x_clone.grad)

    def test_diamond(self):
        @wrap_with_invoke_subgraph
        def gn(x):
            return torch.sin(x)

        def fn(x):
            a = gn(x)
            b = gn(x)
            return torch.sin(a) + torch.cos(b)

        x = torch.randn(8, requires_grad=True)
        ref = fn(x)

        x_clone = x.clone().detach().requires_grad_(True)
        res = torch.compile(fn, fullgraph=True)(x_clone)

        # Run backward
        ref.sum().backward()
        res.sum().backward()

        self.assertEqual(ref, res)
        self.assertEqual(x.grad, x_clone.grad)

    def test_dropout(self):
        @wrap_with_invoke_subgraph
        def gn(x):
            return torch.nn.functional.dropout(torch.sin(x), p=0.5)

        @wrap_with_invoke_subgraph
        def hn(x):
            return torch.sin(x)

        def fn(x):
            return gn(x) + hn(x)

        x = torch.randn(8, requires_grad=True)
        # Difficult to check the results here because we random does not match
        # between eager and Triton.
        res = torch.compile(fn, backend="inductor", fullgraph=True)(x)

    def test_dedupe(self):
        @wrap_with_invoke_subgraph
        def gn(x, y):
            return torch.mul(x, y)

        def fn(x, y):
            a = gn(x, y)
            return gn(a, y)

        x = torch.randn(8, requires_grad=True)
        y = torch.randn(8, requires_grad=True)
        ref = fn(x, y)

        x_clone = x.clone().detach().requires_grad_(True)
        y_clone = y.clone().detach().requires_grad_(True)
        backend = AotEagerAndRecordGraphs()
        res = torch.compile(fn, backend=backend, fullgraph=True)(x_clone, y_clone)

        # Run backward
        ref.sum().backward()
        res.sum().backward()

        self.assertEqual(ref, res)
        self.assertEqual(x.grad, x_clone.grad)
        self.assertEqual(y.grad, y_clone.grad)

        # Check that the Dynamo and AOT graphs have just one subgraph module
        self.assertEqual(len(backend.graphs), 1)
        self.assertEqual(len(backend.fw_graphs), 1)
        self.assertEqual(len(backend.bw_graphs), 1)
        self.count_unique_get_attr_nodes(backend.graphs[0], [], 1)
        self.count_unique_get_attr_nodes(backend.fw_graphs[0], [], 1)
        self.count_unique_get_attr_nodes(backend.bw_graphs[0], [], 1)

        if not TEST_WITH_CROSSREF:
            self.assertExpectedInline(
                normalize_gm(backend.graphs[0].print_readable(print_output=False)),
                """\
class GraphModule(torch.nn.Module):
    def forward(self, L_x_: "f32[8]", L_y_: "f32[8]"):
        l_x_ = L_x_
        l_y_ = L_y_

        invoke_subgraph_0 = self.invoke_subgraph_0
        invoke_subgraph = torch.ops.higher_order.invoke_subgraph(invoke_subgraph_0, 'invoke_subgraph_0', (l_x_, l_y_));  invoke_subgraph_0 = l_x_ = None
        a: "f32[8]" = invoke_subgraph[0];  invoke_subgraph = None

        invoke_subgraph_1 = self.invoke_subgraph_0
        invoke_subgraph_2 = torch.ops.higher_order.invoke_subgraph(invoke_subgraph_1, 'invoke_subgraph_0', (a, l_y_));  invoke_subgraph_1 = a = l_y_ = None
        getitem_1: "f32[8]" = invoke_subgraph_2[0];  invoke_subgraph_2 = None
        return (getitem_1,)

    class invoke_subgraph_0(torch.nn.Module):
        def forward(self, l_x_: "f32[8]", l_y_: "f32[8]"):
            mul: "f32[8]" = torch.mul(l_x_, l_y_);  l_x_ = l_y_ = None
            return (mul,)
""",
            )

        self.assertExpectedInline(
            normalize_gm(backend.fw_graphs[0].print_readable(print_output=False)),
            """\
class GraphModule(torch.nn.Module):
    def forward(self, primals_1: "f32[8]", primals_2: "f32[8]"):
        ___forward_invoke_subgraph_0_post_graph = self.___forward_invoke_subgraph_0_post_graph

        invoke_subgraph = torch.ops.higher_order.invoke_subgraph(___forward_invoke_subgraph_0_post_graph, '___forward_invoke_subgraph_0_post_graph', (primals_1, primals_2));  ___forward_invoke_subgraph_0_post_graph = primals_1 = None
        getitem: "f32[8]" = invoke_subgraph[1]
        getitem_1: "f32[8]" = invoke_subgraph[2]
        getitem_2: "f32[8]" = invoke_subgraph[0];  invoke_subgraph = None

        ___forward_invoke_subgraph_0_post_graph_1 = self.___forward_invoke_subgraph_0_post_graph

        invoke_subgraph_1 = torch.ops.higher_order.invoke_subgraph(___forward_invoke_subgraph_0_post_graph_1, '___forward_invoke_subgraph_0_post_graph', (getitem_2, primals_2));  ___forward_invoke_subgraph_0_post_graph_1 = getitem_2 = primals_2 = None
        getitem_3: "f32[8]" = invoke_subgraph_1[1]
        getitem_4: "f32[8]" = invoke_subgraph_1[2]
        getitem_5: "f32[8]" = invoke_subgraph_1[0];  invoke_subgraph_1 = None
        return (getitem_5, getitem, getitem_1, getitem_3, getitem_4)

    class ___forward_invoke_subgraph_0_post_graph(torch.nn.Module):
        def forward(self, primals_0: "f32[8]", primals_1: "f32[8]"):
            mul: "f32[8]" = torch.ops.aten.mul.Tensor(primals_0, primals_1)
            return (mul, primals_0, primals_1)
""",
        )

    def test_nonlocal_update(self):
        counter = 2

        @wrap_with_invoke_subgraph
        def gn(x, y):
            nonlocal counter
            return (torch.mul(x, y) * counter,)

        def fn(x, y):
            nonlocal counter
            counter = 2
            a = gn(x, y)[0]
            counter = 3
            return gn(a, y)[0]

        x = torch.randn(8, requires_grad=True)
        y = torch.randn(8, requires_grad=True)
        ref = fn(x, y)

        x_clone = x.clone().detach().requires_grad_(True)
        y_clone = y.clone().detach().requires_grad_(True)
        res = torch.compile(fn, backend="inductor", fullgraph=True)(x_clone, y_clone)

        # Run backward
        ref.sum().backward()
        res.sum().backward()

        self.assertEqual(ref, res)
        self.assertEqual(x.grad, x_clone.grad)
        self.assertEqual(y.grad, y_clone.grad)

        torch._dynamo.reset()
        backend = AotEagerAndRecordGraphs()
        torch.compile(fn, backend=backend, fullgraph=True)(x_clone, y_clone)

        if not TEST_WITH_CROSSREF:
            self.assertExpectedInline(
                normalize_gm(backend.graphs[0].print_readable(print_output=False)),
                """\
class GraphModule(torch.nn.Module):
    def forward(self, L_x_: "f32[8]", L_y_: "f32[8]"):
        l_x_ = L_x_
        l_y_ = L_y_

        invoke_subgraph_0 = self.invoke_subgraph_0
        invoke_subgraph = torch.ops.higher_order.invoke_subgraph(invoke_subgraph_0, 'invoke_subgraph_0', (l_x_, l_y_));  invoke_subgraph_0 = l_x_ = None
        a: "f32[8]" = invoke_subgraph[0];  invoke_subgraph = None

        invoke_subgraph_1 = self.invoke_subgraph_1
        invoke_subgraph_2 = torch.ops.higher_order.invoke_subgraph(invoke_subgraph_1, 'invoke_subgraph_1', (a, l_y_));  invoke_subgraph_1 = a = l_y_ = None
        getitem_1: "f32[8]" = invoke_subgraph_2[0];  invoke_subgraph_2 = None
        return (getitem_1,)

    class invoke_subgraph_0(torch.nn.Module):
        def forward(self, l_x_: "f32[8]", l_y_: "f32[8]"):
            mul: "f32[8]" = torch.mul(l_x_, l_y_);  l_x_ = l_y_ = None
            child: "f32[8]" = mul * 2;  mul = None
            return (child,)

    class invoke_subgraph_1(torch.nn.Module):
        def forward(self, a: "f32[8]", l_y_: "f32[8]"):
            mul: "f32[8]" = torch.mul(a, l_y_);  a = l_y_ = None
            child: "f32[8]" = mul * 3;  mul = None
            return (child,)
""",
            )

    def test_normalize_gm(self):
        @wrap_with_invoke_subgraph
        def gn(x, y):
            # Different graph give different names to intermediate nodes
            for _ in range(5):
                x = x * y
            return x

        def fn(x, y):
            for _ in range(5):
                x = gn(x, y)
            return x

        backend = AotEagerAndRecordGraphs()
        opt_fn = torch.compile(fn, backend=backend, fullgraph=True)

        x = torch.randn(8, requires_grad=True)
        y = torch.randn(8, requires_grad=True)

        opt_fn(x, y)

        if not TEST_WITH_CROSSREF:
            self.assertExpectedInline(
                normalize_gm(backend.graphs[0].print_readable(print_output=False)),
                """\
class GraphModule(torch.nn.Module):
    def forward(self, L_x_: "f32[8]", L_y_: "f32[8]"):
        l_x_ = L_x_
        l_y_ = L_y_

        invoke_subgraph_0 = self.invoke_subgraph_0
        invoke_subgraph = torch.ops.higher_order.invoke_subgraph(invoke_subgraph_0, 'invoke_subgraph_0', (l_x_, l_y_));  invoke_subgraph_0 = l_x_ = None
        x: "f32[8]" = invoke_subgraph[0];  invoke_subgraph = None
        invoke_subgraph_1 = self.invoke_subgraph_0
        invoke_subgraph_2 = torch.ops.higher_order.invoke_subgraph(invoke_subgraph_1, 'invoke_subgraph_0', (x, l_y_));  invoke_subgraph_1 = x = None
        x_1: "f32[8]" = invoke_subgraph_2[0];  invoke_subgraph_2 = None
        invoke_subgraph_3 = self.invoke_subgraph_0
        invoke_subgraph_4 = torch.ops.higher_order.invoke_subgraph(invoke_subgraph_3, 'invoke_subgraph_0', (x_1, l_y_));  invoke_subgraph_3 = x_1 = None
        x_2: "f32[8]" = invoke_subgraph_4[0];  invoke_subgraph_4 = None
        invoke_subgraph_5 = self.invoke_subgraph_0
        invoke_subgraph_6 = torch.ops.higher_order.invoke_subgraph(invoke_subgraph_5, 'invoke_subgraph_0', (x_2, l_y_));  invoke_subgraph_5 = x_2 = None
        x_3: "f32[8]" = invoke_subgraph_6[0];  invoke_subgraph_6 = None
        invoke_subgraph_7 = self.invoke_subgraph_0
        invoke_subgraph_8 = torch.ops.higher_order.invoke_subgraph(invoke_subgraph_7, 'invoke_subgraph_0', (x_3, l_y_));  invoke_subgraph_7 = x_3 = l_y_ = None
        x_4: "f32[8]" = invoke_subgraph_8[0];  invoke_subgraph_8 = None
        return (x_4,)

    class invoke_subgraph_0(torch.nn.Module):
        def forward(self, l_x_: "f32[8]", l_y_: "f32[8]"):
            x: "f32[8]" = l_x_ * l_y_;  l_x_ = None
            x_1: "f32[8]" = x * l_y_;  x = None
            x_2: "f32[8]" = x_1 * l_y_;  x_1 = None
            x_3: "f32[8]" = x_2 * l_y_;  x_2 = None
            x_4: "f32[8]" = x_3 * l_y_;  x_3 = l_y_ = None
            return (x_4,)
""",
            )

    def test_input_mutation(self):
        @wrap_with_invoke_subgraph
        def gn(x, y):
            x.add_(1)
            return torch.mul(x, y)

        def fn(x, y):
            return gn(x, y)

        x = torch.randn(8, requires_grad=False)
        y = torch.randn(8, requires_grad=False)

        opt_fn = torch.compile(fn, backend="inductor", fullgraph=True)
        with self.assertRaisesRegex(
            torch._dynamo.exc.Unsupported, "NYI: invoke_subgraph with aliasing"
        ):
            opt_fn(x, y)

    def test_simple_module(self):
        mod = torch.nn.Linear(8, 8)

        @wrap_with_invoke_subgraph
        def gn(x):
            return mod(x)

        def fn(x):
            return gn(x)

        opt_fn = torch.compile(fn, backend="inductor", fullgraph=True)
        # requires_grad is False deliberately to force None the joint_graph
        # outputs
        x = torch.randn(8, 8, requires_grad=False)

        ref = mod(x)
        res = opt_fn(x)
        self.assertEqual(ref, res)

<<<<<<< HEAD
        ref.sum().backward()
        res.sum().backward()
=======
    def test_fail_with_direct_invoke_subgraph(self):
        from torch._higher_order_ops import invoke_subgraph

        def gn(x):
            return torch.sin(x)

        def fn(x):
            return invoke_subgraph(gn, None, (x,))

        opt_fn = torch.compile(fn, backend="eager", fullgraph=True)
        x = torch.randn(8, 8, requires_grad=True)

        with self.assertRaisesRegex(
            torch._dynamo.exc.Unsupported, "Directly using invoke_subgraph is not"
        ):
            opt_fn(x)
>>>>>>> 1afd6cf9

    def test_input_aliasing(self):
        @wrap_with_invoke_subgraph
        def gn(x, y):
            return (x, torch.mul(x, y))

        def fn(x, y):
            outs = gn(x, y)
            return outs[0] * outs[1]

        x = torch.randn(8, requires_grad=False)
        y = torch.randn(8, requires_grad=False)

        opt_fn = torch.compile(fn, backend="inductor", fullgraph=True)
        with self.assertRaisesRegex(
            torch._dynamo.exc.Unsupported, "NYI: invoke_subgraph with aliasing"
        ):
            opt_fn(x, y)

    def test_kwargs_only(self):
        @wrap_with_invoke_subgraph
        def gn(x, *, y):
            return x * y

        x = torch.randn(8, requires_grad=False)
        y = torch.randn(8, requires_grad=False)

        def fn(x, y):
            return gn(x, y=y)

        ref = fn(x, y)
        opt_fn = torch.compile(fn, backend="inductor", fullgraph=True)
        res = opt_fn(x, y)
        self.assertEqual(ref, res)

    def test_module_method(self):
        class Mod(torch.nn.Module):
            def __init__(self):
                super().__init__()
                self.linear = torch.nn.Linear(8, 8)

            @wrap_with_invoke_subgraph
            def helper(self, x):
                return self.linear(x)

            def forward(self, x):
                return x + self.helper(x) * self.helper(x) + x

        mod = Mod()
        backend = AotEagerAndRecordGraphs()
        opt_mod = torch.compile(mod, backend=backend, fullgraph=True)

        x = torch.randn(8, 8, requires_grad=True)

        ref = mod(x)
        res = opt_mod(x)
        self.assertEqual(ref, res)

        if not TEST_WITH_CROSSREF:
            self.assertExpectedInline(
                normalize_gm(backend.graphs[0].print_readable(print_output=False)),
                """\
class GraphModule(torch.nn.Module):
    def forward(self, L_x_: "f32[8, 8]", L_self_modules_linear_parameters_weight_: "f32[8, 8]", L_self_modules_linear_parameters_bias_: "f32[8]"):
        l_x_ = L_x_
        l_self_modules_linear_parameters_weight_ = L_self_modules_linear_parameters_weight_
        l_self_modules_linear_parameters_bias_ = L_self_modules_linear_parameters_bias_

        invoke_subgraph_0 = self.invoke_subgraph_0
        invoke_subgraph = torch.ops.higher_order.invoke_subgraph(invoke_subgraph_0, 'invoke_subgraph_0', (l_x_, l_self_modules_linear_parameters_weight_, l_self_modules_linear_parameters_bias_));  invoke_subgraph_0 = None
        getitem: "f32[8, 8]" = invoke_subgraph[0];  invoke_subgraph = None
        invoke_subgraph_1 = self.invoke_subgraph_0
        invoke_subgraph_2 = torch.ops.higher_order.invoke_subgraph(invoke_subgraph_1, 'invoke_subgraph_0', (l_x_, l_self_modules_linear_parameters_weight_, l_self_modules_linear_parameters_bias_));  invoke_subgraph_1 = l_self_modules_linear_parameters_weight_ = l_self_modules_linear_parameters_bias_ = None
        getitem_1: "f32[8, 8]" = invoke_subgraph_2[0];  invoke_subgraph_2 = None

        mul: "f32[8, 8]" = getitem * getitem_1;  getitem = getitem_1 = None
        add: "f32[8, 8]" = l_x_ + mul;  mul = None
        add_1: "f32[8, 8]" = add + l_x_;  add = l_x_ = None
        return (add_1,)

    class invoke_subgraph_0(torch.nn.Module):
        def forward(self, l_x_: "f32[8, 8]", l_self_modules_linear_parameters_weight_: "f32[8, 8]", l_self_modules_linear_parameters_bias_: "f32[8]"):
            linear: "f32[8, 8]" = torch._C._nn.linear(l_x_, l_self_modules_linear_parameters_weight_, l_self_modules_linear_parameters_bias_);  l_x_ = l_self_modules_linear_parameters_weight_ = l_self_modules_linear_parameters_bias_ = None
            return (linear,)
""",
            )

    def test_module(self):
        class SubMod(torch.nn.Module):
            def __init__(self):
                super().__init__()

            def forward(self, x):
                return torch.sin(x)

        class Mod(torch.nn.Module):
            def __init__(self):
                super().__init__()
                self.submod = wrap_with_invoke_subgraph(SubMod())

            def forward(self, x):
                return x + self.submod(x) * self.submod(x) + x

        mod = Mod()
        backend = AotEagerAndRecordGraphs()
        opt_mod = torch.compile(mod, backend=backend, fullgraph=True)

        x = torch.randn(8, 8, requires_grad=True)

        ref = mod(x)
        res = opt_mod(x)
        self.assertEqual(ref, res)

        if not TEST_WITH_CROSSREF:
            self.assertExpectedInline(
                normalize_gm(backend.graphs[0].print_readable(print_output=False)),
                """\
class GraphModule(torch.nn.Module):
    def forward(self, L_x_: "f32[8, 8]"):
        l_x_ = L_x_

        invoke_subgraph_0 = self.invoke_subgraph_0
        invoke_subgraph = torch.ops.higher_order.invoke_subgraph(invoke_subgraph_0, 'invoke_subgraph_0', (l_x_,));  invoke_subgraph_0 = None
        getitem: "f32[8, 8]" = invoke_subgraph[0];  invoke_subgraph = None
        invoke_subgraph_1 = self.invoke_subgraph_0
        invoke_subgraph_2 = torch.ops.higher_order.invoke_subgraph(invoke_subgraph_1, 'invoke_subgraph_0', (l_x_,));  invoke_subgraph_1 = None
        getitem_1: "f32[8, 8]" = invoke_subgraph_2[0];  invoke_subgraph_2 = None

        mul: "f32[8, 8]" = getitem * getitem_1;  getitem = getitem_1 = None
        add: "f32[8, 8]" = l_x_ + mul;  mul = None
        add_1: "f32[8, 8]" = add + l_x_;  add = l_x_ = None
        return (add_1,)

    class invoke_subgraph_0(torch.nn.Module):
        def forward(self, l_x_: "f32[8, 8]"):
            sin: "f32[8, 8]" = torch.sin(l_x_);  l_x_ = None
            return (sin,)
""",
            )

    def test_ac(self):
        def fn1(x):
            return torch.cos(x)

        @wrap_with_invoke_subgraph
        def fn1_checkpoint(x):
            return torch.utils.checkpoint.checkpoint(fn1, x, use_reentrant=False)

        def fn2(x):
            return torch.sin(x)

        @wrap_with_invoke_subgraph
        def fn2_checkpoint(x):
            return torch.utils.checkpoint.checkpoint(fn2, x, use_reentrant=False)

        def fn(x):
            return (
                fn1_checkpoint(x)
                # repeat the same fn1_checkpoint to see that we dedupe
                + fn1_checkpoint(x)
                # Check that a new fn2_checkpoint goes through a different HOP
                + fn2_checkpoint(x)
            )

        x = torch.randn(8, requires_grad=True)
        ref = fn(x)

        x_clone = x.clone().detach().requires_grad_(True)
        backend = AotEagerAndRecordGraphs()
        res = torch.compile(fn, backend=backend, fullgraph=True)(x_clone)

        # Run backward
        ref.sum().backward()
        res.sum().backward()

        self.assertEqual(ref, res)
        self.assertEqual(x.grad, x_clone.grad)

        # Check that the Dynamo and AOT graphs have just one subgraph module
        self.assertEqual(len(backend.graphs), 1)
        self.assertEqual(len(backend.fw_graphs), 1)
        self.assertEqual(len(backend.bw_graphs), 1)
        self.count_unique_get_attr_nodes(backend.graphs[0], [], 2)
        self.count_unique_get_attr_nodes(backend.fw_graphs[0], [], 2)
        self.count_unique_get_attr_nodes(backend.bw_graphs[0], [], 2)

        res = torch.compile(fn, backend="inductor", fullgraph=True)(x_clone)
        self.assertEqual(ref, res)


if __name__ == "__main__":
    run_tests()<|MERGE_RESOLUTION|>--- conflicted
+++ resolved
@@ -450,10 +450,9 @@
         res = opt_fn(x)
         self.assertEqual(ref, res)
 
-<<<<<<< HEAD
-        ref.sum().backward()
-        res.sum().backward()
-=======
+        ref.sum().backward()
+        res.sum().backward()
+
     def test_fail_with_direct_invoke_subgraph(self):
         from torch._higher_order_ops import invoke_subgraph
 
@@ -470,7 +469,6 @@
             torch._dynamo.exc.Unsupported, "Directly using invoke_subgraph is not"
         ):
             opt_fn(x)
->>>>>>> 1afd6cf9
 
     def test_input_aliasing(self):
         @wrap_with_invoke_subgraph
