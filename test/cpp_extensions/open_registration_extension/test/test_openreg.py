# Owner(s): ["module: cpp"]

import os

import psutil
import pytorch_openreg

import torch
from torch.testing._internal.common_utils import run_tests, TestCase


class TestOpenReg(TestCase):
    def test_initializes(self):
        self.assertEqual(torch._C._get_privateuse1_backend_name(), "openreg")

    def test_autograd_init(self):
        # Make sure autograd is initialized
        torch.ones(2, requires_grad=True, device="openreg").sum().backward()

        pid = os.getpid()
        task_path = f"/proc/{pid}/task"
        all_threads = psutil.Process(pid).threads()

        all_thread_names = set()

        for t in all_threads:
            with open(f"{task_path}/{t.id}/comm") as file:
                thread_name = file.read().strip()
            all_thread_names.add(thread_name)

        for i in range(pytorch_openreg.NUM_DEVICES):
            self.assertIn(f"pt_autograd_{i}", all_thread_names)

    def test_factory(self):
        a = torch.empty(50, device="openreg")
        self.assertEqual(a.device.type, "openreg")

        a.fill_(3.5)

        self.assertTrue(a.eq(3.5).all())

    def test_printing(self):
        a = torch.ones(20, device="openreg")
        # Does not crash!
        str(a)

    def test_cross_device_copy(self):
        a = torch.rand(10)
        b = a.to(device="openreg").add(2).to(device="cpu")
        self.assertEqual(b, a + 2)

    def test_copy_same_device(self):
        a = torch.ones(10, device="openreg").clone()
        self.assertEqual(a, torch.ones(10, device="openreg"))

    def test_cross_diff_devices_copy(self):
        a = torch.ones(10, device="openreg:0").to(device="openreg:1").to(device="cpu")
        self.assertEqual(a, torch.ones(10))

    def test_data_dependent_output(self):
        cpu_a = torch.randn(10)
        a = cpu_a.to(device="openreg")
        mask = a.gt(0)
        out = torch.masked_select(a, mask)

        self.assertEqual(out, cpu_a.masked_select(cpu_a.gt(0)))

    def test_pin_memory(self):
        cpu_a = torch.randn(10)
        self.assertFalse(cpu_a.is_pinned())
        pinned_a = cpu_a.pin_memory()
        self.assertTrue(pinned_a.is_pinned())
        slice_a = pinned_a[2:5]
        self.assertTrue(slice_a.is_pinned())

<<<<<<< HEAD
=======
    def test_stream_synchronize(self):
        stream = torch.Stream(device="openreg:1")
        stream.synchronize()
        self.assertEqual(True, stream.query())

    def test_stream_wait_stream(self):
        stream_1 = torch.Stream(device="openreg:0")
        stream_2 = torch.Stream(device="openreg:1")
        # Does not crash!
        stream_2.wait_stream(stream_1)

    def test_record_event(self):
        stream = torch.Stream(device="openreg:1")
        event1 = stream.record_event()
        self.assertNotEqual(0, event1.event_id)
        event2 = stream.record_event()
        self.assertNotEqual(0, event2.event_id)
        self.assertNotEqual(event1.event_id, event2.event_id)

    def test_event_elapsed_time(self):
        stream = torch.Stream(device="openreg:1")
        e1 = torch.Event(device="openreg:1", enable_timing=True)
        e1.record(stream)
        e2 = torch.Event(device="openreg:1", enable_timing=True)
        e2.record(stream)

        e2.synchronize()
        self.assertTrue(e2.query())

        ms = e1.elapsed_time(e2)
        self.assertTrue(ms > 0)

    def test_stream_wait_event(self):
        s1 = torch.Stream(device="openreg")
        s2 = torch.Stream(device="openreg")
        e = s1.record_event()
        s2.wait_event(e)

    def test_event_wait_stream(self):
        s1 = torch.Stream(device="openreg")
        s2 = torch.Stream(device="openreg")
        e1 = s1.record_event()
        e1.wait(s2)

    def test_expand(self):
        x = torch.tensor([[1], [2], [3]], device="openreg")
        y = x.expand(3, 2)
        self.assertEqual(y.to(device="cpu"), torch.tensor([[1, 1], [2, 2], [3, 3]]))
        self.assertEqual(x.data_ptr(), y.data_ptr())

    def test_empty_tensor(self):
        empty_tensor = torch.tensor((), device="openreg")
        self.assertEqual(empty_tensor.to(device="cpu"), torch.tensor(()))

>>>>>>> 1c1d06a2

if __name__ == "__main__":
    run_tests()<|MERGE_RESOLUTION|>--- conflicted
+++ resolved
@@ -73,8 +73,6 @@
         slice_a = pinned_a[2:5]
         self.assertTrue(slice_a.is_pinned())
 
-<<<<<<< HEAD
-=======
     def test_stream_synchronize(self):
         stream = torch.Stream(device="openreg:1")
         stream.synchronize()
@@ -129,7 +127,6 @@
         empty_tensor = torch.tensor((), device="openreg")
         self.assertEqual(empty_tensor.to(device="cpu"), torch.tensor(()))
 
->>>>>>> 1c1d06a2
 
 if __name__ == "__main__":
     run_tests()