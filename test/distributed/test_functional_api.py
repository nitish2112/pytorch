# Owner(s): ["oncall: distributed"]

import sys
import unittest
from functools import partial, wraps

import torch
import torch.distributed as dist
import torch.distributed._functional_collectives as ft_c
import torch.distributed._tensor as dt
import torch.distributed.distributed_c10d as c10d
from functorch import make_fx
from torch._inductor.utils import run_and_get_code
from torch.testing import FileCheck
from torch.testing._internal.common_device_type import instantiate_device_type_tests
from torch.testing._internal.distributed.fake_pg import FakeStore
from torch.testing._internal.inductor_utils import HAS_GPU


if not dist.is_available():
    print("Distributed not available, skipping tests", file=sys.stderr)
    sys.exit(0)

from torch.testing._internal.common_distributed import (
    DistributedTestBase,
    MultiThreadedTestCase,
    requires_nccl,
    TEST_SKIPS,
)
from torch.testing._internal.common_utils import (
    instantiate_parametrized_tests,
    parametrize,
    run_tests,
    skipIfHpu,
    TEST_CUDA,
    TEST_HPU,
    TestCase,
)


# NOTE: Instructions for adding new device types to this test file
#
# This test file contains two types of tests:
# 1. Tests that run on both CPUs and accelerators
# 2. Tests that run only on accelerators
#
# We use two variables to manage device types:
# - `devices`: A list containing device types for both CPU and accelerator tests
# - `DEVICE`: A string containing only the accelerator type for accelerator-only tests
#
# To add a new device type:
# 1. Add a new `elif` statement in the if-else ladder below
# 2. Check for the presence of your device (e.g., TEST_NEW_DEVICE)
# 3. Append your device type to the `devices` list
# 4. Assign your device type string to `DEVICE`
#
# Example:
# elif TEST_NEW_DEVICE:
#     devices.append("new_device")
#     DEVICE = "new_device"

DEVICE = "cuda"
devices = ["cpu"]
if TEST_HPU:
    devices.append("hpu")
    DEVICE = "hpu"
elif TEST_CUDA:
    devices.append("cuda")


def new_subgroups(group_size: int, pg_tag=None):
    world_size = dist.get_world_size()
    subgroups = []
    cur_subgroup = None

    for subgroup_id in range(world_size // group_size):
        start_rank = subgroup_id * group_size
        end_rank = start_rank + group_size
        ranks_in_subgroup = list(range(start_rank, end_rank))
        subgroup = c10d._new_group_with_tag(
            ranks=ranks_in_subgroup,
            pg_tag=pg_tag,
        )
        subgroups.append(subgroup)

        rank = dist.get_rank()
        if rank in ranks_in_subgroup:
            cur_subgroup = subgroup

    return cur_subgroup, subgroups


@skipIfHpu
class TestExpand(MultiThreadedTestCase):
    @property
    def world_size(self):
        return 4

    def setUp(self):
        super().setUp()
        self._spawn_threads()

    def test_expand_1d_rank_list(self):
        tag, rankset, group_size = ft_c._expand_group([0, 1, 2, 3])
        self.assertEqual("", tag)
        self.assertEqual([0, 1, 2, 3], rankset)
        self.assertEqual(4, group_size)

        tag, rankset, group_size = ft_c._expand_group([0, 1, 2, 3], "bla")
        self.assertEqual("bla", tag)

    def test_expand_2d_rank_list(self):
        tag, rankset, group_size = ft_c._expand_group([[0, 1], [2, 3]])
        self.assertEqual("", tag)
        self.assertEqual([0, 1, 2, 3], rankset)
        self.assertEqual(2, group_size)

        tag, rankset, group_size = ft_c._expand_group([[0, 1], [2, 3]], "blu")
        self.assertEqual("blu", tag)

        with self.assertRaisesRegex(ValueError, "group sizes must be identical"):
            ft_c._expand_group([[0], [1, 2, 3]])

    def test_expand_process_group(self):
        tag, rankset, group_size = ft_c._expand_group(dist.group.WORLD)
        self.assertEqual(c10d._get_group_tag(dist.group.WORLD), tag)
        self.assertEqual([0, 1, 2, 3], rankset)
        self.assertEqual(4, group_size)

        tag, rankset, group_size = ft_c._expand_group(dist.group.WORLD, "bla")
        self.assertEqual("bla", tag)

        my_pg, _ = new_subgroups(group_size=2)
        tag, rankset, group_size = ft_c._expand_group(my_pg)
        self.assertEqual(c10d._get_group_tag(my_pg), tag)
        self.assertEqual(dist.get_process_group_ranks(my_pg), rankset)
        self.assertEqual(2, group_size)

        my_pg = None
        for i in range(dist.get_world_size()):
            group = c10d._new_group_with_tag([i], pg_tag="my_pg")
            if i == dist.get_rank():
                my_pg = group
        tag, rankset, group_size = ft_c._expand_group(my_pg)
        self.assertEqual("my_pg", tag)
        self.assertEqual([dist.get_rank()], rankset)
        self.assertEqual(1, group_size)

        tag, rankset, group_size = ft_c._expand_group(my_pg, "bla")
        self.assertEqual("bla", tag)

    def test_expand_device_mesh(self):
        mesh = dt.DeviceMesh("cpu", torch.arange(4))
        tag, rankset, group_size = ft_c._expand_group(mesh)
        self.assertEqual(c10d._get_group_tag(mesh.get_group(mesh_dim=0)), tag)
        self.assertEqual([0, 1, 2, 3], rankset)
        self.assertEqual(4, group_size)

        mesh = dt.DeviceMesh("cpu", torch.arange(4))
        tag, rankset, group_size = ft_c._expand_group(mesh)
        self.assertEqual(c10d._get_group_tag(mesh.get_group(mesh_dim=0)), tag)
        self.assertEqual([0, 1, 2, 3], rankset)
        self.assertEqual(4, group_size)

    def test_expand_device_mesh_tuple(self):
        mesh = dt.DeviceMesh("cpu", torch.arange(4).view(2, 2))
        with self.assertRaisesRegex(AssertionError, "Only 1D mesh"):
            tag, rankset, group_size = ft_c._expand_group(mesh)

        tag, rankset, group_size = ft_c._expand_group((mesh, 0))
        self.assertEqual(c10d._get_group_tag(mesh.get_group(mesh_dim=0)), tag)
        expected_rankset = [0, 2] if dist.get_rank() in [0, 2] else [1, 3]
        self.assertEqual(expected_rankset, rankset)
        self.assertEqual(2, group_size)

        tag, rankset, group_size = ft_c._expand_group((mesh, 1))
        expected_rankset = [0, 1] if dist.get_rank() in [0, 1] else [2, 3]
        self.assertEqual(c10d._get_group_tag(mesh.get_group(mesh_dim=1)), tag)
        self.assertEqual(expected_rankset, rankset)
        self.assertEqual(2, group_size)


@skipIfHpu
class TestPgTag(MultiThreadedTestCase):
    @property
    def world_size(self):
        return 4

    def setUp(self):
        super().setUp()
        self._spawn_threads()

    """
    The behavior we want is as follow:

    - rankset+tag will always result in the same PG.
    Do we enforce this by failing creation of new PGs or returning existing ones?
        Return existing one.

    - default tag gives existing behavior.
        This means we should create duplicates.
    - _expand_group on _default-tagged pg should always resolve to it
        This mean we can't depend on empty tag + rankset.
    """

    def test_pg_creation_with_tag(self):
        my_group, _ = new_subgroups(group_size=2, pg_tag="blu")
        my_group2, _ = new_subgroups(group_size=2, pg_tag="blu")
        self.assertEqual(my_group, my_group2)

        my_group3, _ = new_subgroups(group_size=2, pg_tag="blu2")
        self.assertNotEqual(my_group, my_group3)

        my_group4, _ = new_subgroups(group_size=2)
        self.assertNotEqual(my_group, my_group4)

        my_group5, _ = new_subgroups(group_size=2)
        self.assertNotEqual(my_group4, my_group5)

    def test_pg_lookup_roundtrip(self):
        pg_tag0, _ = new_subgroups(group_size=2, pg_tag="blu")
        pg_tag1, _ = new_subgroups(group_size=2, pg_tag="blu2")
        pg_notag0, _ = new_subgroups(group_size=2)
        pg_notag1, _ = new_subgroups(group_size=2)

        def roundtrip(pg):
            tag, rankset, _ = ft_c._expand_group(pg)
            return c10d._find_pg_by_ranks_and_tag(tag, rankset)

        self.assertEqual(pg_tag0, roundtrip(pg_tag0))
        self.assertEqual(pg_tag1, roundtrip(pg_tag1))
        self.assertEqual(pg_notag0, roundtrip(pg_notag0))
        self.assertEqual(pg_notag1, roundtrip(pg_notag1))

    def test_pg_lookup_with_tag(self):
        pg_tag0, _ = new_subgroups(group_size=2, pg_tag="blu")
        pg_tag1, _ = new_subgroups(group_size=2, pg_tag="bla")
        pg_notag0, _ = new_subgroups(group_size=2)

        def roundtrip(pg, pg_tag):
            tag, rankset, _ = ft_c._expand_group(pg, pg_tag)
            return c10d._find_pg_by_ranks_and_tag(tag, rankset)

        self.assertEqual(pg_tag0, roundtrip(pg_tag1, "blu"))
        self.assertEqual(pg_tag0, roundtrip(pg_notag0, "blu"))
        # Cannot erase the tag of a PG
        self.assertEqual(pg_tag0, roundtrip(pg_tag0, ""))

    def test_find_or_create_pg(self):
        pg = c10d._find_or_create_pg_by_ranks_and_tag("blu", [0, 1, 2, 3], 2)
        pg_tag0, _ = new_subgroups(group_size=2, pg_tag="blu")
        self.assertEqual(pg, pg_tag0)

    def test_find_root_pg(self):
        pg = c10d._find_pg_by_ranks_and_tag("", [0, 1, 2, 3])
        self.assertEqual(dist.group.WORLD, pg)


@instantiate_parametrized_tests
@skipIfHpu
class TestTraceableCollectives(MultiThreadedTestCase):
    @property
    def world_size(self):
        return 4

    def setUp(self):
        super().setUp()
        self._spawn_threads()

    @parametrize("device", devices)
    def test_broadcast(self, device):
        if device == "cuda":
            if torch.cuda.device_count() < self.world_size:
                self.skipTest("Not enough CUDA devices")
            torch.cuda.set_device(dist.get_rank())

        if dist.get_rank() == 0:
            tensor = torch.ones([4], device=device)
        else:
            tensor = torch.zeros([4], device=device)

        mesh = dt.DeviceMesh(device, torch.arange(4))
        res = ft_c.broadcast(tensor, 0, mesh)
        self.assertEqual(res, torch.ones([4], device=device))

    @parametrize("device", devices)
    def test_all_reduce_eager(self, device):
        if device == "cuda":
            if torch.cuda.device_count() < self.world_size:
                self.skipTest("Not enough CUDA devices")
            torch.cuda.set_device(dist.get_rank())

        tensor = torch.ones([4], device=device)
        mesh = dt.DeviceMesh(device, torch.arange(4))

        res = ft_c.all_reduce(tensor, "sum", mesh)
        self.assertEqual(res, torch.tensor([4, 4, 4, 4], dtype=torch.float))

        mesh = dt.DeviceMesh(device, torch.arange(4).view(2, 2))
        res2 = ft_c.all_reduce(tensor, "sum", (mesh, 1))
        self.assertEqual(res2, torch.tensor([2, 2, 2, 2], dtype=torch.float))

    @parametrize("device", devices)
    def test_all_reduce_coalesced_eager(self, device):
        if device == "cuda":
            if torch.cuda.device_count() < self.world_size:
                self.skipTest("Not enough CUDA devices")
            torch.cuda.set_device(dist.get_rank())

        t0 = torch.ones([4], device=device)
        t1 = torch.ones([6], device=device) + 2
        mesh = dt.DeviceMesh(device, torch.arange(4))

        res = ft_c.all_reduce_coalesced([t0, t1], "sum", mesh)
        self.assertEqual(res[0], t0 * 4)
        self.assertEqual(res[1], t1 * 4)

    @parametrize("device", devices)
    def test_all_gather_tensor(self, device):
        if device == "cuda":
            if torch.cuda.device_count() < self.world_size:
                self.skipTest("Not enough CUDA devices")
            torch.cuda.set_device(dist.get_rank())

        # testing 1d/2d mesh
        mesh_1d = dt.DeviceMesh(device, torch.arange(self.world_size))
        mesh_2d = dt.DeviceMesh(device, torch.arange(self.world_size).view(2, 2))
        for mesh in [mesh_1d, mesh_2d]:
            dims_to_gather = [0, 1, 2]
            for dim in dims_to_gather:
                output_size = [3, 3, 3]
                output_size[dim] *= mesh.size(0)
                # each rank have its own tensor, all_gather gives a bigger tensor
                local_tensor = torch.ones([3, 3, 3], device=device)
                gathered_tensor = ft_c.all_gather_tensor(
                    local_tensor, gather_dim=dim, group=(mesh, 0)
                )
                self.assertEqual(gathered_tensor, torch.ones(output_size))

    @parametrize("device", devices)
    def test_all_gather_into_tensor_coalesced(self, device):
        if device == "cuda":
            if torch.cuda.device_count() < self.world_size:
                self.skipTest("Not enough CUDA devices")
            torch.cuda.set_device(dist.get_rank())

        tensors = [torch.ones([4], device=device), torch.ones([4], device=device) + 1]
        mesh = dt.DeviceMesh(device, torch.arange(4))

        res = ft_c.all_gather_into_tensor_coalesced(tensors, mesh)
        self.assertEqual(2, len(res))
        self.assertEqual(torch.ones([4 * dist.get_world_size()], device=device), res[0])
        self.assertEqual(
            torch.ones([4 * dist.get_world_size()], device=device) + 1, res[1]
        )

    @parametrize("device", devices)
    def test_reduce_scatter_tensor(self, device):
        if device == "cuda":
            if torch.cuda.device_count() < self.world_size:
                self.skipTest("Not enough CUDA devices")
            torch.cuda.set_device(dist.get_rank())

        # testing 1d/2d mesh
        mesh_1d = dt.DeviceMesh(device, torch.arange(self.world_size))
        mesh_2d = dt.DeviceMesh(device, torch.arange(self.world_size).view(2, 2))
        for mesh in [mesh_1d, mesh_2d]:
            dims_to_scatter = [0, 1]
            for dim in dims_to_scatter:
                group_size = mesh.size(0)
                input_size = [3, 3]
                output_size = [3, 3]
                output_size[dim] *= group_size
                input_tensor = torch.ones(output_size, device=device)
                res_num = 1 * group_size
                rs_tensor = ft_c.reduce_scatter_tensor(
                    input_tensor, "sum", scatter_dim=dim, group=(mesh, 0)
                )
                self.assertEqual(rs_tensor, torch.ones(input_size) * res_num)

    @parametrize("device", devices)
    def test_reduce_scatter_into_tensor_coalesced(self, device):
        if device == "cuda":
            if torch.cuda.device_count() < self.world_size:
                self.skipTest("Not enough CUDA devices")
            torch.cuda.set_device(dist.get_rank())
        tensors = [
            torch.ones([4], dtype=torch.int64, device=device),
            torch.ones([4], dtype=torch.int64, device=device) + 1,
        ]
        mesh = dt.DeviceMesh(device, torch.arange(4))

        res = ft_c.reduce_scatter_tensor_coalesced(tensors, "sum", [0, 0], mesh)
        self.assertEqual(2, len(res))
        self.assertEqual(torch.tensor([4], device=device), res[0])
        self.assertEqual(torch.tensor([8], device=device), res[1])


class TestMetaCollectives(TestCase):
    def test_all_reduce(self):
        x = torch.rand((2, 3, 4), device="meta")
        out = ft_c.all_reduce(x, "sum", "0")
        self.assertEqual(x.size(), out.size())


@skipIfHpu
class TestGradCollectives(MultiThreadedTestCase):
    @property
    def world_size(self):
        return 2

    def setUp(self):
        super().setUp()
        self._spawn_threads()

    def test_all_reduce(self):
        x = torch.rand([4], requires_grad=True)
        y = torch.rand([4], requires_grad=True)
        out = ft_c.all_reduce(x, "sum", dist.group.WORLD)
        (out + y).sum().backward()
        self.assertIsNone(x.grad)


class TestMakeFx(TestCase):
    def setUp(self):
        # make_fx is not thread-safe due to patching nd mutating global states
        # so create a fake_pg.
        self.rank = 0
        self.world_size = 2
        store = FakeStore()
        dist.init_process_group(
            backend="fake",
            world_size=self.world_size,
            rank=self.rank,
            store=store,
        )

    def tearDown(self):
        super().tearDown()

        self.assertFalse(torch.fx._symbolic_trace.is_fx_tracing())

    def test_all_reduce_tracing(self):
        def allred(input):
            return ft_c.all_reduce(input, "sum", group=dist.group.WORLD) + 1

        graph = make_fx(allred)(torch.rand(4))
        FileCheck().check("all_reduce").check("wait_tensor").run(str(graph.graph))

        mesh = dt.DeviceMesh("cpu", torch.arange(self.world_size))

        def allred_mesh(input):
            return ft_c.all_reduce(input, "sum", mesh) + 1

        mesh_graph = make_fx(allred_mesh)(torch.rand(4))
        FileCheck().check_not("get_attr").check("wait_tensor").run(
            str(mesh_graph.graph)
        )

        def allred_mesh_dim(input):
            return ft_c.all_reduce(input, "sum", (mesh, 0)) + 1

        mesh_dim_graph = make_fx(allred_mesh_dim)(torch.rand(4))
        FileCheck().check_not("get_attr").check("wait_tensor").run(
            str(mesh_dim_graph.graph)
        )


BACKEND = dist.Backend.NCCL if torch.cuda.is_available() else dist.Backend.GLOO

# Adding support for HCCL backend
# To add a different backend
# add an elif to the same chain with a conditional checking for the device type (along the lines of TEST_HPU or TEST_CUDA)
# And then set the BACKEND variable appropriately.
if TEST_HPU:
    BACKEND = dist.Backend.HCCL


# allows you to check for multiple accelerator irrespective of device type
# to add new device types to this check simply follow the same format
# and append an elif with the conditional and appropriate device count function for your new device
def exit_if_lt_x_accelerators(x):
    if TEST_CUDA:
        if torch.cuda.device_count() < x:
            sys.exit(TEST_SKIPS[f"multi-gpu-{x}"].exit_code)
    elif TEST_HPU:
        if torch.hpu.device_count() < x:
            sys.exit(TEST_SKIPS[f"multi-hpu-{x}"].exit_code)


def with_comms(func=None):
    if func is None:
        return partial(with_comms)

    @wraps(func)
    def wrapper(self, *args, **kwargs):
        if BACKEND == dist.Backend.NCCL and torch.cuda.device_count() < self.world_size:
            sys.exit(TEST_SKIPS[f"multi-gpu-{self.world_size}"].exit_code)

<<<<<<< HEAD
class TestCollectivesWithNCCL(MultiProcessTestCase):
    def setUp(self):
        super().setUp()
        os.environ["WORLD_SIZE"] = str(self.world_size)
        os.environ["BACKEND"] = dist.Backend.NCCL
        self._spawn_processes()

    @property
    def device(self):
        return torch.device(self.rank)

    @property
    def world_size(self):
        return WORLD_SIZE
=======
        kwargs["device"] = DEVICE
        self.pg = self.create_pg(device=DEVICE)
        try:
            return func(self, *args, **kwargs)
        finally:
            torch.distributed.destroy_process_group()
>>>>>>> 46e80420

    return wrapper


class TestCollectivesWithDistributedBackend(DistributedTestBase):
    @with_comms()
    def test_all_gather_into_tensor_coalesced(self, device):
        exit_if_lt_x_accelerators(self.world_size)
        tensors = [
            torch.ones([4], device=device),
            torch.ones([4], device=device) + 1,
        ]
        mesh = dt.DeviceMesh(device, torch.arange(self.world_size))

        res = ft_c.all_gather_into_tensor_coalesced(tensors, mesh)
        self.assertEqual(2, len(res))
        self.assertEqual(torch.ones([4 * dist.get_world_size()]), res[0])
        self.assertEqual(torch.ones([4 * dist.get_world_size()]) + 1, res[1])

    @with_comms()
    def test_all_to_all_single(self, device):
        mesh = dt.DeviceMesh(device, torch.arange(self.world_size))
        rank = dist.get_rank()

        row = self.world_size * (rank + 1) * (self.world_size + 1) / 2
        x = torch.ones(int(row), 5, device=device) * (rank + 1)
        split_sizes = [(i + 1) * (rank + 1) for i in range(self.world_size)]
        y = ft_c.all_to_all_single(
            x, output_split_sizes=split_sizes, input_split_sizes=split_sizes, group=mesh
        )
        expected = []
        for idx, tensor in enumerate(torch.split(x, split_sizes)):
            expected.append(torch.full_like(tensor, (idx + 1)))
        expected = torch.cat(expected)
        self.assertEqual(y, expected)

    @with_comms()
    def test_all_to_all_single_1d_input(self, device):
        mesh = dt.DeviceMesh(device, torch.arange(self.world_size))
        rank = dist.get_rank()

        row = self.world_size * (rank + 1) * (self.world_size + 1) / 2
        x = torch.ones(int(row), device=device) * (rank + 1)
        split_sizes = [(i + 1) * (rank + 1) for i in range(self.world_size)]
        y = ft_c.all_to_all_single(
            x, output_split_sizes=split_sizes, input_split_sizes=split_sizes, group=mesh
        )
        expected = []
        for idx, tensor in enumerate(torch.split(x, split_sizes)):
            expected.append(torch.full_like(tensor, (idx + 1)))
        expected = torch.cat(expected)
        self.assertEqual(y, expected)

    @with_comms()
    def test_all_to_all_single_split_sizes_none(self, device):
        mesh = dt.DeviceMesh(device, torch.arange(self.world_size))
        rank = dist.get_rank()

        x = torch.ones(self.world_size, self.world_size, device=device) * (rank + 1)
        y = ft_c.all_to_all_single(
            x, output_split_sizes=None, input_split_sizes=None, group=mesh
        )
        expected = []
        for idx, tensor in enumerate(torch.chunk(x, self.world_size)):
            expected.append(torch.full_like(tensor, (idx + 1)))
        expected = torch.cat(expected)
        self.assertEqual(y, expected)

    @unittest.skipIf(not HAS_GPU, "Inductor+gpu needs triton and recent GPU arch")
    @requires_nccl()
    @with_comms()
    def test_tracing(self, device):
        def allreduce(t, pg):
            return ft_c.all_reduce(t, "sum", pg)

        compiled_allreduce = torch.compile(allreduce, fullgraph=True)
        compiled_allreduce(torch.randn(8, device=device), self.pg)

    @unittest.skipIf(not HAS_GPU, "Inductor+gpu needs triton and recent GPU arch")
    def test_tracing_with_fakepg(self, device=DEVICE):
        exit_if_lt_x_accelerators(self.world_size)

        def allreduce(t, pg):
            return ft_c.all_reduce(t, "sum", pg)

        compiled_allreduce = torch.compile(allreduce, fullgraph=True)  # noqa: F841
        dist.init_process_group(
            backend="fake",
            rank=0,
            world_size=8,
            store=FakeStore(),
        )
        allreduce(torch.randn(8, device=device), pg=dist.group.WORLD)
        dist.destroy_process_group()

    @unittest.skipIf(not HAS_GPU, "Inductor+gpu needs triton and recent GPU arch")
    @requires_nccl()
    @with_comms()
    def test_tracing_with_dce_code(self, device):
        if self.world_size > 2:
            return

        def func(batch, group, rank):
            ret = ft_c.permute_tensor(batch, [1, 0], group)
            if hasattr(ret, "wait"):
                ret = ret.wait()
            if rank == 0:
                return ret
            else:
                return batch * 5

        compiled_func = torch.compile(func)
<<<<<<< HEAD
        compiled_func(torch.ones((100,), device="cuda"), self.process_group, self.rank)
=======
        ret = compiled_func(
            torch.ones((100,), device=device), self.process_group, self.rank
        )
>>>>>>> 46e80420
        dist.barrier()


class TestDistributedBackendCollectivesWithWorldSize4(
    TestCollectivesWithDistributedBackend
):
    @property
    def world_size(self):
        return 4

    @with_comms()
    def test_permute_tensor_with_sub_group(self, device):
        exit_if_lt_x_accelerators(self.world_size)
        mesh_dim_names = ["dp", "tp"]

        mesh_2d = dt.init_device_mesh(
            device, (2, self.world_size // 2), mesh_dim_names=mesh_dim_names
        )

        for mesh_name in mesh_dim_names:
            mesh = mesh_2d[mesh_name]
            rank = mesh.get_local_rank()

            # rank0: [0., 1.], rank1: [2., 3.]
            send_tensor = torch.arange(2, dtype=torch.float32, device=device) + 2 * rank
            recvd_tensor = ft_c.permute_tensor(send_tensor, [1, 0], group=mesh)

            # rank0: [2., 3.], rank1: [0., 1.]
            expected = torch.arange(2, dtype=torch.float32, device=device) + 2 * (
                (rank - 1 + 2) % 2
            )
            self.assertEqual(
                recvd_tensor,
                expected,
                msg=f"Expected {expected} on {self.rank=} (local_rank={rank}), "
                f"but received {recvd_tensor} instead.",
            )


@instantiate_parametrized_tests
@skipIfHpu
class TestFunctionalAutograd(MultiThreadedTestCase):
    def setUp(self):
        super().setUp()
        self._spawn_threads()

    @property
    def world_size(self):
        return 2

    @parametrize("compile", [True, False])
    def test_all_to_all_single(self, compile: bool = True) -> None:
        group = dist.group.WORLD.group_name

        t = torch.ones((self.world_size, 2), requires_grad=True)

        def my_func(t: torch.Tensor, world_size: int) -> torch.Tensor:
            sizes = [1] * world_size
            t = t * 2
            assert t.requires_grad
            out = ft_c.all_to_all_single_autograd(t, sizes, sizes, group)
            out = out + 0
            return out

        if compile:
            compiled = torch.compile(my_func, fullgraph=True, backend="aot_eager")
        else:
            compiled = my_func

        out = compiled(t, self.world_size)
        self.assertEqual(out.shape, t.shape)
        self.assertEqual(out, torch.full_like(t, 2.0))
        self.assertIsNotNone(out.grad_fn)
        self.assertTrue(out.requires_grad)
        loss = out.sum()
        loss.backward()
        self.assertEqual(t.grad, torch.full_like(t, 2.0))

    def test_all_to_all_single_inductor(self) -> None:
        group = dist.group.WORLD.group_name

        t = torch.rand((self.world_size, 2), requires_grad=True)

        def my_func(t: torch.Tensor, world_size: int) -> torch.Tensor:
            sizes = [1] * world_size
            t = t * 10
            assert t.requires_grad
            out = ft_c.all_to_all_single_autograd(t, sizes, sizes, group)
            out = out + 2
            return out.sum()

        compiled = torch.compile(my_func, fullgraph=True)

        def run_with_backward():
            out = compiled(t, self.world_size)
            out.backward()

        _, codes = run_and_get_code(run_with_backward)
        for code in codes:
            FileCheck().check_count(
                "_c10d_functional.all_to_all_single.default", 1, exactly=True
            ).check_count("_c10d_functional.wait_tensor.default", 1, exactly=True).run(
                code
            )

        self.assertIsNotNone(t.grad)

    @parametrize("compile", [True, False])
    def test_all_gather_tensor(self, compile: bool) -> None:
        group = dist.group.WORLD.group_name

        def my_func(t: torch.Tensor, dim: int) -> torch.Tensor:
            assert t.requires_grad
            out = ft_c.all_gather_tensor_autograd(
                t * 1.0,
                gather_dim=dim,
                group=group,
            )
            out = out * 1.0
            return out

        if compile:
            compiled = torch.compile(my_func, fullgraph=True, backend="aot_eager")
        else:
            compiled = my_func

        dims_to_gather = [0, 1, 2]
        for dim in dims_to_gather:
            output_size = [3, 3, 3]
            output_size[dim] *= self.world_size
            # each rank have its own tensor, all_gather gives a bigger tensor
            local_tensor = torch.ones([3, 3, 3], requires_grad=True)
            gathered_tensor = compiled(local_tensor, dim)
            self.assertEqual(gathered_tensor, torch.ones(output_size))

            gathered_tensor.sum().backward()
            self.assertEqual(
                local_tensor.grad,
                torch.full((3, 3, 3), fill_value=float(self.world_size)),
            )

    @parametrize("compile", [True, False])
    def test_reduce_scatter_tensor(self, compile: bool) -> None:
        group = dist.group.WORLD.group_name

        def my_func(t: torch.Tensor, dim: int) -> torch.Tensor:
            assert t.requires_grad
            rs_tensor = (
                ft_c.reduce_scatter_tensor_autograd(
                    input_tensor * 1.0, "sum", scatter_dim=dim, group=group
                )
                * 1.0
            )
            return rs_tensor

        if compile:
            compiled = torch.compile(my_func, fullgraph=True, backend="aot_eager")
        else:
            compiled = my_func

        dims_to_scatter = [0, 1]
        for dim in dims_to_scatter:
            group_size = self.world_size
            input_size = [3, 3]
            output_size = [3, 3]
            output_size[dim] *= group_size
            input_tensor = torch.ones(output_size, requires_grad=True)
            rs_tensor = compiled(input_tensor, dim)
            res_num = 1 * group_size
            self.assertEqual(rs_tensor, torch.ones(input_size) * res_num)
            rs_tensor.sum().backward()
            self.assertEqual(input_tensor.grad, torch.full(output_size, fill_value=1.0))


class TestFunctionalAutogradWithDistributedBackend(DistributedTestBase):
    @with_comms()
    def test_all_to_all_single(self, device) -> None:
        group = self.pg
        t = torch.ones((self.world_size, 2), requires_grad=True, device=device)

        sizes = [1] * self.world_size
        assert t.requires_grad
        out = ft_c.all_to_all_single_autograd(t * 2, sizes, sizes, group) + 0

        self.assertEqual(out.shape, t.shape)
        self.assertEqual(out, torch.full_like(t, 2.0))
        self.assertIsNotNone(out.grad_fn)
        self.assertTrue(out.requires_grad)
        loss = out.sum()
        loss.backward()
        self.assertEqual(t.grad, torch.full_like(t, 2.0))


# Update the supported devices in DEVICE
instantiate_device_type_tests(
    TestCollectivesWithDistributedBackend, globals(), only_for=DEVICE
)
instantiate_device_type_tests(
    TestDistributedBackendCollectivesWithWorldSize4, globals(), only_for=DEVICE
)
instantiate_device_type_tests(
    TestFunctionalAutogradWithDistributedBackend, globals(), only_for=DEVICE
)

if __name__ == "__main__":
    run_tests()<|MERGE_RESOLUTION|>--- conflicted
+++ resolved
@@ -497,29 +497,12 @@
         if BACKEND == dist.Backend.NCCL and torch.cuda.device_count() < self.world_size:
             sys.exit(TEST_SKIPS[f"multi-gpu-{self.world_size}"].exit_code)
 
-<<<<<<< HEAD
-class TestCollectivesWithNCCL(MultiProcessTestCase):
-    def setUp(self):
-        super().setUp()
-        os.environ["WORLD_SIZE"] = str(self.world_size)
-        os.environ["BACKEND"] = dist.Backend.NCCL
-        self._spawn_processes()
-
-    @property
-    def device(self):
-        return torch.device(self.rank)
-
-    @property
-    def world_size(self):
-        return WORLD_SIZE
-=======
         kwargs["device"] = DEVICE
         self.pg = self.create_pg(device=DEVICE)
         try:
             return func(self, *args, **kwargs)
         finally:
             torch.distributed.destroy_process_group()
->>>>>>> 46e80420
 
     return wrapper
 
@@ -632,13 +615,9 @@
                 return batch * 5
 
         compiled_func = torch.compile(func)
-<<<<<<< HEAD
-        compiled_func(torch.ones((100,), device="cuda"), self.process_group, self.rank)
-=======
-        ret = compiled_func(
+        compiled_func(
             torch.ones((100,), device=device), self.process_group, self.rank
         )
->>>>>>> 46e80420
         dist.barrier()
 
 
