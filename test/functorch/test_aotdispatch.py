# Owner(s): ["oncall: pt2"]

# Copyright (c) Facebook, Inc. and its affiliates.
# All rights reserved.
#
# This source code is licensed under the BSD-style license found in the
# LICENSE file in the root directory of this source tree.

import copy
import itertools
import unittest
import warnings
from contextlib import nullcontext
from functools import partial, wraps
from typing import Any, Callable, Dict, List, Optional, Union
from unittest.mock import patch

from common_utils import decorate, decorateForModules, skip, skipOps, xfail

import torch
import torch._dynamo as torchdynamo
import torch.nn as nn
import torch.utils._pytree as pytree
from functorch import grad, jacrev, make_fx, vjp, vmap
from functorch.compile import (
    aot_function,
    aot_module,
    aot_module_simplified,
    compiled_function,
    compiled_module,
    default_decompositions,
    default_partition,
    get_aot_compilation_context,
    make_boxed_compiler,
    make_boxed_func,
    memory_efficient_fusion,
    min_cut_rematerialization_partition,
    nnc_jit,
    nop,
)
from functorch.experimental import control_flow
from torch._decomp import decomposition_table
from torch._functorch._aot_autograd.autograd_cache import AOTAutogradCache
from torch._functorch.aot_autograd import aot_export_joint_simple, aot_export_module
from torch._higher_order_ops.out_dtype import out_dtype
from torch._inductor.codecache import compiled_fx_graph_hash
from torch._subclasses.fake_tensor import DynamicOutputShapeException, FakeTensorMode
from torch.fx.experimental.proxy_tensor import is_sym_node
from torch.fx.experimental.symbolic_shapes import GuardOnDataDependentSymNode, ShapeEnv
from torch.nn.utils.rnn import PackedSequence
from torch.testing._internal.common_device_type import (
    instantiate_device_type_tests,
    ops,
    tol,
    toleranceOverride,
)
from torch.testing._internal.common_methods_invocations import op_db
from torch.testing._internal.common_modules import module_db, modules
from torch.testing._internal.common_utils import (
    compare_equal_outs_and_grads,
    instantiate_parametrized_tests,
    IS_ARM64,
    IS_MACOS,
    IS_WINDOWS,
    IS_X86,
    outs_and_grads,
    parametrize,
    run_tests,
    skipIfRocm,
    skipIfTorchDynamo,
    TestCase,
    xfail_inherited_tests,
    xfailIfTorchDynamo,
)
from torch.testing._internal.custom_tensor import ConstantExtraMetadataTensor
from torch.testing._internal.hop_db import hop_db
from torch.testing._internal.optests import (
    _test_aot_autograd_forwards_backwards_helper,
    aot_autograd_check,
)
from torch.testing._internal.two_tensor import TwoTensor, TwoTensorMode


USE_TORCHVISION = False
try:
    import torchvision

    USE_TORCHVISION = True
except ImportError:
    warnings.warn(
        "Couldn't import torchvision. Some of our tests use it, try "
        "to install it with commands from pytorch.org, post-fixed with "
        "`--no-deps` to avoid overwriting the pytorch installation",
        UserWarning,
    )

USE_NETWORKX = False
try:
    import networkx  # noqa: F401

    USE_NETWORKX = True
except ImportError:
    warnings.warn("Some tests use networkx but it was not installed", UserWarning)

# NB: numpy is a testing dependency!


class AOTTestCase(TestCase):
    pass


class TestPythonKey(AOTTestCase):
    def test_make_fx(self, device):
        def f(x):
            return torch.sin(x)

        inp = torch.randn(3)
        fx_f = make_fx(f)(inp)

        new_inp = torch.randn(3)
        self.assertEqual(fx_f(new_inp), f(new_inp))

    def test_make_fx_grad(self, device):
        def f(x):
            return torch.sin(x).sum()

        inp = torch.randn(3)
        f = grad(f)
        fx_f = make_fx(f)(inp)

        new_inp = torch.randn(3)
        self.assertEqual(fx_f(new_inp), f(new_inp))

    def test_scalar_device(self, device):
        def f(a, b):
            return a + b

        inps = [torch.randn(3, device=device), torch.tensor(5)]
        fx_f = make_fx(f)(*inps)
        self.assertEqual(fx_f(*inps), f(*inps))

    def test_make_fx_vmap(self, device):
        def f(x):
            return torch.sin(x)

        inp = torch.randn(5, 3)
        f = vmap(f)
        fx_f = make_fx(f)(inp)
        new_inp = torch.randn(5, 3)
        self.assertEqual(fx_f(new_inp), f(new_inp))

    def test_make_fx_jacrev(self, device):
        def f(x):
            return x.sin().sum()

        inp = torch.randn(3)
        f = jacrev(jacrev(f))
        fx_f = make_fx(f)(inp)
        new_inp = torch.randn(3)
        self.assertEqual(fx_f(new_inp), f(new_inp))

    def test_make_fx_vjp(self, device):
        def f(x):
            return torch.sin(x).sum()

        primals = torch.randn(3)
        _, vjp_fn = vjp(f, primals)
        cotangent = torch.randn(())
        fx_f = make_fx(vjp_fn)(cotangent, True, True)
        new_cotangent = torch.randn(())
        self.assertEqual(fx_f(new_cotangent, True, True), vjp_fn(new_cotangent))

    def test_make_fx_functionalize(self, device):
        from functorch.experimental import functionalize

        def fn(a):
            a = a * 2
            a.relu_()
            return a

        a = torch.randn(3, device=device)
        symbolic_gm = torch.fx.symbolic_trace(fn)
        includes_method_relu_ = any(
            str(n.target) == "relu_" for n in symbolic_gm.graph.nodes
        )
        self.assertTrue(includes_method_relu_)
        # Also verifies fix for https://github.com/pytorch/pytorch/issues/84570
        gm = make_fx(functionalize(symbolic_gm))(a)
        includes_aten_relu = any(
            n.target == torch.ops.aten.relu.default for n in gm.graph.nodes
        )
        self.assertTrue(includes_aten_relu)

    def test_make_fx_no_decompose(self, device):
        # FIXME
        return self.skipTest("error: maximum recursion reached")

        def f(x):
            return torch.tanh(x).sum()

        fx_f = make_fx(grad(f))(torch.randn(5))
        ops = {i.target for i in fx_f.graph.nodes}

        self.assertEqual(torch.ops.aten.tanh_backward in ops, True)

        fx_f = make_fx(grad(f), decomposition_table)(torch.randn(5))
        ops = {i.target for i in fx_f.graph.nodes}
        self.assertEqual(torch.ops.aten.tanh_backward in ops, False)

    def test_nnc_jit(self, device):
        def f(x):
            return torch.sin(x)

        jit_f = nnc_jit(f)

        inp = torch.randn(3)
        self.assertEqual(jit_f(inp), f(inp))

    def test_nnc_scalar(self, device):
        def f(x):
            return torch.sin(x)

        jit_f = nnc_jit(f)

        inp = torch.randn(())
        self.assertEqual(jit_f(inp), f(inp))

    def test_nnc_pytrees(self, device):
        def f(x):
            return [torch.sin(x[0])]

        jit_f = nnc_jit(f)

        inp = [torch.randn(3)]
        self.assertEqual(jit_f(inp), f(inp))

    def test_external_calls(self, device):
        def f(a, b):
            return torch.mv(a, b)

        jit_f = nnc_jit(f)
        inp = [torch.randn(3, 3), torch.randn(3)]
        self.assertEqual(jit_f(*inp), f(*inp))

    def test_nnc_passthrough(self, device):
        def f(x, y):
            return x + y, y

        inp = (torch.randn(3), torch.randn(3))
        jit_f = nnc_jit(f)
        self.assertEqual(jit_f(*inp), f(*inp))

        def f(x):
            x["a"] = x["a"] * 2
            return x

        inp = ({"a": torch.randn(3), "b": torch.randn(3)},)
        jit_f = nnc_jit(f)
        self.assertEqual(jit_f(*inp), f(*inp))

    @unittest.skipIf(not USE_TORCHVISION, "test requires torchvision")
    def test_resnet18_backward_trace(self, device):
        mod = torchvision.models.resnet18()

        def f(x):
            out = mod(x)
            out.sum().backward()
            return [a.grad for a in mod.parameters()]

        inp = torch.randn(3, 3, 250, 250, requires_grad=True)
        grads = f(inp)

        mod.zero_grad()
        mod(inp).sum().backward()
        grads2 = [a.grad for a in mod.parameters()]
        self.assertEqual(grads, grads2)


def get_base(t):
    return t._base if t._is_view() else t


def is_in_base(t, maybe_tensors):
    t_base = get_base(t)
    for maybe_tensor in maybe_tensors:
        if isinstance(maybe_tensor, torch.Tensor):
            if t_base is get_base(maybe_tensor):
                return True
    return False


def skipIfDynamoInput(reason):
    """
    Skip TestAOTAutograd if running with dynamo input
    """

    def decorator(func):
        @wraps(func)
        def wrapper(self, *args, **kwargs):
            if isinstance(self, TestAOTAutogradWithDynamo):
                self.skipTest(
                    f"Skipping {self._testMethodName} in TestAOTAutogradWithDynamo because {reason}"
                )
            else:
                func(self, *args, **kwargs)

        return wrapper

    return decorator


class TestAOTAutograd(AOTTestCase):
    def run_autograd(
        self,
        f: Callable,
        fw_graph_cell: List[Optional[Callable]],
        decompositions: Optional[Dict],
        keep_input_mutations: bool,
        dynamic: bool,
    ):
        """
        Runs aot_autograd with the specified settings on f.
        """
        if isinstance(f, nn.Module):
            compiled_f = aot_module(
                f,
                fw_compiler=make_boxed_compiler(
                    partial(extract_graph, graph_cell=fw_graph_cell)
                ),
                bw_compiler=nop,
                decompositions=decompositions,
                keep_inference_input_mutations=keep_input_mutations,
                dynamic=dynamic,
            )
        else:
            compiled_f = aot_function(
                f,
                fw_compiler=make_boxed_compiler(
                    partial(extract_graph, graph_cell=fw_graph_cell)
                ),
                bw_compiler=nop,
                decompositions=decompositions,
                keep_inference_input_mutations=keep_input_mutations,
                dynamic=dynamic,
            )
        return compiled_f

    # test_mutation will:
    # - Ensure that inputs are non-leaves, so our graphs can mutate them
    # - try to mutate outputs of the graph (to ensure that autograd meta is set properly on outputs)
    @patch("functorch.compile.config.debug_assert", True)
    def verify_aot_autograd(
        self,
        f,
        inp_: Union[Callable, List[Any]],
        *,
        test_mutation: bool = False,
        keep_inp_mutations: bool = False,
        decompositions: Optional[Dict] = None,
        dynamic: bool = False,
        # Only active when inp_ is Callable.
        # TODO: probably consolidate all tests to make inp a Callable.
        make_inputs_subclasses: bool = False,
    ):
        def make_inputs(inp_):
            # Some tests pass in a callable for inp, to generate the inputs
            # (useful if we want to generate complicated aliasing inputs)
            if isinstance(inp_, Callable):
                inp_callable = inp_
                # The callable should return a tuple of f_inputs, f_graph_inputs
                # (The idea is that we might want to compile a function with the graph inputs,
                # but test autograd backprop all the way through the actual inputs)
                with TwoTensorMode() if make_inputs_subclasses else nullcontext():
                    inp, graph_inps = inp_callable()
            else:
                inp = []
                # Our input clones need to mimic when inputs are duplicates of one another
                dupes_map = {}
                for i, x in enumerate(inp_):
                    if x in dupes_map:
                        x_dupe_idx = dupes_map[x]
                        inp.append(inp[x_dupe_idx])
                    else:
                        dupes_map[x] = i
                        if not isinstance(x, torch.Tensor):
                            x_copy = x
                        else:
                            x_copy = x.clone().detach().requires_grad_(x.requires_grad)
                            if x.requires_grad and not x.is_leaf:
                                x_copy = x_copy.clone()

                        inp.append(x_copy)

                if test_mutation:
                    # For graphs where we mutate inputs, need our test to make sure inputs aren't leaves
                    graph_inps = [x.add(1) for x in inp]
                else:
                    graph_inps = inp

            return inp, graph_inps

        def check_results(
            ref_results,
            test_results,
            ref_graph_inps,
            test_graph_inps,
            ref_inp,
            test_inp,
        ):
            ref_out, ref_grad = ref_results
            test_out, test_grad = test_results
            self.assertEqual(ref_grad, test_grad)
            if isinstance(ref_out, torch.Tensor):
                self.assertTrue(isinstance(test_out, torch.Tensor))
                ref_out, test_out = [ref_out], [test_out]
            for ref_o, test_o in zip(ref_out, test_out):
                if isinstance(ref_o, torch.Tensor):
                    self.assertEqual(ref_o.requires_grad, test_o.requires_grad)
                    self.assertEqual(ref_o.is_leaf, test_o.is_leaf)
                    ref_is_view_of_non_interm = is_in_base(
                        ref_o, ref_graph_inps
                    ) or is_in_base(ref_o, ref_out)
                    test_is_view_of_non_interm = is_in_base(
                        test_o, test_graph_inps
                    ) or is_in_base(test_o, test_out)
                    self.assertEqual(
                        ref_is_view_of_non_interm, test_is_view_of_non_interm
                    )
                    self.assertEqual(ref_o, test_o)
                    if test_mutation:
                        # This tests that autograd meta is set properly on the output we can
                        # mutate it.
                        ref_o.add_(2)
                        test_o.add_(2)
                        self.assertEqual(ref_o, test_o)
                        # Reverse the modification
                        ref_o.sub_(2)
                        test_o.sub_(2)
                        self.assertEqual(ref_o, test_o)
            for ref_i, test_i in zip(ref_inp, test_inp):
                if isinstance(ref_i, torch.Tensor):
                    self.assertEqual(ref_i.requires_grad, test_i.requires_grad)
                self.assertEqual(ref_i, test_i)

        for keep_input_mutations in [True] if keep_inp_mutations else [True, False]:
            inp, graph_inps = make_inputs(inp_)
            test_inp, test_graph_inps = make_inputs(inp_)
            fw_graph_cell = [None]
            compiled_f = self.run_autograd(
                f, fw_graph_cell, decompositions, keep_input_mutations, dynamic
            )
            ref_results = outs_and_grads(f, graph_inps, inp)
            test_results = outs_and_grads(compiled_f, test_graph_inps, test_inp)

            check_results(
                ref_results, test_results, graph_inps, test_graph_inps, inp, test_inp
            )
            if isinstance(self, TestAOTAutogradWithCache):
                # When testing with cache, run compiled_f a second time
                cached_inp, cached_graph_inps = make_inputs(inp_)
                cached_results = outs_and_grads(
                    compiled_f, cached_graph_inps, cached_inp
                )
                check_results(
                    ref_results,
                    cached_results,
                    graph_inps,
                    cached_graph_inps,
                    inp,
                    cached_inp,
                )

        return fw_graph_cell[0]

    def test_non_tensor_and_none_inputs(self):
        # int, None, Tensor
        def f(a, b, c):
            return a * c

        inp = [2, None, torch.ones(3, 3, dtype=torch.float32, requires_grad=True)]
        self.verify_aot_autograd(f, inp)
        inp = [2, None, torch.ones(3, 3, dtype=torch.float32, requires_grad=False)]
        self.verify_aot_autograd(f, inp)

    def test_single_output(self):
        def f(a, b):
            return a + b

        inp = [torch.randn(3, 3, requires_grad=True), torch.randn(3, 3)]
        self.verify_aot_autograd(f, inp)
        inp = [torch.randn(3, 3, requires_grad=False), torch.randn(3, 3)]
        self.verify_aot_autograd(f, inp)

    def test_multi_output(self):
        def f(a, b):
            return a + b, a - b

        inp = [torch.randn(3, 3, requires_grad=True), torch.randn(3, 3)]
        self.verify_aot_autograd(f, inp)
        inp = [torch.randn(3, 3, requires_grad=False), torch.randn(3, 3)]
        self.verify_aot_autograd(f, inp)

    def test_multi_output_list(self):
        def f(a, b):
            return [a + b, a - b]

        inp = [torch.randn(3, 3, requires_grad=True), torch.randn(3, 3)]
        self.verify_aot_autograd(f, inp)
        inp = [torch.randn(3, 3, requires_grad=False), torch.randn(3, 3)]
        self.verify_aot_autograd(f, inp)

    # Test for bug occurring at the intersection of fake tensors & functionalization.
    def test_squeeze_mutation(self):
        def f(a):
            b = a.clone().squeeze(-1)
            b.add_(1.0)
            return a + b

        inp = [torch.randn(3, 1, requires_grad=True)]
        self.verify_aot_autograd(f, inp, dynamic=True)
        inp = [torch.randn(3, 1, requires_grad=False)]
        self.verify_aot_autograd(f, inp, dynamic=True)

    def test_complex_linear(self):
        # https://github.com/pytorch/pytorch/issues/93424
        inp = [torch.randn(1, 10, 10, dtype=torch.complex64)]

        class F(torch.nn.Module):
            def __init__(self) -> None:
                super().__init__()
                self.linear = nn.Linear(10, 10, dtype=torch.complex64)

            def forward(self, x):
                return self.linear(x).sum().abs()

        self.verify_aot_autograd(F(), inp)

    def test_embedding_bag_view_dynamic(self):
        # Backwards pass tries to wrap a sparse tensor in a FunctionalTensorWrapper;
        # test that this works even though the sparse tensor has no storage.

        class F(torch.nn.Module):
            def __init__(self) -> None:
                super().__init__()
                self.emb = torch.nn.EmbeddingBag(100, 8, sparse=True)

            def forward(self, x, y):
                return self.emb(x, y).view(-1)

        x = torch.arange(3)
        y = torch.arange(3)
        self.verify_aot_autograd(F(), [x, y], dynamic=False)
        self.verify_aot_autograd(F(), [x, y], dynamic=True)

    def test_input_mutation_simple(self):
        def f(a):
            a.mul_(2)
            return a * 3

        inp = [torch.ones(3, 3, requires_grad=True)]
        fw_graph = self.verify_aot_autograd(f, inp, test_mutation=True)
        inp = [torch.ones(3, 3, requires_grad=False)]
        self.verify_aot_autograd(f, inp, test_mutation=True)
        # Things to note:
        # - the extra clone is because we need to pass the pre-mutated input to grad(),
        #   but autograd operates above functionalization so we need to manually clone.
        #   Hopefully backends can optimize this easily.
        # - The extra return arg is because the compiled forward returns (mutated inputs + outputs)
        self.assertExpectedInline(
            fw_graph.code.strip(),
            """\
def forward(self, primals_1):
    clone = torch.ops.aten.clone.default(primals_1);  primals_1 = None
    mul = torch.ops.aten.mul.Tensor(clone, 2);  clone = None
    mul_1 = torch.ops.aten.mul.Tensor(mul, 3)
    return (mul, mul_1)""",
        )

    def test_input_mutation_set__input_mutation(self):
        def f(a):
            b = torch.arange(9, dtype=a.dtype).reshape(3, 3)
            with torch.no_grad():
                a.set_(b)
            return a * b

        inp = [torch.ones(3, 3, requires_grad=True)]
        self.verify_aot_autograd(f, inp, test_mutation=True, keep_inp_mutations=True)
        inp = [torch.ones(3, 3, requires_grad=False)]
        self.verify_aot_autograd(f, inp, test_mutation=True, keep_inp_mutations=True)

    def test_set__steals_view_chain(self):
        def f(a, b):
            a_ = a.mul(2)
            b_ = b.mul(2)
            b_slice = b_[1].view(3, 3)
            # a_clone should inherit the view chain from b_slice
            a_.set_(b_slice)
            # Also mutates b_,
            a_.view(-1).mul_(2)
            return a_ * b_slice

        inp = [
            torch.ones(3, 3, requires_grad=False),
            torch.zeros(3, 9, requires_grad=False),
        ]
        self.verify_aot_autograd(f, inp, keep_inp_mutations=True)

    @skipIfDynamoInput(
        "Test doesn't make sense with dynamo, which changes order of mutations"
    )
    def test_set__and_data_mutation_good(self):
        def f(a, b):
            # The data mutation happens *after* the set_(). This is ok (see the graph below)
            with torch.no_grad():
                a.set_(b)
                b.mul_(2)
            return a + b

        inp = [
            torch.ones(3, 3, requires_grad=True),
            torch.ones(3, 3, requires_grad=True),
        ]
        fw_graph = self.verify_aot_autograd(
            f, inp, test_mutation=True, keep_inp_mutations=True
        )
        inp = [
            torch.ones(3, 3, requires_grad=False),
            torch.zeros(3, 3, requires_grad=False),
        ]
        self.verify_aot_autograd(f, inp, test_mutation=True, keep_inp_mutations=True)
        # Important things to note:
        # - "return a.set_(b)" desugars into "return b"
        # - Both a and b are recorded as experiencing mutations,
        #   which is why we see "b_updated" (output of the mul) twice in the graph outputs.
        #   a is recorded as both a data mutation and a metadata mutation (due to set_ swapping its storage).
        # - the runtime epilogue for a is "a.set_(mul)"
        # - the runtime epilogue for b is "b.copy_(mul)"
        self.assertExpectedInline(
            fw_graph.code.strip(),
            """\
def forward(self, primals_1, primals_2):
    mul = torch.ops.aten.mul.Tensor(primals_2, 2)
    add = torch.ops.aten.add.Tensor(mul, mul)
    set_ = torch.ops.aten.set_.source_Tensor(primals_1, mul);  primals_1 = set_ = None
    copy_ = torch.ops.aten.copy_.default(primals_2, mul);  primals_2 = mul = copy_ = None
    return (add,)""",
        )

    # This is a (hopefully) extremely rare case that is difficult to handle,
    # so we ban it.
    # https://github.com/pytorch/pytorch/issues/126236
    # https://github.com/pytorch/pytorch/pull/126113
    @xfailIfTorchDynamo
    def test_set__and_data_mutation_bad(self):
        def f(a):
            a_view = a.view(-1)
            tmp = torch.ones(3, 3, requires_grad=True)
            # Now, any mutations on either tmp
            # will be tracked as graph input mutations.
            with torch.no_grad():
                a.set_(tmp)
                # BAD: a_view is now detached from every graph input,
                # so we won't recognize that this caused an input mutation!
                a_view.mul_(2)
            return a + tmp

        inp = [torch.ones(3, 3, requires_grad=True)]
        with self.assertRaisesRegex(
            RuntimeError, "cannot mutate tensors with frozen storage"
        ):
            self.verify_aot_autograd(
                f, inp, test_mutation=True, keep_inp_mutations=True
            )

    @skipIfDynamoInput(
        "Test doesn't make sense with dynamo, which changes order of mutations"
    )
    def test_set__not_allowed(self):
        def f(a, b):
            with torch.no_grad():
                a.set_(b)
            # Mutating a will change a's grad_fn, which requires us to replay the mutation outside of the graph.
            # We currently ban this today, when the input also received a set_() input mutation.
            a.mul_(2)
            return a + b

        inp = [
            torch.ones(3, 3, requires_grad=True),
            torch.ones(3, 3, requires_grad=True),
        ]
        with self.assertRaisesRegex(
            AssertionError, "but the input has other mutations that we cannot"
        ):
            fw_graph = self.verify_aot_autograd(
                f, inp, test_mutation=True, keep_inp_mutations=True
            )

    def test_input_mutation_set__nop(self):
        def f(a):
            b = torch.arange(9, dtype=a.dtype)
            a_old = torch.ops.aten.alias.default(a)
            with torch.no_grad():
                a.set_(b)
                a.set_(a_old)
            return a + b.reshape(3, 3)

        inp = [torch.ones(3, 3, requires_grad=True)]
        fw_graph = self.verify_aot_autograd(
            f, inp, test_mutation=True, keep_inp_mutations=True
        )
        inp = [torch.ones(3, 3, requires_grad=False)]
        self.verify_aot_autograd(f, inp, test_mutation=True, keep_inp_mutations=True)
        # Things to note:
        # - There are no set_() calls in the graph (we functionalize a.set_(b) into "b")
        # - There is only **1** graph output. We properly realized that the two set_() calls
        #   undo each other, and so effectively no inputs are mutated.
        self.assertExpectedInline(
            fw_graph.code.strip(),
            """\
def forward(self, primals_1):
    arange = torch.ops.aten.arange.default(9, dtype = torch.float32, device = device(type='cpu'), pin_memory = False)
    alias = torch.ops.aten.alias.default(primals_1);  primals_1 = None
    view = torch.ops.aten.view.default(arange, [3, 3]);  arange = None
<<<<<<< HEAD
    _lazy_clone_alias = torch.ops.aten._lazy_clone_alias.default(view);  view = None
    add = torch.ops.aten.add.Tensor(alias, _lazy_clone_alias);  alias = _lazy_clone_alias = None
    return [add]""",
=======
    add = torch.ops.aten.add.Tensor(alias, view);  alias = view = None
    return (add,)""",
>>>>>>> 70072bdd
        )

    def test_input_mutation_simple_with_none_and_nontensor(self):
        # Tensor, None, int
        def f(a, b, c):
            return a * c

        f_compiled = aot_function(f, nop)
        for req_grad in [True, False]:
            inp = [torch.ones(3, 3, requires_grad=req_grad), None, 3]
            out_ref = f(*inp)
            out_test = f_compiled(*inp)
            self.assertEqual(out_ref, out_test)

    # https://github.com/pytorch/pytorch/issues/93363
    def test_mutates_input_noncontiguous(self):
        def f(a):
            a.add_(1)
            return ()

        f_compiled = aot_function(f, nop)
        ref = torch.ones(4, requires_grad=True) + 0
        ref_view = ref[0::2]

        test = torch.ones(4, requires_grad=True) + 0
        test_view = test[0::2]

        out_ref = f(ref_view)
        out_test = f_compiled(test_view)
        self.assertEqual(ref, test)

    def test_input_mutation_modifies_autograd_meta_of_aliases(self):
        def f(a):
            a.mul_(2)
            out = a + 1
            return out.detach()

        x_ref = torch.ones(3, 3, requires_grad=True).clone()
        x_ref_view = x_ref.view(3, 3)

        x_test = torch.ones(3, 3, requires_grad=True).clone()
        x_test_view = x_test.view(3, 3)

        f_compiled = aot_function(f, nop, keep_inference_input_mutations=True)
        f(x_ref)
        f_compiled(x_test)
        # f will mutate aliases of the input, including its autograd metadata!
        # y.grad_fn is AsStridedBackward
        self.assertEqual(x_ref_view, x_test_view)
        self.assertEqual(x_ref_view._version, x_test_view._version)
        self.assertEqual(x_ref_view.grad_fn.__class__, x_test_view.grad_fn.__class__)
        # Test the actual gradients are correct
        (x_ref * x_ref_view).sum().backward()
        (x_test * x_test_view).sum().backward()
        self.assertEqual(x_ref.grad, x_test.grad)
        self.assertEqual(x_ref_view.grad, x_test_view.grad)

    @skipIfTorchDynamo("https://github.com/pytorch/pytorch/issues/127470")
    def test_nested_subclasses(self):
        @torch.compile(backend="aot_eager")
        def f(x):
            return x.sin().cos()

        a = torch.ones(4, requires_grad=True)
        a2 = a.clone().detach().requires_grad_()
        a3 = a.clone().detach().requires_grad_()
        a4 = a.clone().detach().requires_grad_()
        aa = TwoTensor(a, a2)
        aa2 = TwoTensor(a3, a4)
        aaaa = TwoTensor(aa, aa2)
        out = f(aaaa)
        self.assertTrue(isinstance(out, TwoTensor))
        self.assertTrue(isinstance(out.a, TwoTensor))
        self.assertTrue(isinstance(out.b, TwoTensor))
        self.assertTrue(isinstance(out.a.a, torch.Tensor))
        self.assertTrue(isinstance(out.a.b, torch.Tensor))
        self.assertTrue(isinstance(out.b.a, torch.Tensor))
        self.assertTrue(isinstance(out.b.b, torch.Tensor))

        out.sum().backward()
        self.assertTrue(isinstance(aaaa.grad, TwoTensor))
        self.assertTrue(isinstance(aaaa.grad.a, TwoTensor))
        self.assertTrue(isinstance(aaaa.grad.b, TwoTensor))

    @skipIfTorchDynamo("https://github.com/pytorch/pytorch/issues/127470")
    def test_nested_subclasses_non_nested_grad(self):
        @torch.compile(backend="aot_eager")
        def f(x):
            return x.sin().cos()

        a = torch.ones(4, requires_grad=True)
        a2 = a.clone().detach().requires_grad_()
        a3 = a.clone().detach().requires_grad_()
        a4 = a.clone().detach().requires_grad_()
        new_aa = TwoTensor(a3, a4)
        aa = TwoTensor(a, a2)

        aa2 = aa.clone().detach().requires_grad_()
        aaaa = TwoTensor(aa, aa2)
        out = f(new_aa)
        new_out = out + aaaa
        with self.assertRaisesRegex(
            RuntimeError,
            "The grad inputs should be same tensor subclass type as forward output",
        ):
            new_out.sum().backward()

    @unittest.skipIf(IS_WINDOWS, "Windows isn't supported for this case")
    @skipIfTorchDynamo("https://github.com/pytorch/pytorch/issues/127470")
    def test_custom_tensor_metadata(self):
        def f(x):
            x_elem = x.elem
            x_elem_elem = x_elem.elem
            x_elem_metadata = x_elem.constant_attribute
            return x * x_elem * x_elem_elem * x_elem_metadata

        a = torch.ones(4, requires_grad=True)
        custom_a = ConstantExtraMetadataTensor(a)
        custom_a.constant_attribute = 6
        custom_aa = ConstantExtraMetadataTensor(custom_a)
        custom_aa.constant_attribute = 4

        custom_aa_compile = custom_aa.clone().detach().requires_grad_()
        custom_aa_compile.elem.constant_attribute = 6
        out_eager = f(custom_aa)

        compiled_f = torch.compile(f, backend="aot_eager")
        out = compiled_f(custom_aa_compile)

        self.assertTrue(torch.allclose(out_eager, out))

        out.sum().backward()

        self.assertTrue(isinstance(custom_aa_compile.grad, ConstantExtraMetadataTensor))
        self.assertTrue(
            isinstance(custom_aa_compile.grad.elem, ConstantExtraMetadataTensor)
        )

    @skipIfTorchDynamo("https://github.com/pytorch/pytorch/issues/127470")
    def test_nested_subclasses_complicated_inps(self):
        def f(x, y, z):
            temp = x + y
            temp_plain = x.a + y.b
            res = temp.sum() + temp_plain.sum()
            return x.sin().cos() + res

        x = torch.ones(4, requires_grad=True)
        x2 = x.clone().detach().requires_grad_()
        xx = TwoTensor(x, x2)
        xx2 = xx.clone().detach().requires_grad_()

        x_nested = TwoTensor(xx, xx2)
        x_nested_compile = x_nested.clone().detach().requires_grad_()

        y_nested = x_nested.clone().detach().requires_grad_()
        y_nested_compile = y_nested.clone().detach().requires_grad_()

        z = x.clone().detach().requires_grad_()
        z_compile = z.clone().detach().requires_grad_()

        out_eager = f(x_nested, y_nested, z)
        compiled_f = torch.compile(f, backend="aot_eager")
        out = compiled_f(x_nested_compile, y_nested_compile, z_compile)
        self.assertTrue(torch.allclose(out_eager, out))

        self.assertTrue(isinstance(out, TwoTensor))
        self.assertTrue(isinstance(out.a, TwoTensor))
        self.assertTrue(isinstance(out.b, TwoTensor))
        self.assertTrue(isinstance(out.a.a, torch.Tensor))
        self.assertTrue(isinstance(out.a.b, torch.Tensor))
        self.assertTrue(isinstance(out.b.a, torch.Tensor))
        self.assertTrue(isinstance(out.b.b, torch.Tensor))

        out.sum().backward()
        out_eager.sum().backward()

        self.assertTrue(isinstance(x_nested_compile.grad, TwoTensor))
        self.assertTrue(isinstance(x_nested_compile.grad.a, TwoTensor))
        self.assertTrue(isinstance(x_nested_compile.grad.b, TwoTensor))

        self.assertTrue(isinstance(y_nested_compile.grad, TwoTensor))
        self.assertTrue(isinstance(y_nested_compile.grad.a, TwoTensor))
        self.assertTrue(isinstance(y_nested_compile.grad.b, TwoTensor))

        self.assertTrue(torch.allclose(x_nested_compile.grad.a.a, x_nested.grad.a.a))
        self.assertTrue(torch.allclose(x_nested_compile.grad.a.b, x_nested.grad.a.b))
        self.assertTrue(torch.allclose(y_nested_compile.grad.a.a, y_nested.grad.a.a))
        self.assertTrue(torch.allclose(y_nested_compile.grad.a.b, y_nested.grad.a.b))

    @unittest.skipIf(IS_WINDOWS, "Windows isn't supported for this case")
    @skipIfTorchDynamo("https://github.com/pytorch/pytorch/issues/127470")
    def test_nested_subclasses_complicated_inps_mixed(self):
        def f(x, y):
            y_elem = y.elem
            y_elem_elem = y_elem.elem
            y_elem_metadata = y_elem.constant_attribute
            return y * y_elem * y_elem_elem * y_elem_metadata + x

        x = torch.ones(4, requires_grad=True)
        x2 = x.clone().detach().requires_grad_()
        xx = TwoTensor(x, x2)
        xx2 = xx.clone().detach().requires_grad_()

        x_nested = TwoTensor(xx, xx2)
        x_nested_compile = x_nested.clone().detach().requires_grad_()

        a = torch.ones(4, requires_grad=True)
        custom_a = ConstantExtraMetadataTensor(a)
        custom_a.constant_attribute = 6
        custom_aa = ConstantExtraMetadataTensor(custom_a)
        custom_aa.constant_attribute = 4

        custom_aa_compile = custom_aa.clone().detach().requires_grad_()
        custom_aa_compile.constant_attribute = 4
        custom_aa_compile.elem.constant_attribute = 6

        compiled_f = torch.compile(f, backend="aot_eager")
        out_eager = f(x_nested, custom_aa)
        out = compiled_f(x_nested_compile, custom_aa_compile)
        self.assertTrue(torch.allclose(out_eager, out))

        out.sum().backward()
        out_eager.sum().backward()

        self.assertTrue(torch.allclose(x_nested_compile.grad, x_nested.grad))
        self.assertTrue(torch.allclose(custom_aa_compile.grad, custom_aa.grad))

    @skipIfTorchDynamo("This test suite already uses dynamo")
    def test_composite_impl_compile(self):
        class Foo(torch.nn.Module):
            def __init__(self) -> None:
                super().__init__()
                self.linear = torch.nn.Linear(3, 3)

            def forward(self, a):
                return self.linear(a)

        inp = [torch.ones(3, 3, requires_grad=True)]
        fw_graph = self.verify_aot_autograd(Foo(), inp, test_mutation=True)
        inp = [torch.ones(3, 3, requires_grad=False)]
        self.assertExpectedInline(
            fw_graph.code.strip(),
            """\
def forward(self, primals_1, primals_2, primals_3):
    t = torch.ops.aten.t.default(primals_1);  primals_1 = None
    addmm = torch.ops.aten.addmm.default(primals_2, primals_3, t);  primals_2 = None
    return (addmm, primals_3, t)""",
        )

        with torch.inference_mode():
            fw_graph = self.verify_aot_autograd(Foo(), inp, test_mutation=True)
            inp = [torch.ones(3, 3, requires_grad=False)]
            self.assertExpectedInline(
                fw_graph.code.strip(),
                """\
def forward(self, arg0_1, arg1_1, arg2_1):
    t = torch.ops.aten.t.default(arg0_1);  arg0_1 = None
    addmm = torch.ops.aten.addmm.default(arg1_1, arg2_1, t);  arg1_1 = arg2_1 = t = None
    return (addmm,)""",
            )

    def test_outputs_are_aliased(self):
        # Tensor, None, int
        def f(a):
            b = a.mul(2)
            c = b.view(-1)
            return b, c

        f_compiled = aot_function(f, nop)
        for req_grad in [True, False]:
            inp = torch.ones(3, requires_grad=req_grad)
            out_ref = f(inp)
            out_test = f_compiled(inp)
            self.assertEqual(out_ref[0], out_test[0])
            self.assertEqual(out_ref[1], out_test[1])
            # Try mutating one of the outputs, which is aliased.
            out_ref[0].mul_(3)
            out_test[0].mul_(3)
            # Assert that the aliasing relationship was preserved
            self.assertEqual(out_ref[0], out_test[0])
            self.assertEqual(out_ref[1], out_test[1])

    def test_input_mutation_is_output(self):
        def f(a):
            a.mul_(2)
            return a

        inp = [torch.ones(3, 3, requires_grad=True)]
        fw_graph = self.verify_aot_autograd(f, inp, test_mutation=True)
        inp = [torch.ones(3, 3, requires_grad=False)]
        self.verify_aot_autograd(f, inp, test_mutation=True)
        self.assertExpectedInline(
            fw_graph.code.strip(),
            """\
def forward(self, primals_1):
    clone = torch.ops.aten.clone.default(primals_1);  primals_1 = None
    mul = torch.ops.aten.mul.Tensor(clone, 2);  clone = None
    return (mul, mul)""",
        )

    def test_input_mutation_multiple(self):
        def f(a, b, c):
            a.mul_(2)
            c.mul_(2)
            return a + b + c

        def create_inp(req_grad):
            return [
                torch.ones(3, 3, requires_grad=req_grad),
                torch.ones(3, 3, requires_grad=req_grad),
                torch.ones(3, 3, requires_grad=req_grad),
            ]

        self.verify_aot_autograd(f, create_inp(False), test_mutation=True)

        fw_graph = self.verify_aot_autograd(f, create_inp(True), test_mutation=True)
        self.assertExpectedInline(
            fw_graph.code.strip(),
            """\
def forward(self, primals_1, primals_2, primals_3):
    clone = torch.ops.aten.clone.default(primals_1);  primals_1 = None
    clone_1 = torch.ops.aten.clone.default(primals_3);  primals_3 = None
    mul = torch.ops.aten.mul.Tensor(clone, 2);  clone = None
    mul_1 = torch.ops.aten.mul.Tensor(clone_1, 2);  clone_1 = None
    add = torch.ops.aten.add.Tensor(mul, primals_2);  primals_2 = None
    add_1 = torch.ops.aten.add.Tensor(add, mul_1);  add = None
    return (mul, mul_1, add_1)""",
        )

    def test_input_mutation_return(self):
        def f(a, b):
            return torch.sin(a, out=b)

        inp = [torch.randn(3, 3), torch.ones(3, 3)]

        fw_graph = self.verify_aot_autograd(
            f, inp, test_mutation=True, keep_inp_mutations=True
        )
        self.assertExpectedInline(
            fw_graph.code.strip(),
            """\
def forward(self, arg0_1, arg1_1):
    sin = torch.ops.aten.sin.default(arg0_1);  arg0_1 = None
    copy_ = torch.ops.aten.copy_.default(arg1_1, sin);  arg1_1 = sin = None
    return (copy_,)""",
        )

    def test_input_mutation_metadata(self):
        def f(a, b):
            a.transpose_(1, 0)
            return a + b

        def create_inp(req_grad):
            return [
                torch.ones(3, 3, requires_grad=req_grad),
                torch.ones(3, 3, requires_grad=req_grad),
            ]

        self.verify_aot_autograd(f, create_inp(True), test_mutation=True)
        self.verify_aot_autograd(f, create_inp(False), test_mutation=True)

    def test_input_mutation_storage_resize_up(self):
        def f(a):
            torch.ops.inductor.resize_storage_bytes_(a, 32)
            # float32, 4 bytes per element, 32 bytes == 8 elements
            with torch.no_grad():
                a.copy_(torch.ones(8))
            return a + 1

        inp = torch.zeros(8, requires_grad=True)
        # Input starts with zero-size-storage
        inp.untyped_storage().resize_(0)

        fw_graph_cell = [None]
        compiled_f = aot_function(
            f,
            fw_compiler=make_boxed_compiler(
                partial(extract_graph, graph_cell=fw_graph_cell)
            ),
            bw_compiler=nop,
            decompositions={},
            keep_inference_input_mutations=True,
            dynamic=False,
        )
        out = compiled_f(inp)
        # Final functionalized graph has two mutation ops:
        # (1) a resize_() to resize input tensor up
        # (2) a copy_() to fill in the resized input with valid data
        self.assertExpectedInline(
            fw_graph_cell[0].code.strip(),
            """\
def forward(self, primals_1):
    resize_storage_bytes_ = torch.ops.inductor.resize_storage_bytes_.default(primals_1, 32);  resize_storage_bytes_ = None
    ones = torch.ops.aten.ones.default([8], device = device(type='cpu'), pin_memory = False)
    copy = torch.ops.aten.copy.default(primals_1, ones);  ones = None
    add = torch.ops.aten.add.Tensor(copy, 1)
    copy_ = torch.ops.aten.copy_.default(primals_1, copy);  primals_1 = copy = copy_ = None
    return (add,)""",
        )

    def test_input_mutation_storage_resize_down(self):
        def f(a):
            out = a.sin()
            torch.ops.inductor.resize_storage_bytes_(a, 0)
            return out

        inp = torch.zeros(8, requires_grad=True)

        fw_graph_cell = [None]
        compiled_f = aot_function(
            f,
            fw_compiler=make_boxed_compiler(
                partial(extract_graph, graph_cell=fw_graph_cell)
            ),
            bw_compiler=nop,
            decompositions={},
            keep_inference_input_mutations=True,
            dynamic=False,
        )
        out = compiled_f(inp)
        # Final functionalized graph has one mutation ops:
        # (1) a resize_() to resize input tensor down
        # Even though there was technically a "data mutation" on the input (from a.copy_()),
        # We don't include it in the graph since the final input size has zero storage
        self.assertExpectedInline(
            fw_graph_cell[0].code.strip(),
            """\
def forward(self, primals_1):
    sin = torch.ops.aten.sin.default(primals_1)
    resize_storage_bytes_ = torch.ops.inductor.resize_storage_bytes_.default(primals_1, 0);  resize_storage_bytes_ = None
    return (sin, primals_1)""",
        )

    #     def test_input_mutation_storage_resize_up_down(self):
    #         def f(a):
    #             torch.ops.inductor.resize_storage_bytes_(a, 32)
    #             # float32, 4 bytes per element, 32 bytes == 8 elements
    #             with torch.no_grad():
    #                 a.copy_(torch.ones(8))
    #             out = a.sin()
    #             torch.ops.inductor.resize_storage_bytes_(a, 0)
    #             return out

    #         inp = torch.zeros(8, requires_grad=True)
    #         # Input starts with zero-size-storage
    #         inp.untyped_storage().resize_(0)

    #         fw_graph_cell = [None]
    #         compiled_f = aot_function(
    #             f,
    #             fw_compiler=make_boxed_compiler(
    #                 partial(extract_graph, graph_cell=fw_graph_cell)
    #             ),
    #             bw_compiler=nop,
    #             decompositions={},
    #             keep_inference_input_mutations=True,
    #             dynamic=False,
    #         )
    #         out = compiled_f(inp)
    #         # Final graph has two interesting properties:
    #         # (1) no resizes in the functional graph, since the two resizes cancel out
    #         #     and the final size is zero
    #         # (2) no copy_ in the functional graph, even though we copied data into the input,
    #         #     because the input has no storage at the end of graph execution (so no data to copy)
    #         self.assertExpectedInline(
    #             fw_graph_cell[0].code.strip(),
    #             """\
    # def forward(self, primals_1):
    #     ones = torch.ops.aten.ones.default([8], device = device(type='cpu'), pin_memory = False)
    #     copy = torch.ops.aten.copy.default(primals_1, ones);  primals_1 = ones = None
    #     sin = torch.ops.aten.sin.default(copy)
    #     return [sin, copy]""",
    #         )

    def test_input_mutation_storage_resize_down_and_set_(self):
        # Meant to mimic ppFSDP
        class TracableCreateParameter(torch.autograd.Function):
            @staticmethod
            def forward(ctx, tensor, placeholder):
                assert not tensor.requires_grad
                return placeholder.set_(tensor)

            @staticmethod
            def backward(ctx, grad):
                return None, grad  # grad flows to placeholder

        def f(dummy_param, param_shard):
            # simulate allgather
            with torch.no_grad():
                allgather_param = torch.cat([param_shard, param_shard])
            # simulate propagating grad state through dummy param, using data of allgather param
            dummy_param_with_grad_state = TracableCreateParameter.apply(
                allgather_param, dummy_param
            )
            out = dummy_param.sin()
            # Resize out dummy param, which now has the allgather data
            torch.ops.inductor.resize_storage_bytes_(dummy_param, 0)
            return out

        # Simulates the local shard of our param
        param_shard = torch.zeros(8, requires_grad=True)
        # The dummy, zero-sized allgathered param that autograd will actually compute gradients on
        dummy_param = torch.zeros(16, requires_grad=True)
        dummy_param.untyped_storage().resize_(0)

        fw_graph_cell = [None]
        compiled_f = aot_function(
            f,
            fw_compiler=make_boxed_compiler(
                partial(extract_graph, graph_cell=fw_graph_cell)
            ),
            bw_compiler=nop,
            decompositions={},
            keep_inference_input_mutations=True,
            dynamic=False,
        )
        out = compiled_f(dummy_param, param_shard)
        # Important stuff to point out:
        # (1) We save cat for backward (input to the sin()).
        #     While the original code was dummy_param.sin(),
        #     dummy_param actually contains the `cat` tensor due to the set_() call
        # (2) We emit a cat.resize_storage_(0) in the graph.
        #     After the set_(), cat is the actually data of dummy_param, which is what we call resize_() on
        self.assertExpectedInline(
            fw_graph_cell[0].code.strip(),
            """\
def forward(self, primals_1, primals_2):
    cat = torch.ops.aten.cat.default([primals_2, primals_2]);  primals_2 = None
    sin = torch.ops.aten.sin.default(cat)
    resize_storage_bytes_ = torch.ops.inductor.resize_storage_bytes_.default(cat, 0);  resize_storage_bytes_ = None
    set_ = torch.ops.aten.set_.source_Tensor(primals_1, cat);  primals_1 = set_ = None
    return (sin, cat)""",
        )

    def test_input_mutation_storage_resize_before_set_(self):
        def f(a):
            with torch.no_grad():
                torch.ops.inductor.resize_storage_bytes_(a, 0)
                a.set_(torch.ones(2))

        inp = torch.zeros(8, requires_grad=True)

        compiled_f = aot_function(
            f,
            fw_compiler=nop,
            bw_compiler=nop,
            decompositions={},
            keep_inference_input_mutations=True,
            dynamic=False,
        )
        out = compiled_f(inp)

    # def test_input_mutation_storage_resize_not_supported(self):
    #     def f(a):
    #         a.mul_(2)
    #         torch.ops.inductor.resize_storage_bytes_(a, 0)
    #         return a

    #     inp = torch.zeros(8, requires_grad=True)

    #     with self.assertRaisesRegex(
    #         AssertionError, "the input has other mutations that we cannot"
    #     ):
    #         compiled_f = aot_function(
    #             f,
    #             fw_compiler=nop,
    #             bw_compiler=nop,
    #             decompositions={},
    #             keep_inference_input_mutations=True,
    #             dynamic=False,
    #         )
    #         out = compiled_f(inp)

    def test_input_output_aliase_custom_autograd_function(self):
        class Foo(torch.autograd.Function):
            @staticmethod
            def forward(ctx, x):
                return x

            @staticmethod
            def backward(ctx, gx):
                return gx * 0.5

        def f(x):
            return Foo.apply(x)

        inp = [torch.ones(2, 2, requires_grad=True)]
        self.verify_aot_autograd(f, inp, test_mutation=False)

    def test_input_mutation_requires_grad_detach(self):
        # Here, "a" requires grad, and gets mutated, so we append a copy_() to the end of the graph.
        # Its mutation doesn't take part in autograd though, because we mutated a detach'd view.
        # Need to make sure that this copy_() doesn't error, and doesn't participate in autograd either.
        def f(a):
            a.detach().mul_(2)
            return a + 3

        inp = [torch.ones(4, requires_grad=True)]
        self.verify_aot_autograd(f, inp, test_mutation=False)
        inp = [torch.ones(4, requires_grad=True)]
        # test_mutation=True will first do some compute on inp, so it is no longer an autograd leaf
        # by the time it becomes a graph input. Good to test both cases.
        self.verify_aot_autograd(f, inp, test_mutation=True)

    def test_input_mutation_hidden_from_autograd_aliasing(self):
        def f(a):
            a_alias = a.view(-1)
            with torch.no_grad():
                a_alias.mul_(2)
            return a + 1

        inp = [torch.ones(4, requires_grad=True)]
        # The important bit: we detected that the input mutation is safe
        # to include **inside** the graph, since it was under no_grad
        # (so all we need to do is use mark_dirty() on the input to bump the VC)
        fw_graph = self.verify_aot_autograd(
            f, inp, test_mutation=True, keep_inp_mutations=True
        )
        self.assertExpectedInline(
            fw_graph.code.strip(),
            """\
def forward(self, primals_1):
    view = torch.ops.aten.view.default(primals_1, [-1])
    mul = torch.ops.aten.mul.Tensor(view, 2);  view = None
    view_1 = torch.ops.aten.view.default(mul, [4]);  mul = None
    add = torch.ops.aten.add.Tensor(view_1, 1)
    copy_ = torch.ops.aten.copy_.default(primals_1, view_1);  primals_1 = view_1 = copy_ = None
    return (add,)""",
        )

    def test_input_mutation_requires_grad_no_grad(self):
        def f(a):
            with torch.no_grad():
                a.mul_(2)
            return a + 3

        inp = [torch.ones(4, requires_grad=True)]
        fw_graph = self.verify_aot_autograd(
            f, inp, test_mutation=True, keep_inp_mutations=True
        )
        # Even though the input requires_grad, we expect the keep the input mutation in the graph
        # (Even though this is a training graph!)
        self.assertExpectedInline(
            fw_graph.code.strip(),
            """\
def forward(self, primals_1):
    mul = torch.ops.aten.mul.Tensor(primals_1, 2)
    add = torch.ops.aten.add.Tensor(mul, 3)
    copy_ = torch.ops.aten.copy_.default(primals_1, mul);  primals_1 = mul = copy_ = None
    return (add,)""",
        )

    def test_input_mutation_requires_grad_no_grad_inference_graph(self):
        def f(a):
            with torch.no_grad():
                a.mul_(2)
                return a + 3

        inp = [torch.ones(4, requires_grad=True)]
        # Even though the input requires_grad, we expect the keep the input mutation in the graph
        fw_graph = self.verify_aot_autograd(
            f, inp, test_mutation=True, keep_inp_mutations=True
        )

        self.assertExpectedInline(
            fw_graph.code.strip(),
            """\
def forward(self, arg0_1):
    mul = torch.ops.aten.mul.Tensor(arg0_1, 2)
    add = torch.ops.aten.add.Tensor(mul, 3)
    copy_ = torch.ops.aten.copy_.default(arg0_1, mul);  arg0_1 = mul = copy_ = None
    return (add,)""",
        )

    def test_input_mutation_requires_grad_no_grad_detach_mixed(self):
        # Perform a mix of mutations on a:
        # 1 normal, 1 in no_grad, 1 on a detach'd tensor.
        # Only the first should participate in gradient computation.
        def f(a):
            a.detach().mul_(2)
            a.mul_(3)
            with torch.no_grad():
                a.mul_(4)
            return a + 5

        inp = [torch.ones(4, requires_grad=True)]
        fw_graph = self.verify_aot_autograd(f, inp, test_mutation=True)

    def test_input_mutation_metadata2(self):
        def f(a):
            a.transpose_(1, 0)
            a.mul_(2)
            return a + 1

        inp = [torch.ones(3, 3, requires_grad=True)]
        self.verify_aot_autograd(f, inp, test_mutation=True)
        inp = [torch.ones(3, 3, requires_grad=False)]
        self.verify_aot_autograd(f, inp, test_mutation=True)

    def test_input_mutation_batchnorm(self):
        def f(inpt, weight, bias, running_mean, running_var):
            # This is additionally a good test, because the input tensors that we mutate
            # are *also* saved for backwards.
            # This tests that what we save for the backward is actually cloned inputs,
            # and not the original inputs that got mutated.
            return torch._native_batch_norm_legit(
                inpt, weight, bias, running_mean, running_var, True, 0.5, 1e-5
            )

        def create_inp(req_grad):
            return [
                torch.ones(2, 5, 5, 5, requires_grad=req_grad),
                torch.ones(5, requires_grad=req_grad),
                torch.ones(5, requires_grad=req_grad),
                torch.ones(5),
                torch.ones(5),
            ]

        from torch._decomp import get_decompositions

        # This simulates what inductor does (running the fw + bw decompositions)
        decompositions = get_decompositions(
            [
                torch.ops.aten._native_batch_norm_legit_functional,
                torch.ops.aten.native_batch_norm_backward,
            ]
        )
        self.verify_aot_autograd(
            f, create_inp(True), test_mutation=True, decompositions=decompositions
        )
        self.verify_aot_autograd(
            f, create_inp(False), test_mutation=True, decompositions=decompositions
        )

    def test_batchnorm_inference(self):
        inp = [
            torch.ones(2, 5, 5, 5, requires_grad=True),
            torch.ones(5, requires_grad=True),
            torch.ones(5, requires_grad=True),
            torch.ones(5),
            torch.ones(5),
        ]

        m = torch.nn.BatchNorm2d(4, 4)
        m.eval()
        fw_graph_cell = [None]
        inp = torch.ones(4, 4, 4, 4)
        fw_graph_cell = [None]
        compiled_m = aot_module(
            m,
            fw_compiler=partial(extract_graph, graph_cell=fw_graph_cell),
            bw_compiler=nop,
            keep_inference_input_mutations=True,
        )
        inp = torch.ones(4, 4, 4, 4)
        with torch.no_grad():
            out = compiled_m(inp)
        # expectation: there are no copy_() calls in the decomposed batch norm when running under training=False (eval mode)
        code = fw_graph_cell[0].code.strip()
        self.assertTrue("copy_" not in str(code))

    def test_input_output_view_simple(self):
        def f(a):
            return a.view(-1)

        inp = [torch.ones(2, 2, requires_grad=False).add(1)]
        self.verify_aot_autograd(f, inp, test_mutation=True)
        inp = [torch.ones(2, 2, requires_grad=True).add(1)]
        fw_graph = self.verify_aot_autograd(f, inp, test_mutation=True)
        # Outputs that alias inputs are pulled out of the graph entirely, so we don't compile anything here
        self.assertExpectedInline(
            fw_graph.code.strip(),
            """\
def forward(self, arg0_1):
    view = torch.ops.aten.view.default(arg0_1, [-1]);  arg0_1 = None
    return (view,)""",
        )

    def test_input_output_view_mutate_multiple(self):
        def f(a, b, c):
            a.mul_(2)
            c.mul_(3)
            return b.view(2, 2), c.view(2, 2)

        def create_inp(req_grad):
            return [
                torch.ones(2, 2, requires_grad=req_grad).add(1),
                torch.ones(2, 2, requires_grad=req_grad).add(1),
                torch.ones(2, 2, requires_grad=req_grad).add(1),
            ]

        self.verify_aot_autograd(f, create_inp(False), test_mutation=True)
        fw_graph = self.verify_aot_autograd(f, create_inp(True), test_mutation=True)
        # The original function returned two outputs, both of which aliased inputs.
        # We expect two outputs in the functional graph, a_updated and c_updated.
        # The actual aliased outputs themselves aren't in the compiled forward graph;
        # Instead, they're generated outside of  the graph.
        self.assertExpectedInline(
            fw_graph.code.strip(),
            """\
def forward(self, primals_1, primals_2, primals_3):
    clone = torch.ops.aten.clone.default(primals_1);  primals_1 = None
    clone_1 = torch.ops.aten.clone.default(primals_3);  primals_3 = None
    mul = torch.ops.aten.mul.Tensor(clone, 2);  clone = None
    mul_1 = torch.ops.aten.mul.Tensor(clone_1, 3);  clone_1 = None
    view = torch.ops.aten.view.default(primals_2, [2, 2]);  primals_2 = None
    view_2 = torch.ops.aten.view.default(mul_1, [2, 2])
    return (mul, mul_1, view, view_2)""",
        )

    def test_input_output_view_metadata_mutate_multiple(self):
        def f(a, b, c):
            b.mul_(3)
            c.t_()
            return a.view(2, 2), b.view(2, 2), c.view(2, 2)

        def create_inp(req_grad):
            return [
                torch.ones(2, 2, requires_grad=req_grad).add(1),
                torch.ones(2, 2, requires_grad=req_grad).add(1),
                torch.ones(2, 2, requires_grad=req_grad).add(1),
            ]

        self.verify_aot_autograd(f, create_inp(False), test_mutation=True)
        fw_graph = self.verify_aot_autograd(f, create_inp(True), test_mutation=True)
        # Important thing to check here: of the three inputs:
        # Only the b.mul_(3) should show up in the graph (we functionalize it and return it).
        # Everything else that does not show up in the graph includes:
        # - The metadata mutation on c (we do it outside the graph)
        # - All 3 original fw outputs, which are aliases of inputs (we regenerate them outside of the graph)
        self.assertExpectedInline(
            fw_graph.code.strip(),
            """\
def forward(self, primals_1, primals_2, primals_3):
    clone = torch.ops.aten.clone.default(primals_2);  primals_2 = None
    view = torch.ops.aten.view.default(primals_3, [2, 2]);  primals_3 = None
    mul = torch.ops.aten.mul.Tensor(clone, 3);  clone = None
    t = torch.ops.aten.t.default(view);  view = None
    view_1 = torch.ops.aten.view.default(primals_1, [2, 2]);  primals_1 = None
    view_3 = torch.ops.aten.view.default(t, [2, 2])
    view_4 = torch.ops.aten.view.default(mul, [2, 2])
    return (mul, t, view_1, view_4, view_3)""",
        )

    def test_input_mutation_and_output_view(self):
        def f(a):
            a.add_(1)
            return a.view(-1)

        inp = [torch.ones(2, 2, requires_grad=False).add(1)]
        self.verify_aot_autograd(f, inp, test_mutation=True)
        inp = [torch.ones(2, 2, requires_grad=True).add(1)]
        fw_graph = self.verify_aot_autograd(f, inp, test_mutation=True)
        # Here, total # of outputs is 1 because:
        # - num_mutated_inps = 1 (a_updated)
        # - num_fw_outputs = 0 (the output is an alias of the input, so we move it outside the compiled fw)
        self.assertExpectedInline(
            fw_graph.code.strip(),
            """\
def forward(self, primals_1):
    clone = torch.ops.aten.clone.default(primals_1);  primals_1 = None
    add = torch.ops.aten.add.Tensor(clone, 1);  clone = None
    view_1 = torch.ops.aten.view.default(add, [-1])
    return (add, view_1)""",
        )

    def test_input_mutation_output_view_multiple(self):
        def f(a, b, c, d):
            b.transpose_(1, 0)
            c.add_(1)
            return d + 1, b.diagonal(), a + c

        def create_inp(req_grad):
            return [
                torch.arange(4, requires_grad=req_grad, dtype=torch.float32)
                .view(2, 2)
                .add(1),
                torch.arange(4, requires_grad=req_grad, dtype=torch.float32)
                .view(2, 2)
                .add(1),
                torch.ones(2, 2, requires_grad=req_grad).add(1),
                torch.ones(2, 2, requires_grad=req_grad).add(1),
            ]

        self.verify_aot_autograd(f, create_inp(False), test_mutation=True)
        fw_graph = self.verify_aot_autograd(f, create_inp(True), test_mutation=True)
        self.assertExpectedInline(
            fw_graph.code.strip(),
            """\
def forward(self, primals_1, primals_2, primals_3, primals_4):
    view = torch.ops.aten.view.default(primals_2, [2, 2]);  primals_2 = None
    clone = torch.ops.aten.clone.default(primals_3);  primals_3 = None
    transpose = torch.ops.aten.transpose.int(view, 1, 0);  view = None
    add = torch.ops.aten.add.Tensor(clone, 1);  clone = None
    add_1 = torch.ops.aten.add.Tensor(primals_4, 1);  primals_4 = None
    diagonal = torch.ops.aten.diagonal.default(transpose)
    add_2 = torch.ops.aten.add.Tensor(primals_1, add);  primals_1 = None
    return (transpose, add, add_1, diagonal, add_2)""",
        )

    def test_output_aliases_intermediate_single(self):
        def f(a):
            out = torch.mul(a, 3)
            return out.view(-1)

        inp = [torch.ones(3, 3, requires_grad=False)]
        self.verify_aot_autograd(f, inp, test_mutation=True)
        inp = [torch.ones(3, 3, requires_grad=True)]
        fw_graph = self.verify_aot_autograd(f, inp, test_mutation=True)
        # In AOTAutograd, we are obligated to make the compiled forward directly return `out`,
        # and reconstruct `out.view(-1)` as a fresh output.
        self.assertExpectedInline(
            fw_graph.code.strip(),
            """\
def forward(self, primals_1):
    mul = torch.ops.aten.mul.Tensor(primals_1, 3);  primals_1 = None
    view = torch.ops.aten.view.default(mul, [-1]);  mul = None
    return (view,)""",
        )

    def test_output_aliases_input_multi_output_view_should_raise_autograd_error(self):
        def f1(a):
            return list(a.unbind(0))

        f1_compiled = aot_function(f1, nop)

        inp1 = torch.ones(3, 3, requires_grad=True).clone()
        inp2 = torch.ones(3, 3, requires_grad=True).clone()
        inp3 = torch.ones(3, 3, requires_grad=True).clone()

        with self.assertRaisesRegex(
            RuntimeError, "Such functions do not allow the output views"
        ):
            out_test1 = f1_compiled(inp1)
            # This raises a runtime error from autograd in eager mode
            out_test1[0].mul_(2)

        with self.assertRaisesRegex(
            RuntimeError, "Such functions do not allow the output views"
        ):
            out_test2 = f1_compiled(inp2)
            inp2.mul_(2)
            # In eager mode, if we mutate a tensor, any multi-output-view aliases
            # get their grad_fn replaced with error nodes, so accessing grad_fn should error
            grad_fn = out_test2[0].grad_fn

        with self.assertRaisesRegex(
            RuntimeError, "Such functions do not allow the output views"
        ):
            out_test3 = f1_compiled(inp3)
            out_test1[0].detach().mul_(2)
            # The above case also applies to detached aliases (they turn the multi-output-view
            # alias's grad_fns into error nodes)
            grad_fn = out_test2[0].grad_fn

    def test_output_aliases_input_multi_output_view(self):
        # All aliased outs are from multi-output views, so AOTAutograd will hide the aliasing from autograd.
        def f1(a):
            return list(a.unbind(0))

        inp = torch.ones(3, 3, requires_grad=True)
        inp_ref = torch.ones(3, 3, requires_grad=True)
        f1_compiled = aot_function(f1, nop)

        out_ref = f1(inp_ref)
        out_test = f1_compiled(inp)
        # Assert that we get CompiledFunctionBackward in the backward graph,
        # and not AsStridedBackward. No view-regeneration necessary for this mult-output view case.
        # See Note: [AOTAutograd: differentiable outputs that alias each other from a multi-output view call]
        self.assertTrue(
            all("CompiledFunctionBackward" in str(o.grad_fn) for o in out_test)
        )

        sum(out_ref).sum().backward()
        sum(out_test).sum().backward()
        self.assertEqual(inp_ref.grad, inp.grad)

        # Several of the outputs are from multi-output views.
        # However: they are part of the same alias set as "a", and "a.view(out.shape)",
        # which are both user-visible.
        # AOTAutograd will not try to be smart here and hide the aliasing relationships from autograd.
        # Instead, it will perform its "output aliases input" logic, and regenerate all aliases.
        def f3(a):
            return *list(a.unbind(0)), a.view(a.shape)

        inp = torch.ones(3, 3, requires_grad=True)
        inp_ref = torch.ones(3, 3, requires_grad=True)
        f3_compiled = aot_function(f3, nop)

        inp_ref_clone = inp_ref.clone()
        inp_clone = inp.clone()
        out_ref = f3(inp_ref_clone)
        out_test = f3_compiled(inp_clone)
        self.assertTrue(all("UnbindBackward" in str(o.grad_fn) for o in out_test[:3]))

        # The last output is not from a multi-output view, so autograd will let us mutate it.
        out_ref[-1].mul_(2)
        out_test[-1].mul_(2)
        # Also mutate the input, which should affect the aliased output.
        inp_ref_clone.view(-1).mul_(3)
        inp_clone.view(-1).mul_(3)
        # Do backward
        (inp_ref + out_ref[-1]).sum().backward()
        (inp + out_test[-1]).sum().backward()
        self.assertEqual(inp_ref.grad, inp.grad)

    def test_output_aliases_intermediate_multi_output_view(self):
        # All aliased outs are from multi-output views, so AOTAutograd will hide the aliasing from autograd.
        def f1(a):
            out = torch.mul(a, 3)
            return list(out.unbind(0))

        inp = torch.ones(3, 3, requires_grad=True)
        inp_ref = torch.ones(3, 3, requires_grad=True)
        f1_compiled = aot_function(f1, nop)

        out_ref = f1(inp_ref)
        out_test = f1_compiled(inp)
        # Assert that we get CompiledFunctionBackward in the backward graph,
        # and not AsStridedBackward. No view-regeneration necessary for this mult-output view case.
        # See Note: [AOTAutograd: differentiable outputs that alias each other from a multi-output view call]
        self.assertTrue(
            all("CompiledFunctionBackward" in str(o.grad_fn) for o in out_test)
        )

        sum(out_ref).sum().backward()
        sum(out_test).sum().backward()
        self.assertEqual(inp_ref.grad, inp.grad)

        # All aliased outs but one are from multi-output views, so AOTAutograd will hide the aliasing from autograd.
        def f2(a):
            out = torch.mul(a, 3)
            return *list(out.unbind(0)), out

        inp = torch.ones(3, 3, requires_grad=True)
        inp_ref = torch.ones(3, 3, requires_grad=True)
        f2_compiled = aot_function(f2, nop)

        out_ref = f2(inp_ref)
        out_test = f2_compiled(inp)
        # Assert that we get CompiledFunctionBackward in the backward graph,
        # and not AsStridedBackward. No view-regeneration necessary for this mult-output view case.
        # See Note: [AOTAutograd: differentiable outputs that alias each other from a multi-output view call]
        self.assertTrue(
            all("CompiledFunctionBackward" in str(o.grad_fn) for o in out_test)
        )

        # The last output is not from a multi-output view, so autograd will let us mutate it.
        out_ref[-1].mul_(2)
        out_test[-1].mul_(2)
        out_ref[-1].sum().backward()
        out_test[-1].sum().backward()
        self.assertEqual(inp_ref.grad, inp.grad)

        # All aliased outs but one are from multi-output views, so AOTAutograd will hide the aliasing from autograd.
        def f3(a):
            out = torch.mul(a, 3)
            return *list(out.unbind(0)), out.view(out.shape)

        inp = torch.ones(3, 3, requires_grad=True)
        inp_ref = torch.ones(3, 3, requires_grad=True)
        f3_compiled = aot_function(f3, nop)

        out_ref = f3(inp_ref)
        out_test = f3_compiled(inp)
        # Assert that we get CompiledFunctionBackward in the backward graph,
        # and not AsStridedBackward. No view-regeneration necessary for this mult-output view case.
        # See Note: [AOTAutograd: differentiable outputs that alias each other from a multi-output view call]
        self.assertTrue(
            all("CompiledFunctionBackward" in str(o.grad_fn) for o in out_test)
        )

        # The last output is not from a multi-output view, so autograd will let us mutate it.
        out_ref[-1].mul_(2)
        out_test[-1].mul_(2)
        out_ref[-1].sum().backward()
        out_test[-1].sum().backward()
        self.assertEqual(inp_ref.grad, inp.grad)

        # There are 5 outputs that all alias each other.
        # 3 of them come from multi-output views, but the other 3 are "ordinary" aliases.
        # Therefore, AOTAutograd will not attempt the multi-output-view optimization,
        # and apply the intermediate_base logic to all aliases.
        # (In theory we could probably get AOTAutograd to only apply the intermediate base
        # logic to the last 2 outputs and not the first 3. We should probably
        # just do the graph partitioning defined in this doc instead though).
        # https://docs.google.com/document/d/1DlfFq8TKbuAn2zyJxLfoW-X1qkkm5PLdHFtySo03QAk/edit
        def f4(a):
            out = torch.mul(a, 3)
            # also return the graph intermediate directly,
            # which will force AOTAutograd to do the "intermediate base" logic.
            # (Why? The user can mutate "out", which should change the autograd metadata
            #  of the other aliased outputs)
            return *list(out.unbind(0)), out, out.view(out.shape)

        inp = torch.ones(3, 3, requires_grad=True)
        inp_ref = torch.ones(3, 3, requires_grad=True)
        f4_compiled = aot_function(f4, nop)

        out_ref = f4(inp_ref)
        out_test = f4_compiled(inp)
        # Mutate the last output of f4 (autograd will allow this, since it is not a multi-output view,
        # as long as *only* the non-multi-output views participate in the backward)
        # Note: We could probably try to hide **only** the multi-output views from autograd here
        # and only do the intermediate base logic for the last two aliases.
        # Longer term solution of graph partitioning is probably cleaner though (see the note).
        out_ref[-1].mul_(2)
        out_test[-1].mul_(2)

        out_ref_sum = out_ref[-1] + out_ref[-2]
        out_test_sum = out_test[-1] + out_test[-2]
        out_ref_sum.sum().backward()
        out_test_sum.sum().backward()
        self.assertEqual(inp_ref.grad, inp.grad)

    def test_output_aliases_intermediate_mutation_linear(self):
        def f(x):
            return (x + 1).view(-1)

        inp = [torch.ones(3, 3, requires_grad=True)]
        # use inductor's decomps (which will e.g. turn _unsafe_view() into view())
        from torch._inductor.decomposition import decompositions

        f_compiled = aot_function(f, nop, decompositions=decompositions)

        out_ref = f(*inp)
        out_test = f_compiled(*inp)

        out_ref.mul_(2)
        out_test.mul_(2)
        self.assertEqual(out_ref, out_test)

    def test_output_aliases_intermediate_no_grad(self):
        def f(a, b):
            out = torch.mul(a, 3)
            # First output is an alias of an intermediate that doesn't require grad
            return out.view(-1), b.add(1)

        inp = [torch.ones(3, 3), torch.ones(3, 3, requires_grad=False)]
        self.verify_aot_autograd(f, inp, test_mutation=True)
        inp = [torch.ones(3, 3), torch.ones(3, 3, requires_grad=True)]
        fw_graph = self.verify_aot_autograd(f, inp, test_mutation=True)
        # important bit: we don't bother generating an intermediate base as an output in the graph,
        # because the intermediate base itself didn't require gradients.
        # (the only problematic case is when both the base and the aliasesed output require gradients).
        self.assertExpectedInline(
            fw_graph.code.strip(),
            """\
def forward(self, primals_1, primals_2):
    mul = torch.ops.aten.mul.Tensor(primals_1, 3);  primals_1 = None
    view = torch.ops.aten.view.default(mul, [-1]);  mul = None
    add = torch.ops.aten.add.Tensor(primals_2, 1);  primals_2 = None
    return (view, add)""",
        )

    def test_output_aliases_intermediate_returned_multiple_times(self):
        def f(a):
            out = torch.mul(a, 3)
            out_view = out.view(-1)
            return out, out_view, out

        inp = [torch.ones(3, 3, requires_grad=False)]
        self.verify_aot_autograd(f, inp, test_mutation=True)
        inp = [torch.ones(3, 3, requires_grad=True)]
        fw_graph = self.verify_aot_autograd(f, inp, test_mutation=True)

    def test_output_aliases_intermediate_multiple(self):
        def f(a):
            out = torch.mul(a, 3)
            # AOTAutograd should manually generate these two output views in the epilogue.
            return out.view(-1), out.view(-1)

        inp = [torch.ones(3, 3, requires_grad=False)]
        self.verify_aot_autograd(f, inp, test_mutation=True)
        inp = [torch.ones(3, 3, requires_grad=True)]
        fw_graph = self.verify_aot_autograd(f, inp, test_mutation=True)
        self.assertExpectedInline(
            fw_graph.code.strip(),
            """\
def forward(self, primals_1):
    mul = torch.ops.aten.mul.Tensor(primals_1, 3);  primals_1 = None
    view = torch.ops.aten.view.default(mul, [-1])
    view_1 = torch.ops.aten.view.default(mul, [-1])
    return (view, view_1, mul)""",
        )

    def test_output_aliases_intermediate_and_returned(self):
        def f(a):
            out = torch.mul(a, 3)
            # AOTAutograd should manually generate the first output (a view of an intermediate)
            # but not the second (which is itself the intermediate for the first)
            return out.view(-1), out

        inp = [torch.ones(3, 3, requires_grad=False)]
        self.verify_aot_autograd(f, inp, test_mutation=True)
        inp = [torch.ones(3, 3, requires_grad=True)]
        fw_graph = self.verify_aot_autograd(f, inp, test_mutation=True)
        self.assertExpectedInline(
            fw_graph.code.strip(),
            """\
def forward(self, primals_1):
    mul = torch.ops.aten.mul.Tensor(primals_1, 3);  primals_1 = None
    view = torch.ops.aten.view.default(mul, [-1])
    return (view, mul)""",
        )

    def test_output_aliases_intermediate_and_returned_flipped(self):
        def f(a):
            out = torch.mul(a, 3)
            # AOTAutograd should manually generate the first output (a view of an intermediate)
            # but not the second (which is itself the intermediate for the first)
            return out, out.view(-1)

        inp = [torch.ones(3, 3, requires_grad=False)]
        self.verify_aot_autograd(f, inp, test_mutation=True)
        inp = [torch.ones(3, 3, requires_grad=True)]
        fw_graph = self.verify_aot_autograd(f, inp, test_mutation=True)
        self.assertExpectedInline(
            fw_graph.code.strip(),
            """\
def forward(self, primals_1):
    mul = torch.ops.aten.mul.Tensor(primals_1, 3);  primals_1 = None
    view = torch.ops.aten.view.default(mul, [-1])
    return (mul, view)""",
        )

    def test_output_aliases_intermediate_and_returned_different_grad(self):
        def f(a):
            out = torch.mul(a, 3)
            # AOTAutograd should manually generate the first output (a view of an intermediate)
            # but not the second (which is itself the intermediate for the first)
            return out.view(-1), out, out[0].detach()

        inp = [torch.ones(3, 3, requires_grad=False)]
        self.verify_aot_autograd(f, inp, test_mutation=True)
        inp = [torch.ones(3, 3, requires_grad=True)]
        fw_graph = self.verify_aot_autograd(f, inp, test_mutation=True)
        self.assertExpectedInline(
            fw_graph.code.strip(),
            """\
def forward(self, primals_1):
    mul = torch.ops.aten.mul.Tensor(primals_1, 3);  primals_1 = None
    view = torch.ops.aten.view.default(mul, [-1])
    select = torch.ops.aten.select.int(mul, 0, 0)
    detach = torch.ops.aten.detach.default(select);  select = None
    detach_1 = torch.ops.aten.detach.default(detach);  detach = None
    detach_2 = torch.ops.aten.detach.default(detach_1);  detach_1 = None
    return (view, mul, detach_2)""",
        )

    def test_output_aliases_intermediate_inplace_view(self):
        def f(a):
            out = torch.mul(a, 3)
            out.t_()
            return out

        inp = [torch.ones(2, 4, requires_grad=True)]

        # TODO: fix this test.
        # See https://github.com/pytorch/pytorch/issues/90507
        # self.verify_aot_autograd(f, inp, test_mutation=True)

    def test_output_aliases_intermediate_inplace_view_with_detach(self):
        def f(a):
            out = torch.mul(a, 3)
            out.t_()
            out.detach_()
            # Thanks to the detach_() AOT Autograd doesn't need to do anything.
            # `out` will show up as having OutputType.non_alias,
            # and ._is_view() == False
            return out, a + 1

        inp = [torch.ones(2, 4, requires_grad=False)]
        self.verify_aot_autograd(f, inp, test_mutation=True)
        inp = [torch.ones(2, 4, requires_grad=True)]
        fw_graph = self.verify_aot_autograd(f, inp, test_mutation=True)
        self.assertExpectedInline(
            fw_graph.code.strip(),
            """\
def forward(self, primals_1):
    mul = torch.ops.aten.mul.Tensor(primals_1, 3)
    t = torch.ops.aten.t.default(mul);  mul = None
    add = torch.ops.aten.add.Tensor(primals_1, 1);  primals_1 = None
    return (t, add)""",
        )

    def test_output_aliases_intermediate_inplace_view_and_view(self):
        def f(a):
            out = torch.mul(a, 3)
            out_view = out.unsqueeze(0)
            out.t_()
            out_view2 = out.unsqueeze(0)
            return out_view, out, out_view2

        inp = [torch.ones(2, 4, requires_grad=True)]

        # TODO: fix this test.
        # See <github issue link>
        # self.verify_aot_autograd(f, inp, test_mutation=True)

    def test_output_aliases_intermediate_multiple_mixed(self):
        def f(a):
            out1 = torch.mul(a, 3)
            out2 = torch.mul(a, 4)
            # AOTAutograd should manually generate these two output views in the epilogue.
            return out1.view(-1), out2.transpose(1, 0), out1.transpose(1, 0)

        inp = [torch.ones(3, 3, requires_grad=False)]
        self.verify_aot_autograd(f, inp, test_mutation=True)
        inp = [torch.ones(3, 3, requires_grad=True)]
        fw_graph = self.verify_aot_autograd(f, inp, test_mutation=True)
        self.assertExpectedInline(
            fw_graph.code.strip(),
            """\
def forward(self, primals_1):
    mul = torch.ops.aten.mul.Tensor(primals_1, 3)
    mul_1 = torch.ops.aten.mul.Tensor(primals_1, 4);  primals_1 = None
    view = torch.ops.aten.view.default(mul, [-1])
    transpose = torch.ops.aten.transpose.int(mul_1, 1, 0);  mul_1 = None
    transpose_1 = torch.ops.aten.transpose.int(mul, 1, 0)
    return (view, transpose, transpose_1, mul)""",
        )

    def test_output_all_alias_types(self):
        # There are 3 types of aliasing that require us to return metadata in the compiled fw:
        # (1) outputs that are views of inputs
        # (2) outputs that are views of intermediates
        # (3) inputs that get metadata mutations
        # test all 3 of them here
        def f(a):
            a.transpose_(1, 0)
            tmp = a.mul(2)
            return tmp.squeeze(), tmp.transpose(1, 0), a.unsqueeze(0)

        def inp_callable(req_grad):
            x = torch.ones(1, 2, 4, requires_grad=req_grad).clone()
            return [(x,), (x,)]

        self.verify_aot_autograd(
            f, partial(inp_callable, req_grad=False), test_mutation=True
        )
        fw_graph = self.verify_aot_autograd(
            f, partial(inp_callable, req_grad=True), test_mutation=True
        )
        # TODO: make this test run with dynamic shapes so it is more meaningful
        # metadata output order: (a_updated_meta, out1_meta, out2_meta, out3_meta)
        self.assertExpectedInline(
            fw_graph.code.strip(),
            """\
def forward(self, primals_1):
    view = torch.ops.aten.view.default(primals_1, [1, 2, 4]);  primals_1 = None
    transpose = torch.ops.aten.transpose.int(view, 1, 0);  view = None
    mul = torch.ops.aten.mul.Tensor(transpose, 2)
    squeeze = torch.ops.aten.squeeze.default(mul)
    transpose_1 = torch.ops.aten.transpose.int(mul, 1, 0)
    unsqueeze = torch.ops.aten.unsqueeze.default(transpose, 0)
    return (transpose, squeeze, transpose_1, unsqueeze, mul)""",
        )

    @parametrize("req_grad", [False, True])
    def test_subclass_metadata_mutation(self, req_grad):
        def f(a):
            a.transpose_(1, 0)
            tmp = a.mul(2)
            return tmp.transpose(1, 0)

        def inp_callable(req_grad):
            x = torch.ones(1, 2, 4, requires_grad=req_grad).clone()
            return [(x,), (x,)]

        # See https://github.com/pytorch/pytorch/issues/114975
        with self.assertRaisesRegex(
            RuntimeError,
            "Metadata mutations are currently not allowed on tensor subclasses",
        ):
            self.verify_aot_autograd(
                f,
                partial(inp_callable, req_grad=req_grad),
                test_mutation=True,
                make_inputs_subclasses=True,
            )

    def test_input_data_and_metadata_mutation(self):
        def f(a):
            a.t_()
            a[0].mul_(2)
            return a.view(a.shape)

        inp = [torch.ones(3, 3, requires_grad=False)]
        self.verify_aot_autograd(f, inp, test_mutation=True)
        inp = [torch.ones(3, 3, requires_grad=True)]
        fw_graph = self.verify_aot_autograd(f, inp, test_mutation=True)
        self.assertExpectedInline(
            fw_graph.code.strip(),
            """\
def forward(self, primals_1):
    clone = torch.ops.aten.clone.default(primals_1);  primals_1 = None
    t = torch.ops.aten.t.default(clone)
    select = torch.ops.aten.select.int(t, 0, 0);  t = None
    mul = torch.ops.aten.mul.Tensor(select, 2);  select = None
    t_1 = torch.ops.aten.t.default(clone);  clone = None
    select_scatter = torch.ops.aten.select_scatter.default(t_1, mul, 0, 0);  t_1 = mul = None
    t_2 = torch.ops.aten.t.default(select_scatter);  select_scatter = None
    t_4 = torch.ops.aten.t.default(t_2)
    t_6 = torch.ops.aten.t.default(t_2);  t_2 = None
    view_1 = torch.ops.aten.view.default(t_6, [3, 3]);  t_6 = None
    return (t_4, view_1)""",
        )

    def test_view_and_inplace_view(self):
        def f(a, b):
            a.t_()
            return b.view(b.shape), a.view(a.shape)

        def create_inp(req_grad):
            return [
                torch.ones(3, 3, requires_grad=req_grad),
                torch.ones(3, 3, requires_grad=req_grad),
            ]

        self.verify_aot_autograd(f, create_inp(False), test_mutation=True)
        fw_graph = self.verify_aot_autograd(f, create_inp(True), test_mutation=True)
        self.assertExpectedInline(
            fw_graph.code.strip(),
            """\
def forward(self, arg0_1, arg1_1):
    t = torch.ops.aten.t.default(arg0_1);  arg0_1 = None
    view = torch.ops.aten.view.default(arg1_1, [3, 3]);  arg1_1 = None
    view_1 = torch.ops.aten.view.default(t, [3, 3])
    return (t, view, view_1)""",
        )

    def test_view_detach(self):
        def f(a):
            tmp = a.detach()
            a.mul_(2)
            return a, tmp

        inp = [torch.ones(3, 3, requires_grad=True)]
        self.verify_aot_autograd(f, inp, test_mutation=True)
        inp = [torch.ones(3, 3, requires_grad=False)]
        self.verify_aot_autograd(f, inp, test_mutation=True)

    def test_input_inplace_requires_grad_true(self):
        def f(a, b):
            a.requires_grad_(True)
            return a.mul(3), b.mul(4)

        inp = [
            # First inp doesnt require grad, but we switch it on
            torch.ones(3, 3, requires_grad=False),
            torch.ones(3, 3, requires_grad=True),
        ]

        fw_graph = self.verify_aot_autograd(f, inp, test_mutation=True)
        self.assertExpectedInline(
            fw_graph.code.strip(),
            """\
def forward(self, primals_1, primals_2):
    mul = torch.ops.aten.mul.Tensor(primals_1, 3);  primals_1 = None
    mul_1 = torch.ops.aten.mul.Tensor(primals_2, 4);  primals_2 = None
    return (mul, mul_1)""",
        )

    # This is a torture test:
    # a and b get turned into a synthetic base in the compiled graph
    # One gets a data mutation, the other gets a metadata mutation.
    # We need to make sure that the metadata mutation gets propagated
    # back to the original input.
    @skipIfDynamoInput("Dynamo removes runtime error")
    def test_input_data_and_metadata_mutation_aliases_other_input(self):
        # a and b are aliased
        def f(a, b):
            a.mul_(2)
            b.t_()
            return a.mul(b)

        def inp_callable(req_grad):
            base = torch.ones(2, 2, requires_grad=req_grad)
            # Note: in our test, the add() is important because we need the graph inputs to be non-leaves so we can mutate them.
            x = base.add(1)
            inp1 = x[0]
            inp2 = x[0]
            return [base], [inp1, inp2]

        self.verify_aot_autograd(
            f, partial(inp_callable, req_grad=False), test_mutation=True
        )
        self.verify_aot_autograd(
            f, partial(inp_callable, req_grad=True), test_mutation=True
        )
        with self.assertRaisesRegex(
            RuntimeError,
            "Encountered aliased inputs that are mutated in the graph, but",
        ):
            self.verify_aot_autograd(
                f,
                partial(inp_callable, req_grad=False),
                test_mutation=True,
                make_inputs_subclasses=True,
            )
        with self.assertRaisesRegex(
            RuntimeError,
            "Encountered aliased inputs that are mutated in the graph, but",
        ):
            self.verify_aot_autograd(
                f,
                partial(inp_callable, req_grad=True),
                test_mutation=True,
                make_inputs_subclasses=True,
            )

    # https://github.com/pytorch/pytorch/issues/106456
    def test_input_mutation_noncontiguous(self):
        def f(a):
            a.mul_(2)
            return a + 1

        def inp_callable(req_grad):
            base = torch.ones(2, 2, requires_grad=req_grad)
            x = base.add(1)
            # create a non-contiguous view to pass as an input to the compiler
            inp = x[:, 0]
            return [base], [inp]

        self.verify_aot_autograd(
            f, partial(inp_callable, req_grad=False), test_mutation=True
        )
        self.verify_aot_autograd(
            f, partial(inp_callable, req_grad=True), test_mutation=True
        )
        with self.assertRaisesRegex(
            RuntimeError,
            "Mutations on non-contiguous inputs are currently not allowed on tensor subclasses",
        ):
            self.verify_aot_autograd(
                f,
                partial(inp_callable, req_grad=False),
                test_mutation=True,
                make_inputs_subclasses=True,
            )
        with self.assertRaisesRegex(
            RuntimeError,
            "Mutations on non-contiguous inputs are currently not allowed on tensor subclasses",
        ):
            self.verify_aot_autograd(
                f,
                partial(inp_callable, req_grad=True),
                test_mutation=True,
                make_inputs_subclasses=True,
            )

    def test_backward_mutation_data(self):
        class BwMutation(torch.autograd.Function):
            @staticmethod
            def forward(ctx, x):
                ctx.save_for_backward(x)
                return x.clone()

            @staticmethod
            def backward(ctx, grad_output):
                (x,) = ctx.saved_tensors
                # bw mutation
                x.mul_(2)
                return grad_output.clone()

        def f(a, b):
            out = BwMutation.apply(b)
            return a * out

        inp_no_grad = [
            torch.ones(3, 3, requires_grad=True),
            torch.ones(3, 3, requires_grad=False),
        ]

        # Mutation on buffer that does not require grad during the backward is allowed
        self.verify_aot_autograd(f, inp_no_grad, test_mutation=True)

        inp_grad = [
            torch.ones(3, 3, requires_grad=True),
            torch.ones(3, 3, requires_grad=True),
        ]
        self.verify_aot_autograd(f, inp_grad, test_mutation=True)

    def test_backward_mutation_metadata(self):
        class BwMutation(torch.autograd.Function):
            @staticmethod
            def forward(ctx, a, b):
                ctx.save_for_backward(b)
                return a.clone(), b.clone()

            @staticmethod
            def backward(ctx, grad_a, grad_b):
                (b,) = ctx.saved_tensors
                # bw metadata mutation
                b.transpose_(1, 0)
                return grad_a.clone(), grad_b.clone()

        def f(a, b):
            a_, b_ = BwMutation.apply(a, b)
            out = a_ * b_
            return out

        inp_no_grad = [
            torch.ones(3, 3, requires_grad=True),
            torch.ones(3, 3, requires_grad=False),
        ]

        with self.assertRaisesRegex(
            AssertionError, "input that had its metadata mutated in the backward"
        ):
            self.verify_aot_autograd(f, inp_no_grad, test_mutation=True)

    def test_backward_mutation_on_grad_out(self):
        class BwMutation(torch.autograd.Function):
            @staticmethod
            def forward(ctx, x):
                return x.clone()

            @staticmethod
            def backward(ctx, grad_output):
                grad_output.mul_(2)
                return grad_output.clone()

        def f(a, b):
            tmp = a * b
            out = BwMutation.apply(tmp)
            return out

        inp_grad = [
            torch.ones(3, 3, requires_grad=True),
            torch.ones(3, 3, requires_grad=True),
        ]
        f_compiled = aot_function(f, nop)
        with self.assertRaisesRegex(
            AssertionError, "input to the backward that was mutated during the backward"
        ):
            out = f_compiled(*inp_grad)

    def test_backward_mutation_forward_inputs(self):
        @torch.library.custom_op("_test::_clone", mutates_args={})
        def f(x: torch.Tensor, x1: torch.Tensor) -> torch.Tensor:
            return x.clone()

        def f_fake(x, x1):
            return torch.empty_like(x)

        def backward(ctx, grad):
            with torch.no_grad():
                ctx.x1.zero_()
            return grad * 2, None

        def setup_context(ctx, inputs, output):
            (x, x1) = inputs
            ctx.x = x
            ctx.x1 = x1

        f.register_fake(f_fake)
        f.register_autograd(backward, setup_context=setup_context)

        def fn(x: torch.Tensor, x1: torch.Tensor, x2: torch.Tensor) -> torch.Tensor:
            x2.mul_(5)
            return torch.ops._test._clone(x, x1) + x2

        inp_x, inp_x1, inp_x2 = (
            torch.randn(3, requires_grad=True),
            torch.randn(3, requires_grad=False),
            torch.randn(3, requires_grad=False),
        )

        ref_x, ref_x1, ref_x2 = inp_x.clone(), inp_x1.clone(), inp_x2.clone()
        ref_y = fn(ref_x, ref_x1, ref_x2)

        compiled_f = aot_function(fn, nop, keep_inference_input_mutations=True)

        x, x1, x2 = inp_x.clone(), inp_x1.clone(), inp_x2.clone()
        y = compiled_f(x, x1, x2)

        # Verify mutation in forward applied and mutation in backward is not in forward
        self.assertEqual(ref_x, x)
        self.assertEqual(ref_x1, x1)
        self.assertEqual(ref_x2, x2)
        self.assertEqual(ref_y, y)

        ref_y.sum().backward()
        y.sum().backward()

        # Verify mutations in backward applied
        self.assertEqual(ref_x, x)
        self.assertEqual(ref_x1, x1)
        self.assertEqual(ref_x2, x2)
        self.assertEqual(ref_y, y)

        self.assertEqual(ref_x.grad, x.grad)
        self.assertEqual(ref_x1.grad, x1.grad)
        self.assertEqual(ref_x2.grad, x2.grad)

    def test_backward_mutation_forward_inputs_create_graph(self):
        @torch.library.custom_op("_test::_clone_create_graph", mutates_args={})
        def f(x: torch.Tensor, x1: torch.Tensor) -> torch.Tensor:
            return x.clone()

        def f_fake(x, x1):
            return torch.empty_like(x)

        def backward(ctx, grad):
            with torch.no_grad():
                ctx.x1.zero_()
            return grad * 2, None

        def setup_context(ctx, inputs, output):
            (x, x1) = inputs
            ctx.x = x
            ctx.x1 = x1

        f.register_fake(f_fake)
        f.register_autograd(backward, setup_context=setup_context)

        def fn(x: torch.Tensor, x1: torch.Tensor) -> torch.Tensor:
            return torch.ops._test._clone_create_graph(x, x1)

        inp_x, inp_x1 = torch.randn(3, requires_grad=True), torch.randn(
            3, requires_grad=True
        )

        ref_x, ref_x1 = inp_x.clone(), inp_x1.clone()
        ref_y = f(ref_x, ref_x1)
        ref_y.sum().backward()
        x, x1 = inp_x.clone(), inp_x1.clone()
        compiled_f = aot_function(fn, nop)
        y = compiled_f(x, x1)
        loss = y.sum()
        with self.assertRaisesRegex(
            RuntimeError,
            "aot_autograd does not support input mutations with requires_grad in backward for create_graph=True",
        ):
            torch.autograd.grad(loss, inp_x, create_graph=True)
        # Not checking equality of ref and x as Exception is expected

    # Partially addresses https://github.com/pytorch/pytorch/issues/106457
    def test_input_mutation_false_aliasing(self):
        def f(a, b):
            a.mul_(3)
            b.mul_(2)
            return a.clone().view(-1) + b.clone().view(-1)

        # No overlap, contiguous
        def inp_callable1(req_grad):
            base = torch.ones(4, 4, requires_grad=req_grad)
            x = base.add(1)
            # create two views that share storage, but are actually non-overlapping
            a = x[0:2]
            b = x[2:4]
            return [base], [a, b]

        fw_graph = self.verify_aot_autograd(
            f, partial(inp_callable1, req_grad=False), test_mutation=True
        )
        self.verify_aot_autograd(
            f, partial(inp_callable1, req_grad=True), test_mutation=True
        )
        self.verify_aot_autograd(
            f,
            partial(inp_callable1, req_grad=False),
            test_mutation=True,
            make_inputs_subclasses=True,
        )
        # Input mutations on subclasses with training graphs fail backward guards today.
        with self.assertRaisesRegex(
            AssertionError,
            "attempted to compile the backward with incorrect subclass metadata",
        ):
            self.verify_aot_autograd(
                f,
                partial(inp_callable1, req_grad=True),
                test_mutation=True,
                make_inputs_subclasses=True,
            )

        # Important characteristic: the graph takes in 2 inputs!
        # That shows that we didn't try to run our complicated synthetic base logic,
        # because we successfully detected false aliasing across the two inputs.
        self.assertExpectedInline(
            fw_graph.code.strip(),
            """\
def forward(self, arg0_1, arg1_1):
    mul = torch.ops.aten.mul.Tensor(arg0_1, 3);  arg0_1 = None
    mul_1 = torch.ops.aten.mul.Tensor(arg1_1, 2);  arg1_1 = None
    clone = torch.ops.aten.clone.default(mul)
    view = torch.ops.aten.view.default(clone, [-1]);  clone = None
    clone_1 = torch.ops.aten.clone.default(mul_1)
    view_1 = torch.ops.aten.view.default(clone_1, [-1]);  clone_1 = None
    add = torch.ops.aten.add.Tensor(view, view_1);  view = view_1 = None
    return (mul, mul_1, add)""",
        )

        # No overlap, non-contiguous: first tensor ends before second tensor start
        def inp_callable2(req_grad):
            base = torch.ones(256, requires_grad=req_grad)
            x = base.add(1)
            a = x.as_strided((4, 4), (8, 1), storage_offset=0)
            b = x.as_strided((4, 4), (8, 1), storage_offset=28)
            return [base], [a, b]

        # No overlap, non-contiguous: tensors are perfectly interleaved
        def inp_callable3(req_grad):
            base = torch.ones(4, 4, requires_grad=req_grad)
            x = base.add(1)
            a = x[:, 0:2]
            b = x[:, 2:4]
            return [base], [a, b]

        # No overlap, non-contiguous
        def inp_callable4(req_grad):
            base = torch.ones(256, requires_grad=req_grad)
            x = base.add(1)
            a = x.as_strided((4, 4), (9, 1), storage_offset=0)
            b = x.as_strided((4, 4), (9, 1), storage_offset=22)
            return [base], [a, b]

        # No overlap, non-contiguous
        def inp_callable5(req_grad):
            base = torch.ones(256, requires_grad=req_grad)
            x = base.add(1)
            a = x.as_strided((4, 4), (9, 1), storage_offset=0)
            b = x.as_strided((4, 4), (9, 1), storage_offset=23)
            return [base], [a, b]

        # No overlap, non-contiguous
        def inp_callable6(req_grad):
            base = torch.ones(256, requires_grad=req_grad)
            x = base.add(1)
            # a's last element is at offset 195 (24 total elements)
            a = x.as_strided((2, 4, 3), (110, 24, 4), storage_offset=5)
            # b's first element is at offset 196: no overlap
            b = x[196 : 196 + a.numel()]
            return [base], [a, b]

        # overlap! non-contiguous
        def inp_callable_overlap1(req_grad):
            base = torch.ones(256, requires_grad=req_grad)
            x = base.add(1)
            a = x.as_strided((4, 4), (9, 1), storage_offset=0)
            b = x.as_strided((4, 4), (9, 1), storage_offset=24)
            return [base], [a, b]

        # overlap! non-contiguous
        def inp_callable_overlap2(req_grad):
            base = torch.ones(256, requires_grad=req_grad)
            x = base.add(1)
            a = x.as_strided((4, 4), (9, 1), storage_offset=0)
            b = x.as_strided((4, 4), (9, 1), storage_offset=25)
            return [base], [a, b]

        # overlap! non-contiguous
        def inp_callable_overlap3(req_grad):
            base = torch.ones(256, requires_grad=req_grad)
            x = base.add(1)
            # a's last element is at offset 195 (24 total elements)
            a = x.as_strided((2, 4, 3), (110, 24, 4), storage_offset=5)
            # b's first element is at offset 195: overlap!
            b = x[195 : 195 + a.numel()]
            return [base], [a, b]

        fw_graph2 = self.verify_aot_autograd(
            f, partial(inp_callable2, req_grad=False), test_mutation=True
        )
        fw_graph3 = self.verify_aot_autograd(
            f, partial(inp_callable3, req_grad=False), test_mutation=True
        )
        fw_graph4 = self.verify_aot_autograd(
            f, partial(inp_callable4, req_grad=False), test_mutation=True
        )
        fw_graph5 = self.verify_aot_autograd(
            f, partial(inp_callable5, req_grad=False), test_mutation=True
        )
        fw_graph6 = self.verify_aot_autograd(
            f, partial(inp_callable6, req_grad=False), test_mutation=True
        )

        fw_graph_overlap1 = self.verify_aot_autograd(
            f, partial(inp_callable_overlap2, req_grad=False), test_mutation=True
        )
        fw_graph_overlap2 = self.verify_aot_autograd(
            f, partial(inp_callable_overlap1, req_grad=False), test_mutation=True
        )

        # All non-overlap graphs should be the same since we detected false aliasing
        self.assertEqual(str(fw_graph.code), str(fw_graph2.code))
        self.assertEqual(str(fw_graph.code), str(fw_graph3.code))
        self.assertEqual(str(fw_graph.code), str(fw_graph4.code))
        self.assertEqual(str(fw_graph.code), str(fw_graph5.code))
        self.assertEqual(str(fw_graph.code), str(fw_graph6.code))

        # All overlap graphs should be the same since we detected real aliasing
        self.assertNotEqual(str(fw_graph.code), str(fw_graph_overlap1.code))
        self.assertNotEqual(str(fw_graph.code), str(fw_graph_overlap2.code))
        self.assertTrue("as_strided_scatter" in str(fw_graph_overlap1.code))
        self.assertTrue("as_strided_scatter" in str(fw_graph_overlap2.code))

    @unittest.skipIf(not torch.cuda.is_available(), "CUDA is unavailable")
    def test_mem_leak_from_save_for_bw(self):
        # See a full diagnosis at this issue: https://github.com/pytorch/pytorch/issues/94990
        # Note [Detaching saved tensors in AOTAutograd]
        # This program creates a ref-cycle. Long term, we should fix this ref cycle
        # (since it can arise, naturally albeit rarely, from uses of autograd.Function).
        # But AOTAutograd makes it more likely to show up from tracing user programs,
        # so we deal with it by manually detaching the tensors that we save for backward.
        # This is completely wrong and would give wrong results if we were to do double backward.
        # Fortunately today, double backward is explicitly banned in AOTAutograd.
        def f(a, b):
            add = a + a
            split = torch.functional.split(add, [4, 4], dim=1)
            getitem_2 = split[1]
            unsqueeze = getitem_2.unsqueeze(-1)
            mul = unsqueeze * b
            return (getitem_2, mul)

        f_compiled = aot_function(f, nop)
        inps = [
            torch.ones(8, 8, device="cuda", requires_grad=True),
            torch.ones(1, 4, 1, device="cuda", requires_grad=True),
        ]
        mem_before = torch.cuda.memory_allocated()
        f_compiled(*inps)
        mem_after = torch.cuda.memory_allocated()
        self.assertTrue(mem_after == mem_before)

    def test_output_aliases_multiple_inputs_get_correct_one(self):
        # a and b are aliased, but have different shapes
        # The first output should view off the first input, the 2nd output should view off the 2nd input
        def f(a, b):
            return a.view(a.shape), b.view(b.shape)

        def inp_callable(req_grad):
            base = torch.ones(2, 2, requires_grad=req_grad)
            # Note: in our test, the add() is important because we need the graph inputs to be non-leaves so we can mutate them.
            x = base.mul(2)
            inp1 = x.view(-1)
            inp2 = x[0]
            return [base], [inp1, inp2]

        self.verify_aot_autograd(
            f, partial(inp_callable, req_grad=False), test_mutation=True
        )
        self.verify_aot_autograd(
            f, partial(inp_callable, req_grad=True), test_mutation=True
        )
        self.verify_aot_autograd(
            f,
            partial(inp_callable, req_grad=False),
            test_mutation=True,
            make_inputs_subclasses=True,
        )
        self.verify_aot_autograd(
            f,
            partial(inp_callable, req_grad=True),
            test_mutation=True,
            make_inputs_subclasses=True,
        )

    def test_input_mutation_aliases_other_input(self):
        def f(a, b):
            a.add_(1)
            return a + b

        def inp_callable(req_grad):
            base = torch.ones(4, 2, requires_grad=req_grad)
            # Note: in our test, the add() is important because we need the graph inputs to be non-leaves so we can mutate them.
            x = base.add(1)
            inp1 = x[0]
            inp2 = x[0]
            return [base], [inp1, inp2]

        self.verify_aot_autograd(
            f, partial(inp_callable, req_grad=False), test_mutation=True
        )
        fw_graph = self.verify_aot_autograd(
            f, partial(inp_callable, req_grad=True), test_mutation=True
        )
        # Important parts of the graph:
        # - the compiled graph takes in a base, and we generate a and b (the views) off of the base
        # - clone() is still in the graph, because we need to call grad() on the original (non-mutated) inputs
        # - We re-generate the views *after* the clone, to preserve view relationships.
        self.assertExpectedInline(
            fw_graph.code.strip(),
            """\
def forward(self, primals_1):
    clone = torch.ops.aten.clone.default(primals_1);  primals_1 = None
    as_strided = torch.ops.aten.as_strided.default(clone, [2], [1], 0)
    add = torch.ops.aten.add.Tensor(as_strided, 1);  as_strided = None
    as_strided_scatter = torch.ops.aten.as_strided_scatter.default(clone, add, [2], [1], 0);  clone = add = None
    as_strided_2 = torch.ops.aten.as_strided.default(as_strided_scatter, [2], [1], 0)
    as_strided_5 = torch.ops.aten.as_strided.default(as_strided_scatter, [2], [1], 0)
    add_1 = torch.ops.aten.add.Tensor(as_strided_2, as_strided_5);  as_strided_2 = as_strided_5 = None
    return (as_strided_scatter, add_1)""",
        )  # noqa: B950

    def test_input_mutation_aliases_other_input2(self):
        def f(a, b):
            a.add_(1)
            return a + b

        def inp_callable(req_grad):
            base = torch.ones(2, 2, requires_grad=req_grad)
            x = base.add(1)
            inp1 = x[0]
            # Here, one of the aliased inputs is the base itself
            inp2 = x
            return [base], [inp1, inp2]

        self.verify_aot_autograd(
            f, partial(inp_callable, req_grad=False), test_mutation=True
        )
        fw_graph = self.verify_aot_autograd(
            f, partial(inp_callable, req_grad=True), test_mutation=True
        )
        self.assertExpectedInline(
            fw_graph.code.strip(),
            """\
def forward(self, primals_1):
    clone = torch.ops.aten.clone.default(primals_1);  primals_1 = None
    as_strided = torch.ops.aten.as_strided.default(clone, [2], [1], 0)
    add = torch.ops.aten.add.Tensor(as_strided, 1);  as_strided = None
    as_strided_scatter = torch.ops.aten.as_strided_scatter.default(clone, add, [2], [1], 0);  clone = add = None
    as_strided_2 = torch.ops.aten.as_strided.default(as_strided_scatter, [2], [1], 0)
    as_strided_5 = torch.ops.aten.as_strided.default(as_strided_scatter, [2, 2], [2, 1], 0)
    add_1 = torch.ops.aten.add.Tensor(as_strided_2, as_strided_5);  as_strided_2 = as_strided_5 = None
    return (as_strided_scatter, add_1)""",
        )  # noqa: B950

    def test_input_mutation_aliases_and_output_alias(self):
        def f(a, b):
            # Here, we need to take care:that because and b are aliased
            # since a and b are aliased, we generate a view off of "updated b"
            a.add_(1)
            return b.view(b.shape)

        def inp_callable(req_grad):
            base = torch.ones(2, 2, requires_grad=req_grad)
            x = base.add(1)
            return [base], [x.view(-1), x.view(-1)]

        self.verify_aot_autograd(
            f, partial(inp_callable, req_grad=False), test_mutation=True
        )
        fw_graph = self.verify_aot_autograd(
            f, partial(inp_callable, req_grad=True), test_mutation=True
        )
        self.assertExpectedInline(
            fw_graph.code.strip(),
            """\
def forward(self, primals_1):
    clone = torch.ops.aten.clone.default(primals_1);  primals_1 = None
    as_strided = torch.ops.aten.as_strided.default(clone, [4], [1], 0)
    add = torch.ops.aten.add.Tensor(as_strided, 1);  as_strided = None
    as_strided_scatter = torch.ops.aten.as_strided_scatter.default(clone, add, [4], [1], 0);  clone = add = None
    as_strided_8 = torch.ops.aten.as_strided.default(as_strided_scatter, [4], [1], 0)
    view_1 = torch.ops.aten.view.default(as_strided_8, [4]);  as_strided_8 = None
    return (as_strided_scatter, view_1)""",
        )  # noqa: B950

    def test_input_aliased_with_mutation_output_alias(self):
        def f(a, b, c):
            # a and c alias
            c.mul_(2)
            # The main thing we're testing here is that
            # (1) We need to reconstruct c.view(-1) from the 3rd input to the forward
            # (2) But we need to be careful to do this *before* converting aliased inputs into synthetic bases.
            #     The original fw takes in 3 args, but the compiled fw takes in only 2 args.
            return b.add(1), c.view(-1)

        def inp_callable(req_grad):
            base1 = torch.ones(2, 2, requires_grad=req_grad)
            base2 = torch.ones(2, 2, requires_grad=req_grad)
            x = base1.add(1)
            y = base2.add(1)
            return [base1, base2], [x.view(-1), y, x.view(-1)]

        self.verify_aot_autograd(
            f, partial(inp_callable, req_grad=False), test_mutation=True
        )
        fw_graph = self.verify_aot_autograd(
            f, partial(inp_callable, req_grad=True), test_mutation=True
        )
        self.assertExpectedInline(
            fw_graph.code.strip(),
            """\
def forward(self, primals_1, primals_2):
    clone = torch.ops.aten.clone.default(primals_1);  primals_1 = None
    as_strided_1 = torch.ops.aten.as_strided.default(clone, [4], [1], 0)
    mul = torch.ops.aten.mul.Tensor(as_strided_1, 2);  as_strided_1 = None
    as_strided_scatter = torch.ops.aten.as_strided_scatter.default(clone, mul, [4], [1], 0);  clone = mul = None
    add = torch.ops.aten.add.Tensor(primals_2, 1);  primals_2 = None
    as_strided_7 = torch.ops.aten.as_strided.default(as_strided_scatter, [4], [1], 0)
    view_1 = torch.ops.aten.view.default(as_strided_7, [-1]);  as_strided_7 = None
    return (as_strided_scatter, add, view_1)""",
        )  # noqa: B950

    def test_input_metadata_mutation_aliases(self):
        def f(a, b):
            # a and b alias, and we do a metadata mutation on a
            # Since we're not mutating data, then b isn't affected at all.
            # We expect aot autograd to not bother with constructing a synthetic base.
            a.t_()
            return a + b

        def inp_callable(req_grad):
            base = torch.ones(2, 2, requires_grad=req_grad)
            x = base.add(1)
            return [base], [x.view(-1), x.view(-1)]

        self.verify_aot_autograd(
            f, partial(inp_callable, req_grad=False), test_mutation=True
        )
        fw_graph = self.verify_aot_autograd(
            f, partial(inp_callable, req_grad=True), test_mutation=True
        )
        # Expectation: fwd() takes in 2 args, and we don't construct a synthetic base.
        self.assertExpectedInline(
            fw_graph.code.strip(),
            """\
def forward(self, primals_1, primals_2):
    t = torch.ops.aten.t.default(primals_1);  primals_1 = None
    add = torch.ops.aten.add.Tensor(t, primals_2);  t = primals_2 = None
    return (add,)""",
        )

    def test_input_mutation_aliases_and_none_require_gradients(self):
        def f(a, b, c):
            # a and b alias, but neither require gradients (so they don't have a _base)
            # aot autograd should construct the synthetic base from `torch.Tensor(a.storage())`
            a.mul_(2)
            return b + 1, c + 1

        def inp_callable(req_grad):
            base = torch.ones(2, 2)
            c_arg = torch.ones(2, 2, requires_grad=req_grad)
            x = base.add(1)
            return [base, c_arg], [x.view(-1), x.view(-1), c_arg]

        self.verify_aot_autograd(
            f, partial(inp_callable, req_grad=False), test_mutation=True
        )

        with self.assertRaisesRegex(
            RuntimeError, "is a tensor subclass. This is not supported today"
        ):
            self.verify_aot_autograd(
                f,
                partial(inp_callable, req_grad=False),
                test_mutation=True,
                make_inputs_subclasses=True,
            )

        fw_graph = self.verify_aot_autograd(
            f, partial(inp_callable, req_grad=True), test_mutation=True
        )
        self.assertExpectedInline(
            fw_graph.code.strip(),
            """\
def forward(self, primals_1, primals_2):
    as_strided = torch.ops.aten.as_strided.default(primals_1, [4], [1], 0)
    mul = torch.ops.aten.mul.Tensor(as_strided, 2);  as_strided = None
    as_strided_scatter = torch.ops.aten.as_strided_scatter.default(primals_1, mul, [4], [1], 0);  primals_1 = mul = None
    as_strided_3 = torch.ops.aten.as_strided.default(as_strided_scatter, [4], [1], 0)
    add = torch.ops.aten.add.Tensor(as_strided_3, 1);  as_strided_3 = None
    add_1 = torch.ops.aten.add.Tensor(primals_2, 1);  primals_2 = None
    return (as_strided_scatter, add, add_1)""",
        )  # noqa: B950

    @skipIfDynamoInput("Fails with dynamo")
    def test_input_mutation_aliases_bases_out_of_order(self):
        # This tests our calling convention: if b and d are aliased, then the outer calling convention
        # that we send to the compiled forward becomes:
        # (b_d_base, a, c)
        # Importantly, even though a and c alias in our test, neither inputs are mutated,
        # So we don't need to do the base construction / deconstruction
        def f(a, b, c, d):
            b.add_(1)
            d.unsqueeze_(0)
            return a + c + d, b.view(-1)

        def inp_callable(req_grad):
            base1 = torch.ones(2, 2, requires_grad=req_grad)
            base2 = torch.ones(2, 2, requires_grad=req_grad)
            x1 = base1.add(1)
            x2 = base2.add(1)
            # a and c alias, b and d alias
            return [base1, base2], [x1.view(-1), x2.view(-1), x1.view(-1), x2.view(-1)]

        self.verify_aot_autograd(
            f, partial(inp_callable, req_grad=False), test_mutation=True
        )

        with self.assertRaisesRegex(
            RuntimeError,
            "Metadata mutations are currently not allowed on tensor subclasses",
        ):
            self.verify_aot_autograd(
                f,
                partial(inp_callable, req_grad=False),
                test_mutation=True,
                make_inputs_subclasses=True,
            )

        fw_graph = self.verify_aot_autograd(
            f, partial(inp_callable, req_grad=True), test_mutation=True
        )
        # 3 graph inputs: (b_d_base, a, c)
        # 2 returns: (b_updated, a+c+d)
        # (there are 2 original fw outs, but one is a view of b so it's not part of the graph)
        # (there are also 2 input mutations, but one is a metadata-only mutation so the compiled forward doesn't return it)
        self.assertExpectedInline(
            fw_graph.code.strip(),
            """\
def forward(self, primals_1, primals_2, primals_3):
    clone = torch.ops.aten.clone.default(primals_1);  primals_1 = None
    as_strided = torch.ops.aten.as_strided.default(clone, [4], [1], 0)
    add = torch.ops.aten.add.Tensor(as_strided, 1);  as_strided = None
    as_strided_scatter = torch.ops.aten.as_strided_scatter.default(clone, add, [4], [1], 0);  clone = add = None
    add_1 = torch.ops.aten.add.Tensor(primals_2, primals_3);  primals_2 = primals_3 = None
    as_strided_5 = torch.ops.aten.as_strided.default(as_strided_scatter, [4], [1], 0)
    unsqueeze_1 = torch.ops.aten.unsqueeze.default(as_strided_5, 0);  as_strided_5 = None
    add_2 = torch.ops.aten.add.Tensor(add_1, unsqueeze_1);  add_1 = None
    as_strided_14 = torch.ops.aten.as_strided.default(as_strided_scatter, [4], [1], 0)
    view_2 = torch.ops.aten.view.default(as_strided_14, [-1]);  as_strided_14 = None
    return (as_strided_scatter, add_2, view_2, unsqueeze_1)""",
        )  # noqa: B950

    @unittest.skipIf(not torch.cuda.is_available(), "CUDA is unavailable")
    def test_synthetic_base_base_attribute_is_none(self):
        def f(a, b):
            a.add_(1)
            return a + b

        def inp_callable():
            base = torch.ones(4, 4, device="cuda")
            # detach() so that none of the inputs have a ._base attribute.
            a = base[0].detach()
            b = base[1].detach()
            base2 = torch.ones(2, 2, requires_grad=True)
            return [base], [a, b]

        self.verify_aot_autograd(f, inp_callable, test_mutation=True)

    def test_input_mutation_alias_everything(self):
        # Mondo test that tests a combination of:
        # input is mutated, that aliases another input (so we make a synthetic base)
        # an output is an alias of another output
        # an output is an alias of an intermediate
        # a and c are aliased
        def f(a, b, c):
            c.mul_(2)  # mutates c
            b.t_()  # metadata mutate b
            tmp = a + c
            out1 = tmp.view(-1)
            out2 = b.t()
            out3 = out1.unsqueeze(0)
            # out1 and out3 are aliases of an intermediate, and alias each other!
            # out2 aliases an input, so we don't return it
            return out1, out2, out3

        def inp_callable(req_grad):
            base1 = torch.ones(2, 2, requires_grad=req_grad)
            base2 = torch.ones(2, 2, requires_grad=req_grad)
            # Note: in our test, the add() is important because we need the graph inputs to be non-leaves so we can mutate them.
            base1_ = base1.add(1)
            base2_ = base2.add(1)
            a = base1_.view(-1)
            b = base2_
            c = base1_.view(-1)
            return [base1, base2], [a, b, c]

        self.verify_aot_autograd(
            f, partial(inp_callable, req_grad=False), test_mutation=True
        )
        fw_graph = self.verify_aot_autograd(
            f, partial(inp_callable, req_grad=True), test_mutation=True
        )
        # Expected:
        # - 2 inputs in the forward: synthetic_base_a_c, b
        # - 1 output in the forward: "tmp"
        #   out2 is an alias of an input, and will be generated off of b outside of the compiled fn
        #   out1 and out3 are aliases of tmp, that we generate outside of the compiled function
        self.assertExpectedInline(
            fw_graph.code.strip(),
            """\
def forward(self, primals_1, primals_2):
    clone = torch.ops.aten.clone.default(primals_1);  primals_1 = None
    view = torch.ops.aten.view.default(primals_2, [2, 2]);  primals_2 = None
    as_strided_1 = torch.ops.aten.as_strided.default(clone, [4], [1], 0)
    mul = torch.ops.aten.mul.Tensor(as_strided_1, 2);  as_strided_1 = None
    as_strided_scatter = torch.ops.aten.as_strided_scatter.default(clone, mul, [4], [1], 0);  clone = mul = None
    as_strided_2 = torch.ops.aten.as_strided.default(as_strided_scatter, [4], [1], 0)
    t = torch.ops.aten.t.default(view);  view = None
    as_strided_5 = torch.ops.aten.as_strided.default(as_strided_scatter, [4], [1], 0)
    add = torch.ops.aten.add.Tensor(as_strided_5, as_strided_2);  as_strided_5 = as_strided_2 = None
    view_1 = torch.ops.aten.view.default(add, [-1])
    t_1 = torch.ops.aten.t.default(t)
    unsqueeze = torch.ops.aten.unsqueeze.default(view_1, 0)
    return (as_strided_scatter, t, view_1, t_1, unsqueeze, add)""",
        )  # noqa: B950

    def test_dynamic_shape_output_not_in_bw_graph(self):
        def f(x):
            return [x + 1, x.shape[0]]

        inp = torch.ones(5, requires_grad=True)
        bw_graph_cell = [None]
        compiled_f = aot_function(
            f,
            fw_compiler=nop,
            bw_compiler=partial(extract_graph, graph_cell=bw_graph_cell),
            decompositions={},
            keep_inference_input_mutations=False,
            dynamic=True,
        )
        out = compiled_f(inp)
        out[0].sum().backward()
        # The important bit: the forward fn returns 2 outputs,
        # but one of them is a symint so we should only see
        # 1 grad_output as an input to the backward graph.
        # (Otherwise, autograd will plumb a None as the value of the grad_output,
        # which causes inductor to complain).
        self.assertExpectedInline(
            bw_graph_cell[0].code.strip(),
            """\
def forward(self, tangents_1):
    return (tangents_1,)""",
        )

    def test_no_grad_input_output(self):
        def f(a, b):
            return a.cos(), b.cos(), a * b

        inp_thunks = [
            lambda: torch.randn(5, requires_grad=True),
            lambda: torch.randn(5, requires_grad=False),
        ]
        for inps in itertools.product(inp_thunks, repeat=2):
            inps = [i() for i in inps]
            self.verify_aot_autograd(f, inps)

    def test_some_output_requires_grad_input_doesnt(self):
        def f(a, b):
            a_view = a.view(-1)
            a_view.requires_grad_(True)
            return a_view

        inp = [torch.randn(3, 3), torch.randn(3, 3, requires_grad=True)]
        self.verify_aot_autograd(f, inp)

    def test_some_outputs_dont_require_grad_view(self):
        def f(a, b):
            return a.detach(), b

        inp = [
            torch.randn(3, 3, requires_grad=True),
            torch.randn(3, 3, requires_grad=True),
        ]
        self.verify_aot_autograd(f, inp)

    def test_some_outputs_dont_require_grad_non_view(self):
        def f(a, b):
            return a.add(1).detach(), b

        inp = [
            torch.randn(3, 3, requires_grad=True),
            torch.randn(3, 3, requires_grad=True),
        ]
        self.verify_aot_autograd(f, inp)

    def test_inner_grad(self):
        def foo(x):
            y = torch.exp(x)
            z = torch.autograd.grad(y, x)
            return z

        inps = [torch.randn((), requires_grad=True)]
        self.verify_aot_autograd(foo, inps)

    def test_grad_context(self):
        def foo(x):
            return x * 2

        inps = [torch.randn((), requires_grad=True)]
        graph_size = None

        def get_graph_size(fx_g, _):
            nonlocal graph_size
            graph_size = len(fx_g.graph.nodes)
            return fx_g

        f = aot_function(foo, nop, get_graph_size)
        with torch.set_grad_enabled(False):
            f(*inps)
        self.assertIsNone(graph_size)

        f = aot_function(foo, nop, get_graph_size)
        with torch.set_grad_enabled(True):
            out = f(*inps)
            self.assertIsNone(graph_size)
            out.sum().backward()
            self.assertTrue(graph_size > 2)

    def test_output_dict(self):
        def f(x):
            return {"a": x, "b": x}

        inp = [torch.randn(3, 3, requires_grad=True)]
        self.verify_aot_autograd(f, inp)

        def f(x, y):
            return {"a": x, "b": y + x}

        inp = [torch.randn(3, requires_grad=True), torch.randn(3)]
        self.verify_aot_autograd(f, inp)

        def f(x):
            new_d = {}
            for k in x:
                new_d[k] = x[k] * 2
            return new_d

        a = torch.randn(3, requires_grad=True)
        b = torch.randn(3, requires_grad=True)

        def inp_callable():
            inps = [{"a": a, "b": b}]
            return inps, inps

        self.verify_aot_autograd(f, inp_callable)

    def test_module(self):
        mod = nn.Sequential(nn.Linear(32, 32), nn.ReLU())
        compiled_mod = compiled_module(mod, nop, nop)
        inp = torch.randn(32, 32)
        ref_out = mod(inp)
        ref_out.sum().backward()
        ref_grads = sorted([(name, p.grad) for name, p in mod.named_parameters()])
        out = compiled_mod(inp)
        out.sum().backward()
        grads = sorted([(name, p.grad) for name, p in mod.named_parameters()])
        self.assertEqual((out, grads), (ref_out, ref_grads))

    def test_batchnorm(self):
        mod = compiled_module(nn.BatchNorm2d(4), nop, nop)
        x = torch.ones(1, 4, 2, 2)
        mod(x).sum().backward()

    def test_list_codegen(self):
        def list_nop(f, _):
            def g(inps):
                return f(*inps)

            g._boxed_call = True
            return g

        def f(a, b, c):
            return a.sin() * b.cos() * c.sin()

        f = aot_function(f, list_nop)
        inp = [torch.randn(5, requires_grad=True) for _ in range(3)]
        f(*inp).sum().backward()

    @patch("torch._functorch.aot_autograd.AOT_COUNTER", new_callable=itertools.count)
    def test_compilation_context(self, counter):
        def f(x):
            return x.sin().sin()

        count = []

        def compiler(fx_g, _):
            context = get_aot_compilation_context()
            count.append((context[0], len(fx_g.graph.nodes)))
            return fx_g

        f = aot_function(f, compiler)
        out = f(torch.randn(5, requires_grad=True))
        f = aot_function(f, compiler)
        f(torch.randn(5))
        out.sum().backward()
        self.assertExpectedInline(
            str(count),
            """[(['0_forward'], 4), (['1_inference'], 4), (['0_backward'], 8)]""",
        )

    def test_dupe_arg(self):
        def f(x, y):
            return x + y

        x = torch.randn(3, 3, requires_grad=True)
        self.verify_aot_autograd(f, [x, x])

    def test_dupe_arg_torture(self):
        def f(x, y):
            x.t_()
            y.unsqueeze_(0)
            return x + y

        x = torch.randn(3, 3, requires_grad=True).clone()
        self.verify_aot_autograd(f, [x, x])

    # See https://github.com/pytorch/pytorch/issues/100224
    def test_dupe_arg_returned_as_output(self):
        def f(a, b, a_):
            a[0].add_(1)
            return a_

        f_compiled = aot_function(f, nop)
        a = torch.ones(2)
        b = torch.ones(2)
        out_ref = f(a, b, a)

        a2 = torch.ones(2)
        b2 = torch.ones(2)
        out_test = f_compiled(a2, b2, a2)

        self.assertEqual(out_ref, out_test)
        self.assertEqual(a, a2)

    @patch("torch._functorch.aot_autograd.AOT_COUNTER", new_callable=itertools.count)
    @patch("torch._functorch.config.debug_assert", True)
    def test_invalid_dupe_left_bias(self, counter):
        # This test checks that, just because only the first
        # argument did a metadata mutation, we still correctly
        # switch to strategy 2 (deduplicate)
        # See: https://github.com/pytorch/pytorch/pull/89896#discussion_r1036224447
        class F(torch.nn.Module):
            def forward(self, x, y):
                x.t_()
                return (x + y,)

        x = torch.randn(3, 3, requires_grad=True).clone()
        y = torch.randn(3, 3, requires_grad=True)
        self.verify_aot_autograd(F(), [x, x])

        fxx = aot_module_simplified(F(), (x, x), nop)
        self.assertExpectedRaisesInline(
            AssertionError,
            lambda: fxx(x, y),
            """At compilation time, graph 2 was compiled under the assumption that input 1 would be a duplicate of input 0, but at runtime this was not the case.  This indicates a guard bug in AOTAutograd or Dynamo, please file a bug to PyTorch.""",  # noqa: B950
        )

    @patch("torch._functorch.aot_autograd.AOT_COUNTER", new_callable=itertools.count)
    @patch("torch._functorch.config.debug_assert", True)
    def test_invalid_dupe(self, counter):
        self._test_invalid_dupe(counter, fake=False)

    # See Note: Dynamo recompilation guarding invalid grad for why this test exists
    @patch("torch._functorch.aot_autograd.AOT_COUNTER", new_callable=itertools.count)
    @patch("torch._functorch.config.debug_assert", True)
    def test_invalid_dupe_fake(self, counter):
        self._test_invalid_dupe(counter, fake=True)

    def _test_invalid_dupe(self, counter, fake):
        class F(torch.nn.Module):
            def forward(self, x, y):
                x.unsqueeze_(0)
                y.unsqueeze_(0)
                return (x + y,)

        x = torch.randn(3, 3, requires_grad=True).clone()
        y = torch.randn(3, 3, requires_grad=True).clone()

        if fake:
            shape_env = ShapeEnv()
            fake_mode = FakeTensorMode(shape_env=shape_env)

            fake_x = fake_mode.from_tensor(x)
            fake_y = fake_mode.from_tensor(y)

        if fake:
            fxy = aot_module_simplified(F(), (fake_x, fake_y), nop)
        else:
            fxy = aot_module_simplified(F(), (x, y), nop)

        fxy(x, y)
        x = torch.randn(3, 3, requires_grad=True).clone()
        y = torch.randn(3, 3, requires_grad=True).clone()
        fxy(x, x)  # is ok!

        if fake:
            fxx = aot_module_simplified(F(), (fake_x, fake_x), nop)
        else:
            fxx = aot_module_simplified(F(), (x, x), nop)

        x = torch.randn(3, 3, requires_grad=True).clone()
        y = torch.randn(3, 3, requires_grad=True).clone()
        fxx(x, x)
        # Note This should not raise! Once we have guards in place here,
        # we will have this working correctly, as it should recompile.
        x = torch.randn(3, 3, requires_grad=True).clone()
        y = torch.randn(3, 3, requires_grad=True).clone()
        self.assertExpectedRaisesInline(
            AssertionError,
            lambda: fxx(x, y),
            """At compilation time, graph 1 was compiled under the assumption that input 1 would be a duplicate of input 0, but at runtime this was not the case.  This indicates a guard bug in AOTAutograd or Dynamo, please file a bug to PyTorch.""",  # noqa: B950
        )

    @patch("torch._functorch.aot_autograd.AOT_COUNTER", new_callable=itertools.count)
    @patch("torch._functorch.config.debug_assert", True)
    def test_invalid_requires_grad(self, counter):
        self._test_invalid_requires_grad(counter, fake=False)

    # See Note: Dynamo recompilation guarding invalid grad for why this test exists
    @patch("torch._functorch.aot_autograd.AOT_COUNTER", new_callable=itertools.count)
    @patch("torch._functorch.config.debug_assert", True)
    def test_invalid_requires_grad_fake(self, counter):
        self._test_invalid_requires_grad(counter, fake=True)

    def _test_invalid_requires_grad(self, counter, fake):
        class F(torch.nn.Module):
            def forward(self, x, y):
                return (x + y,)

        x = torch.randn(3, 3, requires_grad=True)
        y = torch.randn(3, 3, requires_grad=True)
        z = torch.randn(3, 3, requires_grad=False)

        if fake:
            shape_env = ShapeEnv()
            fake_mode = FakeTensorMode(shape_env=shape_env)

            fake_x = fake_mode.from_tensor(x)
            fake_y = fake_mode.from_tensor(y)
            fake_z = fake_mode.from_tensor(z)

        if fake:
            fxy = aot_module_simplified(F(), (fake_x, fake_y), nop)
        else:
            fxy = aot_module_simplified(F(), (x, y), nop)

        compare_equal_outs_and_grads(self, F(), fxy, (x, y))
        compare_equal_outs_and_grads(self, F(), fxy, (x, z))

        if fake:
            fxz = aot_module_simplified(F(), (fake_x, fake_z), nop)
        else:
            fxz = aot_module_simplified(F(), (x, z), nop)

        compare_equal_outs_and_grads(self, F(), fxz, (x, z))

        self.assertExpectedRaisesInline(
            AssertionError,
            lambda: fxz(x, y),
            """At compilation time, graph 1 was compiled under the assumption that input 1 would not require grad, but at runtime this was not the case.  This indicates a guard bug in AOTAutograd or Dynamo, please file a bug to PyTorch.""",  # noqa: B950
        )

    def test_custom_autograd(self):
        class CustomFn(torch.autograd.Function):
            @staticmethod
            def forward(ctx, x):
                return x.clone()

            @staticmethod
            def backward(ctx, grad_output):
                return grad_output + 1

        def f(x):
            return CustomFn.apply(x)

        self.verify_aot_autograd(f, [torch.randn(3)])

    @unittest.skipIf(not torch.cuda.is_available(), "CUDA is unavailable")
    def test_autocast_disable_guard(self):
        with torch._C._DisableAutocast():
            x = torch.rand([4, 4]).cuda()
            y = x @ x
            self.assertEqual(y.dtype, torch.float32)

    @unittest.skipIf(not torch.cuda.is_available(), "CUDA is unavailable")
    def test_nonidempotent_amp(self):
        def f(self_s_emb, add_3):
            einsum_2 = torch.functional.einsum("ah,th->t", self_s_emb, add_3)
            log_softmax_2 = einsum_2.log_softmax(-1)
            return (log_softmax_2,)

        args = [
            torch.rand((1, 256), dtype=torch.float32, device="cuda"),
            torch.rand((30, 256), dtype=torch.float16, device="cuda"),
        ]
        with torch.cuda.amp.autocast(enabled=True):
            self.verify_aot_autograd(f, args)

        args = [e.requires_grad_(True) for e in args]
        with torch.cuda.amp.autocast(enabled=True):
            self.verify_aot_autograd(f, args)

    @unittest.skipIf(not torch.cuda.is_available(), "CUDA is unavailable")
    @unittest.skipIf(not torch.backends.cudnn.is_available(), "CUDNN is unavailable")
    @skipIfRocm  # https://github.com/pytorch/pytorch/issues/96560
    def test_batch_norm_amp(self):
        device = "cuda"
        input_dtype = torch.float16
        param_dtype = torch.float32
        weight, bias = (
            torch.ones(64, device=device, dtype=param_dtype, requires_grad=True)
            for _ in range(2)
        )
        running_mean, running_var = (
            torch.ones(64, device=device, dtype=param_dtype) for _ in range(2)
        )

        def bn(x):
            return torch.ops.aten.cudnn_batch_norm(
                x,
                weight,
                bias,
                running_mean,
                running_var,
                False,
                0.1,
                1e-05,
            )

        inp = torch.ones(
            torch.Size([16, 64, 112, 112]), dtype=input_dtype, device=device
        )

        ref = bn(inp)
        cudnn_batch_norm_decomp = torch._decomp.get_decompositions(
            {torch.ops.aten.cudnn_batch_norm}
        )
        aot_fn = make_fx(bn, decomposition_table=cudnn_batch_norm_decomp)(inp)
        res = aot_fn(inp)
        for a, b in zip(ref, res):
            assert torch.allclose(a, b)

    def test_output_op_depending_on_symint(self):
        """
        It won't be obvious from reading this test what it's testing for.  We should probably make it into a more
        focused unit test.

        An issue with the following program was the expand op would end up depending on a symint whose proxy was
        incorrectly associated with one of the grad tensors rather than input tensors.  It broke partitioner logic
        and the net result was aot_function failed to produce a function and threw an exception instead.
        """
        inp = torch.randn(5, requires_grad=True)

        def f(x):
            return x.expand(x.shape)

        # TODO(whc) make this work (test setup is wrong somehow)
        # joint_forward_backward = create_joint_forward_backward(f)
        # out = f(inp)
        # joint_inputs =  ([inp], [out.detach().contiguous()])
        # fx_g = make_fx(joint_forward_backward)(*joint_inputs)
        # TODO: assert outputs of fwd graph trace to correct symint

        # e2e test that fails without symint clone fix
        af = aot_function(
            f,
            nop,
            partition_fn=partial(
                min_cut_rematerialization_partition, compiler="inductor"
            ),
            dynamic=True,
        )
        out = af(inp)
        self.assertEqual(out, f(inp))

    def test_inference_mode(self):
        m = torch.nn.Linear(4, 4)
        inp = torch.randn(4, 4)

        aot_mod = aot_module(m, fw_compiler=nop)

        with torch.inference_mode():
            out_ref = m(inp)
            out_test = aot_mod(inp)
        self.assertEqual(out_ref, out_test)

    def test_default_partitioner_saves_symints_not_tensors_for_bw(self):
        """
        In this test, the important thing is that primals_1 is **only** needed in the backward
        in order to grab its sizes.
        We need to assert that what we save for the backward are the tensor's sizes, and not the tensor itself.

        The way this test is set up, it will actually fail if we try to save the input tensor for backward.
        Why?
        b.masked_fill_(c, 0) has a backward that requires knowing a's sizes
        b.masked_fill_(c, 0) **also** mutates a (because b and a are aliased)
        The autograd engine yells at us if we save "a" for backward, and then try to mutate it.
        """
        inp = torch.randn(2, 2, requires_grad=True)

        def f(a):
            b = a[0]
            c = torch.ones_like(b, dtype=torch.bool)
            d = b.masked_fill_(c, 0)
            return d

        compiled_f = aot_function(f, nop, dynamic=True)
        inp_ref = torch.ones(2, 2, requires_grad=True)
        inp_test = torch.ones(2, 2, requires_grad=True)

        out_ref = f(inp_ref.clone())
        out_test = compiled_f(inp_test.clone())

        self.assertEqual(out_ref, out_test)

        out_ref.sum().backward()
        out_test.sum().backward()

        self.assertEqual(inp_ref.grad, inp_test.grad)

    def test_buffer_copied_in_graph(self):
        class MyModel(torch.nn.Module):
            def __init__(self) -> None:
                super().__init__()
                self.buf = torch.nn.Buffer(torch.zeros(1))
                self.w1 = torch.nn.Parameter(torch.zeros(1))
                self.w2 = torch.nn.Parameter(torch.zeros(1))

            def forward(self, x):
                self.buf.add_(1)
                return (self.w1 * x * self.w2).sum() + self.buf.sum()

        model_for_eager = MyModel()
        model_for_compile = copy.deepcopy(model_for_eager)

        fw_graph_cell = [None]
        compiled_f = aot_module(
            model_for_compile,
            fw_compiler=make_boxed_compiler(
                partial(extract_graph, graph_cell=fw_graph_cell)
            ),
            bw_compiler=nop,
            keep_inference_input_mutations=True,
        )
        inp_ref = torch.ones(1, requires_grad=True)
        inp_test = torch.ones(1, requires_grad=True)

        out_ref = model_for_eager(inp_ref.clone())
        out_test = compiled_f(inp_test.clone())

        self.assertExpectedInline(
            fw_graph_cell[0].code.strip(),
            """\
def forward(self, primals_1, primals_2, primals_3, primals_4):
    add = torch.ops.aten.add.Tensor(primals_3, 1)
    mul = torch.ops.aten.mul.Tensor(primals_1, primals_4)
    mul_1 = torch.ops.aten.mul.Tensor(mul, primals_2)
    sum_1 = torch.ops.aten.sum.default(mul_1);  mul_1 = None
    sum_2 = torch.ops.aten.sum.default(add)
    add_1 = torch.ops.aten.add.Tensor(sum_1, sum_2);  sum_1 = sum_2 = None
    copy_ = torch.ops.aten.copy_.default(primals_3, add);  primals_3 = add = copy_ = None
    return (add_1, primals_1, primals_2, primals_4, mul)""",
        )

        self.assertEqual(out_ref, out_test)

        out_ref.sum().backward()
        out_test.sum().backward()

        eager_grads = [p.grad for _, p in model_for_eager.named_parameters()]
        compile_grads = [p.grad for _, p in model_for_compile.named_parameters()]

        self.assertEqual(eager_grads, compile_grads)
        self.assertEqual(inp_ref.grad, inp_test.grad)

    def test_buffer_copied_in_graph_with_different_shapes(self):
        class MyModel(torch.nn.Module):
            def __init__(self) -> None:
                super().__init__()
                self.buf = torch.nn.Buffer(torch.ones(4, 4))
                self.w = torch.nn.Parameter(
                    torch.Tensor([[4, 5], [1, 2], [6, 7], [8, 9]])
                )

            def forward(self, x):
                self.buf.add_(1)
                return (self.w @ x).sum() + self.buf.sum()

        model_for_eager = MyModel()
        model_for_compile = copy.deepcopy(model_for_eager)

        fw_graph_cell = [None]
        compiled_f = aot_module(
            model_for_compile,
            fw_compiler=make_boxed_compiler(
                partial(extract_graph, graph_cell=fw_graph_cell)
            ),
            bw_compiler=nop,
            keep_inference_input_mutations=True,
        )
        inp_ref = torch.ones(2, 4, requires_grad=True)
        inp_test = torch.ones(2, 4, requires_grad=True)

        out_ref = model_for_eager(inp_ref.clone())
        out_test = compiled_f(inp_test.clone())

        self.assertExpectedInline(
            fw_graph_cell[0].code.strip(),
            """\
def forward(self, primals_1, primals_2, primals_3):
    add = torch.ops.aten.add.Tensor(primals_2, 1)
    mm = torch.ops.aten.mm.default(primals_1, primals_3)
    sum_1 = torch.ops.aten.sum.default(mm);  mm = None
    sum_2 = torch.ops.aten.sum.default(add)
    add_1 = torch.ops.aten.add.Tensor(sum_1, sum_2);  sum_1 = sum_2 = None
    copy_ = torch.ops.aten.copy_.default(primals_2, add);  primals_2 = add = copy_ = None
    return (add_1, primals_1, primals_3)""",
        )
        self.assertEqual(out_ref, out_test)

        out_ref.sum().backward()
        out_test.sum().backward()

        eager_grads = [p.grad for _, p in model_for_eager.named_parameters()]
        compile_grads = [p.grad for _, p in model_for_compile.named_parameters()]

        self.assertEqual(eager_grads, compile_grads)

        self.assertEqual(inp_ref.grad, inp_test.grad)

    def test_buffer_batch_norm(self):
        class MyModel(torch.nn.Module):
            def __init__(self) -> None:
                super().__init__()
                self.m = torch.nn.BatchNorm1d(100)

            def forward(self, x):
                return self.m(x)

        model_for_eager = MyModel()
        model_for_compile = copy.deepcopy(model_for_eager)

        fw_graph_cell = [None]
        bw_graph_cell = [None]
        compiled_f = aot_module(
            model_for_compile,
            fw_compiler=make_boxed_compiler(
                partial(extract_graph, graph_cell=fw_graph_cell)
            ),
            bw_compiler=make_boxed_compiler(
                partial(extract_graph, graph_cell=bw_graph_cell)
            ),
            keep_inference_input_mutations=True,
        )
        inp_ref = torch.ones(20, 100, requires_grad=True)
        inp_test = torch.ones(20, 100, requires_grad=True)

        out_ref = model_for_eager(inp_ref.clone())
        out_test = compiled_f(inp_test.clone())

        self.assertExpectedInline(
            fw_graph_cell[0].code.strip(),
            """\
def forward(self, primals_1, primals_2, primals_3, primals_4, primals_5, primals_6):
    add = torch.ops.aten.add.Tensor(primals_5, 1)
    _native_batch_norm_legit_functional = torch.ops.aten._native_batch_norm_legit_functional.default(primals_6, primals_1, primals_2, primals_3, primals_4, True, 0.1, 1e-05);  primals_2 = None
    getitem = _native_batch_norm_legit_functional[0]
    getitem_1 = _native_batch_norm_legit_functional[1]
    getitem_2 = _native_batch_norm_legit_functional[2]
    getitem_3 = _native_batch_norm_legit_functional[3]
    getitem_4 = _native_batch_norm_legit_functional[4];  _native_batch_norm_legit_functional = None
    copy_ = torch.ops.aten.copy_.default(primals_3, getitem_3);  primals_3 = copy_ = None
    copy__1 = torch.ops.aten.copy_.default(primals_4, getitem_4);  primals_4 = copy__1 = None
    copy__2 = torch.ops.aten.copy_.default(primals_5, add);  primals_5 = add = copy__2 = None
    return (getitem, primals_1, primals_6, getitem_1, getitem_2, getitem_3, getitem_4)""",  # noqa: B950
        )

        self.assertEqual(out_ref, out_test)

        out_ref.sum().backward()
        out_test.sum().backward()

        eager_grads = [p.grad for _, p in model_for_eager.named_parameters()]
        compile_grads = [p.grad for _, p in model_for_compile.named_parameters()]
        self.assertEqual(eager_grads, compile_grads)

        self.assertExpectedInline(
            bw_graph_cell[0].code.strip(),
            """\
def forward(self, primals_1, primals_6, getitem_1, getitem_2, getitem_3, getitem_4, tangents_1):
    native_batch_norm_backward = torch.ops.aten.native_batch_norm_backward.default(tangents_1, primals_6, primals_1, getitem_3, getitem_4, getitem_1, getitem_2, True, 1e-05, [True, True, True]);  tangents_1 = primals_6 = primals_1 = getitem_3 = getitem_4 = getitem_1 = getitem_2 = None
    getitem_5 = native_batch_norm_backward[0]
    getitem_6 = native_batch_norm_backward[1]
    getitem_7 = native_batch_norm_backward[2];  native_batch_norm_backward = None
    return (getitem_6, getitem_7, None, None, None, getitem_5)""",  # noqa: B950
        )

        self.assertEqual(inp_ref.grad, inp_test.grad)

    def test_new_inp_requires_grad_now(self):
        def f(x, y):
            return x.add_(y)

        fw_graph_cell = [None]
        bw_graph_cell = [None]
        compiled_f = aot_function(
            f,
            fw_compiler=make_boxed_compiler(
                partial(extract_graph, graph_cell=fw_graph_cell)
            ),
            bw_compiler=make_boxed_compiler(
                partial(extract_graph, graph_cell=bw_graph_cell)
            ),
            keep_inference_input_mutations=True,
        )

        inp_ref = (
            torch.ones(20, 100, requires_grad=False),
            torch.ones(20, 100, requires_grad=True),
        )
        inp_test = (
            torch.ones(20, 100, requires_grad=False),
            torch.ones(20, 100, requires_grad=True),
        )

        out_ref = f(*inp_ref)
        out_test = compiled_f(*inp_test)

        # There is no copy_ method
        self.assertExpectedInline(
            fw_graph_cell[0].code.strip(),
            """\
def forward(self, primals_1, primals_2):
    clone = torch.ops.aten.clone.default(primals_1);  primals_1 = None
    add = torch.ops.aten.add.Tensor(clone, primals_2);  clone = primals_2 = None
    return (add, add)""",
        )  # noqa: B950

        self.assertEqual(out_ref, out_test)

        out_ref.sum().backward()
        out_test.sum().backward()

        self.assertExpectedInline(
            bw_graph_cell[0].code.strip(),
            """\
def forward(self, tangents_1):
    return (None, tangents_1)""",
        )  # noqa: B950

    def test_real_weights_in_symbolic_mode(self):
        from functorch.experimental import functionalize

        class M(torch.nn.Module):
            def __init__(self) -> None:
                super().__init__()
                self.linear = torch.nn.Linear(5, 5)

            def forward(self, x):
                x = self.linear(x)
                return x

        m = M().eval()

        inp = torch.randn(2, 5)

        gm = make_fx(m, tracing_mode="symbolic", _allow_non_fake_inputs=True)(inp)
        self.assertEqual(gm(torch.ones(2, 5)), m(torch.ones(2, 5)))

        gm_functionalized = make_fx(
            functionalize(
                gm,
            ),
            tracing_mode="symbolic",
            _allow_non_fake_inputs=True,
        )(inp)
        self.assertEqual(gm_functionalized(torch.ones(2, 5)), m(torch.ones(2, 5)))

        inp_count = 0
        for node in gm.graph.nodes:
            if node.op == "placeholder":
                inp_count += 1

        # No more param lifting
        self.assertEqual(inp_count, 1)

        inp_count = 0
        for node in gm_functionalized.graph.nodes:
            if node.op == "placeholder":
                inp_count += 1

        # No more param lifting
        self.assertEqual(inp_count, 1)

        with self.assertRaisesRegex(
            Exception, "Please convert all Tensors to FakeTensors"
        ):
            make_fx(m, tracing_mode="symbolic", _allow_non_fake_inputs=False)(
                torch.randn(2, 5)
            )

    def test_real_weights_in_symbolic_mode_with_inplace_ops(self):
        class M(torch.nn.Module):
            def __init__(self) -> None:
                super().__init__()
                self.buffer = torch.nn.Buffer(torch.ones(4, 5))

            def forward(self, x):
                y = self.buffer.add_(3)
                y.resize_([20])
                assert y.shape == self.buffer.shape
                return x.sum() + self.buffer.sum()

        m = M().eval()
        inp = torch.randn(2, 5)
        # inplace mutation on attr is not allowed
        with self.assertRaisesRegex(Exception, "Can't call metadata"):
            make_fx(m, tracing_mode="symbolic", _allow_non_fake_inputs=True)(inp)

    def _compile_and_erase_bases(self, *output_view_indices):
        # Overrides _base and _view_func tensor attributes, so as to avoid the view-replay
        # execution path when reconstructing views.
        class NoViewReplayTensor(torch.Tensor):
            @property
            def _base(self):
                return None

            @property
            def _view_func(self):
                return None

        # Wraps the outputs that are views of the FX graph 'g' with NoViewReplayTensor,
        # since they are the only ones that will get reconstructed.
        def wrapper(g, *args, **kwargs):
            outs = list(g(*args, **kwargs))
            for i in output_view_indices:
                outs[i] = NoViewReplayTensor(outs[i])
            return tuple(outs)

        return lambda f: aot_function(f, fw_compiler=lambda g, _: partial(wrapper, g))

    def test_output_aliases_input_view_meta_replay(self):
        @self._compile_and_erase_bases(0)
        def f(a):
            return a.view(-1)

        inp = torch.ones(2, 2, requires_grad=True)
        out = f(inp)

        self.assertIsNotNone(out.grad_fn)
        self.assertExpectedInline(
            str(out.grad_fn.__class__), """<class 'ViewBackward0'>"""
        )

    def test_output_aliases_intermediate_view_meta_replay(self):
        @self._compile_and_erase_bases(0, 1)
        def f(a):
            b = a.clone()
            return b.view(-1), b.view(-1)

        inp = torch.ones(2, 2, requires_grad=True)
        out1, out2 = f(inp)

        self.assertIsNotNone(out1.grad_fn)
        self.assertExpectedInline(
            str(out1.grad_fn.__class__), """<class 'ViewBackward0'>"""
        )

        self.assertIsNotNone(out2.grad_fn)
        self.assertExpectedInline(
            str(out2.grad_fn.__class__), """<class 'ViewBackward0'>"""
        )

    def test_output_aliases_output_view_meta_replay(self):
        @self._compile_and_erase_bases(1)
        def f(a):
            b = a.add(10)
            return b, b.view(-1)

        inp = torch.ones(2, 2, requires_grad=True)
        out1, out2 = f(inp)

        self.assertEqual(out1.untyped_storage(), out2.untyped_storage())
        self.assertIsNotNone(out2.grad_fn)
        self.assertExpectedInline(
            str(out2.grad_fn.__class__), """<class 'ViewBackward0'>"""
        )

    @skipIfTorchDynamo()
    @patch("torch._dynamo.config.assume_static_by_default", False)
    def test_dynamic_output_aliases_input_view_meta_replay(self):
        # - torch.compile: using it so we can have a SymInt in the FX graph.
        # - Compiling with inductor, so that tensor._base isn't tracked.
        #
        # This should force the use of as_strided in the view reconstruction path.
        # The first 2 view-replay paths won't be taken because:
        #   - target_functional_tensor will be symbolic (_functionalize_is_symbolic call)
        #   - tensor._base will be None
        @torch.compile(backend="inductor")
        def f(a, sz):
            return a.view(sz), a.view(-1)

        inp = torch.ones(2, 2, requires_grad=True)
        out1, out2 = f(inp, (4,))

        self.assertIsNotNone(out1.grad_fn)
        self.assertExpectedInline(
            str(out1.grad_fn.__class__), """<class 'AsStridedBackward0'>"""
        )

        self.assertIsNotNone(out2.grad_fn)
        self.assertExpectedInline(
            str(out2.grad_fn.__class__), """<class 'ViewBackward0'>"""
        )


def extract_graph(fx_g, _, graph_cell):
    graph_cell[0] = fx_g
    return fx_g


def get_ins_outs(fx_g):
    ins = []
    outs = []
    for n in fx_g.graph.nodes:
        if n.op == "placeholder":
            ins.append(n)
        elif n.op == "output":
            outs = tuple(n.args[0])
    return ins, outs


def get_num_ins_outs(fx_g):
    return tuple(len(i) for i in get_ins_outs(fx_g))


def get_fw_bw_graph(
    f, inps, partitioner=min_cut_rematerialization_partition, dynamic=False
):
    fw_graph_cell = [None]
    bw_graph_cell = [None]
    aot_function(
        f,
        fw_compiler=partial(extract_graph, graph_cell=fw_graph_cell),
        bw_compiler=partial(extract_graph, graph_cell=bw_graph_cell),
        partition_fn=partitioner,
        decompositions=default_decompositions,
        dynamic=dynamic,
    )(*inps).sum().backward()
    return (fw_graph_cell[0], bw_graph_cell[0])


class TestMod(torch.nn.Module):
    def __init__(self, fn):
        super().__init__()
        self.p = torch.nn.Parameter(torch.ones(2, requires_grad=True))
        self.fn = fn

    def forward(self, *args):
        return self.fn(self.p, *args)


class TestAOTExport(AOTTestCase):
    def test_aot_export_ban_dropout_mut_pre_dispatch(self):
        def fn(p, x):
            y = torch.ops.aten.dropout.default(x, 0.1, train=False)
            y.add_(1)
            return (y,)

        mod = TestMod(fn)
        inp = torch.randn(2, 2)

        with self.assertRaisesRegex(
            RuntimeError, "cannot mutate tensors with frozen storage"
        ):
            aot_export_module(mod, [inp], trace_joint=False, pre_dispatch=True)

        gm, _ = aot_export_module(mod, [inp], trace_joint=False, pre_dispatch=False)
        self.assertExpectedInline(
            str(gm.code).strip(),
            """\
def forward(self, arg0_1, arg1_1):
    clone = torch.ops.aten.clone.default(arg1_1);  arg1_1 = None
    add = torch.ops.aten.add.Tensor(clone, 1);  clone = None
    return (add,)""",
        )

        fw_graph_cell = [None]
        bw_graph_cell = [None]

        compiled_outs = aot_function(
            fn,
            fw_compiler=partial(extract_graph, graph_cell=fw_graph_cell),
            bw_compiler=partial(extract_graph, graph_cell=bw_graph_cell),
            partition_fn=default_partition,
            decompositions=default_decompositions,
            dynamic=True,
        )(*inp)
        fw_graph = fw_graph_cell[0]
        bw_graph = bw_graph_cell[0]

        self.assertExpectedInline(
            str(fw_graph.code).strip(),
            """\
def forward(self, arg0_1, arg1_1):
    clone = torch.ops.aten.clone.default(arg1_1);  arg1_1 = None
    add = torch.ops.aten.add.Tensor(clone, 1);  clone = None
    return (add,)""",
        )

    def test_aot_export_predispatch_func_simple(self):
        def fn(p, x):
            y = x + 2
            with torch.no_grad():
                y.add_(2)
            return (x * 2 + y,)

        mod = TestMod(fn)
        inp = torch.randn(2, 2)

        with torch.no_grad():
            gm, _ = aot_export_module(mod, [inp], trace_joint=False, pre_dispatch=True)
        self.assertExpectedInline(
            str(gm.code).strip(),
            """\
def forward(self, arg0_1, arg1_1):
    add = torch.ops.aten.add.Tensor(arg1_1, 2)
    _set_grad_enabled = torch._C._set_grad_enabled(False);  _set_grad_enabled = None
    add_1 = torch.ops.aten.add.Tensor(add, 2);  add = None
    _set_grad_enabled_1 = torch._C._set_grad_enabled(False);  _set_grad_enabled_1 = None
    mul = torch.ops.aten.mul.Tensor(arg1_1, 2);  arg1_1 = None
    add_2 = torch.ops.aten.add.Tensor(mul, add_1);  mul = add_1 = None
    return (add_2,)""",
        )

    def test_aot_export_predispatch_func_composite_implicit(self):
        def fn(p, x):
            with torch.enable_grad():
                y = x @ x
            y.add_(2)
            return (x.sum() + y.sum(),)

        mod = TestMod(fn)
        inp = torch.randn(2, 2)

        with torch.no_grad():
            gm, _ = aot_export_module(mod, [inp], trace_joint=False, pre_dispatch=True)
        self.assertExpectedInline(
            str(gm.code).strip(),
            """\
def forward(self, arg0_1, arg1_1):
    _set_grad_enabled = torch._C._set_grad_enabled(True);  _set_grad_enabled = None
    matmul = torch.ops.aten.matmul.default(arg1_1, arg1_1)
    _set_grad_enabled_1 = torch._C._set_grad_enabled(False);  _set_grad_enabled_1 = None
    add = torch.ops.aten.add.Tensor(matmul, 2);  matmul = None
    sum_1 = torch.ops.aten.sum.default(arg1_1);  arg1_1 = None
    sum_2 = torch.ops.aten.sum.default(add);  add = None
    add_1 = torch.ops.aten.add.Tensor(sum_1, sum_2);  sum_1 = sum_2 = None
    return (add_1,)""",
        )

    def test_aot_export_predispatch_composite_implicit_inplace(self):
        def fn(x, p):
            return (torch.ops.aten.absolute_.default(x.clone()),)

        mod = TestMod(fn)
        inp = torch.randn(2, 2)

        gm, _ = aot_export_module(mod, [inp], trace_joint=False, pre_dispatch=True)
        self.assertExpectedInline(
            str(gm.code).strip(),
            """\
def forward(self, arg0_1, arg1_1):
    clone = torch.ops.aten.clone.default(arg0_1);  arg0_1 = None
    abs_1 = torch.ops.aten.abs.default(clone);  clone = None
    return (abs_1,)""",
        )

    def test_aot_export_predispatch_composite_implicit_linear(self):
        class MM(torch.nn.Module):
            def __init__(self) -> None:
                super().__init__()
                self.linear = torch.nn.Linear(2, 2)

            def forward(self, x):
                return (self.linear(x),)

        mod = MM()
        inp = torch.randn(2, 2)

        gm, _ = aot_export_module(mod, [inp], trace_joint=False, pre_dispatch=True)
        self.assertExpectedInline(
            str(gm.code).strip(),
            """\
def forward(self, arg0_1, arg1_1, arg2_1):
    linear = torch.ops.aten.linear.default(arg2_1, arg0_1, arg1_1);  arg2_1 = arg0_1 = arg1_1 = None
    return (linear,)""",
        )

    @unittest.expectedFailure
    def test_aot_export_predispatch_outdtype(self):
        class M(torch.nn.Module):
            def __init__(self, weight):
                super().__init__()
                self.weight = weight

            def forward(self, x):
                y = x + 2
                y.add_(5)
                return (
                    out_dtype(torch.ops.aten.mm.default, torch.int32, y, self.weight),
                )

        weight = torch.randint(-128, 127, (5, 5), dtype=torch.int8)
        mod = M(weight)
        inp = torch.randint(-128, 127, (5, 5), dtype=torch.int8)

        gm, _ = aot_export_module(mod, [inp], trace_joint=False, pre_dispatch=True)
        self.assertExpectedInline(
            str(gm.code).strip(),
            """\
def forward(self, arg0_1, arg1_1):
    _set_grad_enabled = torch._C._set_grad_enabled(True);  _set_grad_enabled = None
    mm = torch.ops.aten.mm.default(arg1_1, arg1_1)
    _set_grad_enabled_1 = torch._C._set_grad_enabled(False);  _set_grad_enabled_1 = None
    add = torch.ops.aten.add.Tensor(mm, 2);  mm = None
    sum_1 = torch.ops.aten.sum.default(arg1_1);  arg1_1 = None
    sum_2 = torch.ops.aten.sum.default(add);  add = None
    add_1 = torch.ops.aten.add.Tensor(sum_1, sum_2);  sum_1 = sum_2 = None
    return (add_1,)""",
        )

    def test_aot_export_predispatch_func_view(self):
        def fn(p, x):
            y = x @ x
            y.add_(2)
            return (x.sum() + y.view(1, 4).sum(),)

        mod = TestMod(fn)
        inp = torch.randn(2, 2)

        gm, _ = aot_export_module(mod, [inp], trace_joint=False, pre_dispatch=True)
        self.assertExpectedInline(
            str(gm.code).strip(),
            """\
def forward(self, arg0_1, arg1_1):
    matmul = torch.ops.aten.matmul.default(arg1_1, arg1_1)
    add = torch.ops.aten.add.Tensor(matmul, 2);  matmul = None
    sum_1 = torch.ops.aten.sum.default(arg1_1);  arg1_1 = None
    view_1 = torch.ops.aten.view.default(add, [1, 4]);  add = None
    sum_2 = torch.ops.aten.sum.default(view_1);  view_1 = None
    add_1 = torch.ops.aten.add.Tensor(sum_1, sum_2);  sum_1 = sum_2 = None
    return (add_1,)""",
        )

    def test_aot_export_predispatch_buffer_mutation_metadata(self):
        class Foo(torch.nn.Module):
            def __init__(self) -> None:
                super().__init__()
                self.foo = torch.nn.Buffer(torch.zeros(2, 2))

            def forward(self, x):
                self.foo.add_(4)
                return (x.sum() + self.foo.sum(),)

        inp = torch.randn(2, 2)

        gm, graph_sig = aot_export_module(
            Foo(), [inp], trace_joint=False, pre_dispatch=True
        )
        self.assertExpectedInline(
            str(gm.code).strip(),
            """\
def forward(self, arg0_1, arg1_1):
    add = torch.ops.aten.add.Tensor(arg0_1, 4);  arg0_1 = None
    sum_1 = torch.ops.aten.sum.default(arg1_1);  arg1_1 = None
    sum_2 = torch.ops.aten.sum.default(add)
    add_1 = torch.ops.aten.add.Tensor(sum_1, sum_2);  sum_1 = sum_2 = None
    return (add, add_1)""",
        )
        eager_mod = Foo()
        output_1, output_2 = gm(torch.zeros(2, 2), inp)
        eager_output = eager_mod(inp)
        self.assertTrue(torch.allclose(output_2, eager_output[0]))

        _, output_2 = gm(output_1, inp)
        eager_output = eager_mod(inp)
        self.assertTrue(torch.allclose(output_2, eager_output[0]))
        self.assertTrue("foo" in graph_sig.buffers)
        self.assertTrue(graph_sig.inputs_to_buffers["arg0_1"] == "foo")

    def test_aot_export_predispatch_with_autograd_op(self):
        def foo(p, x):
            with torch.enable_grad():
                y = x + 5
                y.add_(5)
                y.add_(7)
                return (x.cos() + y.sin(),)

        inp = torch.randn(2, 2)
        mod = TestMod(foo)

        with torch.no_grad():
            gm, _ = aot_export_module(mod, [inp], trace_joint=False, pre_dispatch=True)
        self.assertExpectedInline(
            str(gm.code).strip(),
            """\
def forward(self, arg0_1, arg1_1):
    _set_grad_enabled = torch._C._set_grad_enabled(True);  _set_grad_enabled = None
    add = torch.ops.aten.add.Tensor(arg1_1, 5)
    add_1 = torch.ops.aten.add.Tensor(add, 5);  add = None
    add_2 = torch.ops.aten.add.Tensor(add_1, 7);  add_1 = None
    cos = torch.ops.aten.cos.default(arg1_1);  arg1_1 = None
    sin = torch.ops.aten.sin.default(add_2);  add_2 = None
    add_3 = torch.ops.aten.add.Tensor(cos, sin);  cos = sin = None
    _set_grad_enabled_1 = torch._C._set_grad_enabled(False);  _set_grad_enabled_1 = None
    return (add_3,)""",
        )

    @unittest.skipIf(IS_WINDOWS, "Windows isn't supported for this case")
    @unittest.skipIf(
        not torchdynamo.is_dynamo_supported(), "TorchDynamo is not supported"
    )
    def test_aot_export_predispatch_with_cond_nested(self):
        class M(torch.nn.Module):
            def __init__(self) -> None:
                super().__init__()

            def forward(self, x):
                def true_fn(x):
                    y = x.sin()
                    y.add_(5)

                    def true_true_fn(x):
                        y = x.sin()
                        y.add_(7)
                        return y.sin()

                    def true_false_fn(x):
                        return x.cos()

                    return torch.cond(
                        y.cos().sum() > 5, true_true_fn, true_false_fn, [y.cos()]
                    )

                def false_fn(x):
                    z = x.cos()
                    z.add_(6)
                    return z.sin()

                a = torch.cond(x.sum() > 4, true_fn, false_fn, [x])
                return (a + 3, a + 4)

        inp = torch.randn(2, 2)
        gm, _ = aot_export_module(M(), [inp], trace_joint=False, pre_dispatch=True)
        self.assertExpectedInline(
            str(gm.code).strip(),
            """\
def forward(self, arg0_1):
    sum_1 = torch.ops.aten.sum.default(arg0_1)
    gt = torch.ops.aten.gt.Scalar(sum_1, 4);  sum_1 = None
    true_graph_0 = self.true_graph_0
    false_graph_0 = self.false_graph_0
    cond = torch.ops.higher_order.cond(gt, true_graph_0, false_graph_0, [arg0_1]);  gt = true_graph_0 = false_graph_0 = arg0_1 = None
    getitem = cond[0];  cond = None
    add = torch.ops.aten.add.Tensor(getitem, 3)
    add_1 = torch.ops.aten.add.Tensor(getitem, 4);  getitem = None
    return (add, add_1)""",  # noqa: B950
        )

        self.assertExpectedInline(
            str(gm.true_graph_0.code).strip(),
            """\
def forward(self, arg0_1):
    sin = torch.ops.aten.sin.default(arg0_1);  arg0_1 = None
    add = torch.ops.aten.add.Tensor(sin, 5);  sin = None
    cos = torch.ops.aten.cos.default(add)
    sum_1 = torch.ops.aten.sum.default(cos);  cos = None
    gt = torch.ops.aten.gt.Scalar(sum_1, 5);  sum_1 = None
    cos_1 = torch.ops.aten.cos.default(add);  add = None
    true_graph_0 = self.true_graph_0
    false_graph_0 = self.false_graph_0
    cond = torch.ops.higher_order.cond(gt, true_graph_0, false_graph_0, [cos_1]);  gt = true_graph_0 = false_graph_0 = cos_1 = None
    getitem = cond[0];  cond = None
    return (getitem,)""",  # noqa: B950
        )

        self.assertExpectedInline(
            str(gm.true_graph_0.true_graph_0.code).strip(),
            """\
def forward(self, arg0_1):
    sin = torch.ops.aten.sin.default(arg0_1);  arg0_1 = None
    add = torch.ops.aten.add.Tensor(sin, 7);  sin = None
    sin_1 = torch.ops.aten.sin.default(add);  add = None
    return (sin_1,)""",
        )

    @unittest.skipIf(IS_WINDOWS, "Windows isn't supported for this case")
    @unittest.skipIf(
        not torchdynamo.is_dynamo_supported(), "TorchDynamo is not supported"
    )
    def test_aot_export_predispatch_map_1(self):
        class M(torch.nn.Module):
            def __init__(self) -> None:
                super().__init__()

            def forward(self, x, y):
                def true_fn(x, r):
                    y = x.sin()
                    y.add_(5)
                    return y.cos() + r.sum()

                def false_fn(x, r):
                    z = x.cos()

                    def f(x, y):
                        a = x.cos()
                        a.add_(5)
                        return a + y

                    return (
                        z
                        + control_flow.map(f, z, r).sum()
                        + control_flow.map(f, z, r).sum()
                    )

                a = torch.cond(x.sum() > 4, true_fn, false_fn, [x, y])
                return (a + 3, a + 4)

        inps = [torch.randn(2, 2), torch.ones(2)]
        gm, _ = aot_export_module(M(), inps, trace_joint=False, pre_dispatch=True)
        self.assertExpectedInline(
            str(gm.code).strip(),
            """\
def forward(self, arg0_1, arg1_1):
    sum_1 = torch.ops.aten.sum.default(arg0_1)
    gt = torch.ops.aten.gt.Scalar(sum_1, 4);  sum_1 = None
    true_graph_0 = self.true_graph_0
    false_graph_0 = self.false_graph_0
    cond = torch.ops.higher_order.cond(gt, true_graph_0, false_graph_0, [arg0_1, arg1_1]);  gt = true_graph_0 = false_graph_0 = arg0_1 = arg1_1 = None
    getitem = cond[0];  cond = None
    add = torch.ops.aten.add.Tensor(getitem, 3)
    add_1 = torch.ops.aten.add.Tensor(getitem, 4);  getitem = None
    return (add, add_1)""",  # noqa: B950
        )
        self.assertExpectedInline(
            str(gm.true_graph_0.code).strip(),
            """\
def forward(self, arg0_1, arg1_1):
    sin = torch.ops.aten.sin.default(arg0_1);  arg0_1 = None
    add = torch.ops.aten.add.Tensor(sin, 5);  sin = None
    cos = torch.ops.aten.cos.default(add);  add = None
    sum_1 = torch.ops.aten.sum.default(arg1_1);  arg1_1 = None
    add_1 = torch.ops.aten.add.Tensor(cos, sum_1);  cos = sum_1 = None
    return (add_1,)""",
        )
        self.assertExpectedInline(
            str(gm.false_graph_0.code).strip(),
            """\
def forward(self, arg0_1, arg1_1):
    cos = torch.ops.aten.cos.default(arg0_1);  arg0_1 = None
    select = torch.ops.aten.select.int(cos, 0, 0);  select = None
    body_graph_0 = self.body_graph_0
    map_impl = torch.ops.higher_order.map_impl(body_graph_0, [cos], [arg1_1]);  body_graph_0 = None
    getitem = map_impl[0];  map_impl = None
    sum_1 = torch.ops.aten.sum.default(getitem);  getitem = None
    add = torch.ops.aten.add.Tensor(cos, sum_1);  sum_1 = None
    select_1 = torch.ops.aten.select.int(cos, 0, 0);  select_1 = None
    body_graph_1 = self.body_graph_1
    map_impl_1 = torch.ops.higher_order.map_impl(body_graph_1, [cos], [arg1_1]);  body_graph_1 = cos = arg1_1 = None
    getitem_1 = map_impl_1[0];  map_impl_1 = None
    sum_2 = torch.ops.aten.sum.default(getitem_1);  getitem_1 = None
    add_1 = torch.ops.aten.add.Tensor(add, sum_2);  add = sum_2 = None
    return (add_1,)""",
        )
        self.assertExpectedInline(
            str(gm.false_graph_0.body_graph_0.code).strip(),
            """\
def forward(self, arg0_1, arg1_1):
    cos = torch.ops.aten.cos.default(arg0_1);  arg0_1 = None
    add = torch.ops.aten.add.Tensor(cos, 5);  cos = None
    add_1 = torch.ops.aten.add.Tensor(add, arg1_1);  add = arg1_1 = None
    return (add_1,)""",
        )

    def test_aot_export_predispatch_map_2(self):
        class M(torch.nn.Module):
            def __init__(self) -> None:
                super().__init__()

            def forward(self, x, y):
                z = x.cos()

                def f(x, y):
                    a = x.cos()
                    a.add_(5)
                    return a + y

                return (z + control_flow.map(f, z, y).sum(),)

        inps = [torch.randn(2, 2), torch.ones(2)]
        gm, _ = aot_export_module(M(), inps, trace_joint=False, pre_dispatch=True)
        self.assertExpectedInline(
            str(gm.code).strip(),
            """\
def forward(self, arg0_1, arg1_1):
    cos = torch.ops.aten.cos.default(arg0_1);  arg0_1 = None
    body_graph_0 = self.body_graph_0
    map_impl = torch.ops.higher_order.map_impl(body_graph_0, [cos], [arg1_1]);  body_graph_0 = arg1_1 = None
    getitem = map_impl[0];  map_impl = None
    sum_1 = torch.ops.aten.sum.default(getitem);  getitem = None
    add = torch.ops.aten.add.Tensor(cos, sum_1);  cos = sum_1 = None
    return (add,)""",
        )  # noqa: B950
        self.assertExpectedInline(
            str(gm.body_graph_0.code).strip(),
            """\
def forward(self, arg0_1, arg1_1):
    cos = torch.ops.aten.cos.default(arg0_1);  arg0_1 = None
    add = torch.ops.aten.add.Tensor(cos, 5);  cos = None
    add_1 = torch.ops.aten.add.Tensor(add, arg1_1);  add = arg1_1 = None
    return [add_1]""",
        )

    @unittest.skipIf(IS_WINDOWS, "Windows isn't supported for this case")
    @unittest.skipIf(
        not torchdynamo.is_dynamo_supported(), "TorchDynamo is not supported"
    )
    def test_aot_export_predispatch_with_cond(self):
        class M(torch.nn.Module):
            def __init__(self) -> None:
                super().__init__()

            def forward(self, x):
                def true_fn(x):
                    y = x.sin()
                    z = torch.ops.aten.linear.default(y, torch.randn(2, 2))
                    z.add_(5)
                    return z.cos()

                def false_fn(x):
                    z = x.cos()
                    z.add_(6)
                    return z.sin()

                a = torch.cond(x.sum() > 4, true_fn, false_fn, [x])
                return (a + 3, a + 4)

        inp = torch.randn(2, 2)
        gm, _ = aot_export_module(M(), [inp], trace_joint=False, pre_dispatch=True)
        self.assertExpectedInline(
            str(gm.code).strip(),
            """\
def forward(self, arg0_1):
    sum_1 = torch.ops.aten.sum.default(arg0_1)
    gt = torch.ops.aten.gt.Scalar(sum_1, 4);  sum_1 = None
    true_graph_0 = self.true_graph_0
    false_graph_0 = self.false_graph_0
    cond = torch.ops.higher_order.cond(gt, true_graph_0, false_graph_0, [arg0_1]);  gt = true_graph_0 = false_graph_0 = arg0_1 = None
    getitem = cond[0];  cond = None
    add = torch.ops.aten.add.Tensor(getitem, 3)
    add_1 = torch.ops.aten.add.Tensor(getitem, 4);  getitem = None
    return (add, add_1)""",  # noqa: B950
        )
        self.assertExpectedInline(
            str(gm.true_graph_0.code).strip(),
            """\
def forward(self, arg0_1):
    sin = torch.ops.aten.sin.default(arg0_1);  arg0_1 = None
    randn = torch.ops.aten.randn.default([2, 2], device = device(type='cpu'), pin_memory = False)
    linear = torch.ops.aten.linear.default(sin, randn);  sin = randn = None
    add = torch.ops.aten.add.Tensor(linear, 5);  linear = None
    cos = torch.ops.aten.cos.default(add);  add = None
    return (cos,)""",
        )

    def test_aot_export_predispatch_conv_and_bn(self):
        class ConvBatchnorm(torch.nn.Module):
            def __init__(self) -> None:
                super().__init__()
                self.conv = torch.nn.Conv2d(1, 3, 1, 1)
                self.bn = torch.nn.BatchNorm2d(3)

            def forward(self, x):
                x = self.conv(x)
                x = self.bn(x)
                return (x,)

        mod = ConvBatchnorm()
        mod.train()
        inp = torch.randn(1, 1, 3, 3)

        gm, _ = aot_export_module(mod, [inp], trace_joint=False, pre_dispatch=True)
        self.assertExpectedInline(
            str(gm.code).strip(),
            """\
def forward(self, arg0_1, arg1_1, arg2_1, arg3_1, arg4_1, arg5_1, arg6_1, arg7_1):
    conv2d = torch.ops.aten.conv2d.default(arg7_1, arg0_1, arg1_1);  arg7_1 = arg0_1 = arg1_1 = None
    add = torch.ops.aten.add.Tensor(arg6_1, 1);  arg6_1 = None
    _native_batch_norm_legit_functional = torch.ops.aten._native_batch_norm_legit_functional.default(conv2d, arg2_1, arg3_1, arg4_1, arg5_1, True, 0.1, 1e-05);  conv2d = arg2_1 = arg3_1 = arg4_1 = arg5_1 = None
    getitem = _native_batch_norm_legit_functional[0]
    getitem_3 = _native_batch_norm_legit_functional[3]
    getitem_4 = _native_batch_norm_legit_functional[4];  _native_batch_norm_legit_functional = None
    return (getitem_3, getitem_4, add, getitem)""",  # noqa: B950
        )

    def test_aot_export_predispatch_reshape(self):
        class Reshape(torch.nn.Module):
            def forward(self, x):
                y = x.reshape(4, 4)
                return (y.sum(),)

        mod = Reshape()
        inp = torch.randn(2, 8)

        gm, _ = aot_export_module(mod, [inp], trace_joint=False, pre_dispatch=True)
        self.assertExpectedInline(
            str(gm.code).strip(),
            """\
def forward(self, arg0_1):
    view = torch.ops.aten.view.default(arg0_1, [4, 4]);  arg0_1 = None
    _lazy_clone_alias = torch.ops.aten._lazy_clone_alias.default(view);  view = None
    sum_1 = torch.ops.aten.sum.default(_lazy_clone_alias);  _lazy_clone_alias = None
    return (sum_1,)""",
        )  # noqa: B950

    def test_aot_export_predispatch_contiguous(self):
        class Cont(torch.nn.Module):
            def forward(self, x):
                y = torch.ops.aten.contiguous.default(x)
                return (y.sum(),)

        mod = Cont()
        inp = torch.randn(2, 8)

        gm, _ = aot_export_module(mod, [inp], trace_joint=False, pre_dispatch=True)
        self.assertExpectedInline(
            str(gm.code).strip(),
            """\
def forward(self, arg0_1):
    sum_1 = torch.ops.aten.sum.default(arg0_1);  arg0_1 = None
    return (sum_1,)""",
        )  # noqa: B950

    def test_aot_export_module_joint(self):
        class ConvBatchnormRelu(torch.nn.Module):
            def __init__(self) -> None:
                super().__init__()
                self.conv = torch.nn.Conv2d(1, 3, 1, 1)
                self.bn = torch.nn.BatchNorm2d(3)

            def forward(self, x):
                x = self.conv(x)
                x = self.bn(x)
                user_out = torch.nn.functional.relu(x)
                loss = user_out.sum()
                return loss, user_out.detach()

        mod = ConvBatchnormRelu()
        mod.train()
        inp = torch.randn(1, 1, 3, 3)
        o_ref = mod(inp)
        fx_g, signature = aot_export_module(
            mod, [inp], trace_joint=True, output_loss_index=0
        )
        # Some important characteristics of the exported graph below:
        # 8 arguments: 2 params from conv, 2 params from batchnorm, 2 buffers from 1 batchnorm, 1 user input
        # 9 outputs: 3 mutated buffers (from batchnorm), 2 user outputs and 4 gradients (since there were 4 parameters)
        for node in fx_g.graph.nodes:
            node.meta.pop("stack_trace", None)
        self.assertExpectedInline(
            fx_g.print_readable(print_output=False),
            """\
class <lambda>(torch.nn.Module):
    def forward(self, arg0_1: "f32[3, 1, 1, 1]", arg1_1: "f32[3]", arg2_1: "f32[3]", arg3_1: "f32[3]", arg4_1: "f32[3]", arg5_1: "f32[3]", arg6_1: "i64[]", arg7_1: "f32[1, 1, 3, 3]"):
        # No stacktrace found for following nodes
        convolution: "f32[1, 3, 3, 3]" = torch.ops.aten.convolution.default(arg7_1, arg0_1, arg1_1, [1, 1], [0, 0], [1, 1], False, [0, 0], 1);  arg1_1 = None
        add: "i64[]" = torch.ops.aten.add.Tensor(arg6_1, 1);  arg6_1 = None
        _native_batch_norm_legit_functional = torch.ops.aten._native_batch_norm_legit_functional.default(convolution, arg2_1, arg3_1, arg4_1, arg5_1, True, 0.1, 1e-05);  arg3_1 = arg4_1 = arg5_1 = None
        getitem: "f32[1, 3, 3, 3]" = _native_batch_norm_legit_functional[0]
        getitem_1: "f32[3]" = _native_batch_norm_legit_functional[1]
        getitem_2: "f32[3]" = _native_batch_norm_legit_functional[2]
        getitem_3: "f32[3]" = _native_batch_norm_legit_functional[3]
        getitem_4: "f32[3]" = _native_batch_norm_legit_functional[4];  _native_batch_norm_legit_functional = None
        relu: "f32[1, 3, 3, 3]" = torch.ops.aten.relu.default(getitem);  getitem = None
        detach: "f32[1, 3, 3, 3]" = torch.ops.aten.detach.default(relu);  detach = None
        detach_1: "f32[1, 3, 3, 3]" = torch.ops.aten.detach.default(relu)
        detach_2: "f32[1, 3, 3, 3]" = torch.ops.aten.detach.default(detach_1);  detach_1 = None
        detach_3: "f32[1, 3, 3, 3]" = torch.ops.aten.detach.default(detach_2);  detach_2 = None
        detach_4: "f32[1, 3, 3, 3]" = torch.ops.aten.detach.default(detach_3);  detach_3 = None
        sum_1: "f32[]" = torch.ops.aten.sum.default(relu)
        detach_5: "f32[1, 3, 3, 3]" = torch.ops.aten.detach.default(relu);  relu = None
        detach_6: "f32[1, 3, 3, 3]" = torch.ops.aten.detach.default(detach_5);  detach_5 = None
        detach_7: "f32[1, 3, 3, 3]" = torch.ops.aten.detach.default(detach_6);  detach_6 = None
        detach_8: "f32[1, 3, 3, 3]" = torch.ops.aten.detach.default(detach_7);  detach_7 = None
        detach_9: "f32[1, 3, 3, 3]" = torch.ops.aten.detach.default(detach_8);  detach_8 = None
        detach_10: "f32[1, 3, 3, 3]" = torch.ops.aten.detach.default(detach_9);  detach_9 = None
        ones_like: "f32[]" = torch.ops.aten.ones_like.default(sum_1, pin_memory = False, memory_format = torch.preserve_format)
        expand: "f32[1, 3, 3, 3]" = torch.ops.aten.expand.default(ones_like, [1, 3, 3, 3]);  ones_like = None
        detach_11: "f32[1, 3, 3, 3]" = torch.ops.aten.detach.default(detach_4);  detach_4 = None
        detach_12: "f32[1, 3, 3, 3]" = torch.ops.aten.detach.default(detach_11);  detach_11 = None
        detach_13: "f32[1, 3, 3, 3]" = torch.ops.aten.detach.default(detach_12);  detach_12 = None
        detach_14: "f32[1, 3, 3, 3]" = torch.ops.aten.detach.default(detach_13);  detach_13 = None
        threshold_backward: "f32[1, 3, 3, 3]" = torch.ops.aten.threshold_backward.default(expand, detach_14, 0);  expand = detach_14 = None
        native_batch_norm_backward = torch.ops.aten.native_batch_norm_backward.default(threshold_backward, convolution, arg2_1, getitem_3, getitem_4, getitem_1, getitem_2, True, 1e-05, [True, True, True]);  threshold_backward = convolution = arg2_1 = getitem_1 = getitem_2 = None
        getitem_5: "f32[1, 3, 3, 3]" = native_batch_norm_backward[0]
        getitem_6: "f32[3]" = native_batch_norm_backward[1]
        getitem_7: "f32[3]" = native_batch_norm_backward[2];  native_batch_norm_backward = None
        convolution_backward = torch.ops.aten.convolution_backward.default(getitem_5, arg7_1, arg0_1, [3], [1, 1], [0, 0], [1, 1], False, [0, 0], 1, [False, True, True]);  getitem_5 = arg7_1 = arg0_1 = None
        getitem_8 = convolution_backward[0];  getitem_8 = None
        getitem_9: "f32[3, 1, 1, 1]" = convolution_backward[1]
        getitem_10: "f32[3]" = convolution_backward[2];  convolution_backward = None
        return (getitem_3, getitem_4, add, sum_1, detach_10, getitem_9, getitem_10, getitem_6, getitem_7)
        """,  # noqa: B950
        )

        self.assertExpectedInline(
            str(signature.parameters),
            """['conv.weight', 'conv.bias', 'bn.weight', 'bn.bias']""",
        )
        self.assertExpectedInline(
            str(signature.buffers),
            """['bn.running_mean', 'bn.running_var', 'bn.num_batches_tracked']""",
        )
        self.assertExpectedInline(str(signature.user_inputs), """['arg7_1']""")
        self.assertExpectedInline(
            str(signature.inputs_to_parameters),
            """{'arg0_1': 'conv.weight', 'arg1_1': 'conv.bias', 'arg2_1': 'bn.weight', 'arg3_1': 'bn.bias'}""",
        )  # noqa: B950
        self.assertExpectedInline(
            str(signature.inputs_to_buffers),
            """{'arg4_1': 'bn.running_mean', 'arg5_1': 'bn.running_var', 'arg6_1': 'bn.num_batches_tracked'}""",
        )  # noqa: B950
        self.assertExpectedInline(
            str(signature.buffers_to_mutate),
            """{'getitem_3': 'bn.running_mean', 'getitem_4': 'bn.running_var', 'add': 'bn.num_batches_tracked'}""",
        )  # noqa: B950
        self.assertExpectedInline(
            str(signature.backward_signature.gradients_to_parameters),
            """{'getitem_9': 'conv.weight', 'getitem_10': 'conv.bias', 'getitem_6': 'bn.weight', 'getitem_7': 'bn.bias'}""",
        )  # noqa: B950
        self.assertExpectedInline(
            str(signature.backward_signature.gradients_to_user_inputs), """{}"""
        )
        self.assertExpectedInline(
            str(signature.backward_signature.loss_output), """getitem_3"""
        )

        # Also check the inference graph
        # Main important thing here is that there are 5 total outputs: 3 total mutated buffers (from batchnorm), 2 user outputs.
        fx_g_inference, signature_inference = aot_export_module(
            mod, [inp], trace_joint=False
        )
        for node in fx_g_inference.graph.nodes:
            node.meta.pop("stack_trace", None)
        self.assertExpectedInline(
            fx_g_inference.print_readable(print_output=False),
            """\
class <lambda>(torch.nn.Module):
    def forward(self, arg0_1: "f32[3, 1, 1, 1]", arg1_1: "f32[3]", arg2_1: "f32[3]", arg3_1: "f32[3]", arg4_1: "f32[3]", arg5_1: "f32[3]", arg6_1: "i64[]", arg7_1: "f32[1, 1, 3, 3]"):
        # No stacktrace found for following nodes
        convolution: "f32[1, 3, 3, 3]" = torch.ops.aten.convolution.default(arg7_1, arg0_1, arg1_1, [1, 1], [0, 0], [1, 1], False, [0, 0], 1);  arg7_1 = arg0_1 = arg1_1 = None
        add: "i64[]" = torch.ops.aten.add.Tensor(arg6_1, 1);  arg6_1 = None
        _native_batch_norm_legit_functional = torch.ops.aten._native_batch_norm_legit_functional.default(convolution, arg2_1, arg3_1, arg4_1, arg5_1, True, 0.1, 1e-05);  convolution = arg2_1 = arg3_1 = arg4_1 = arg5_1 = None
        getitem: "f32[1, 3, 3, 3]" = _native_batch_norm_legit_functional[0]
        getitem_3: "f32[3]" = _native_batch_norm_legit_functional[3]
        getitem_4: "f32[3]" = _native_batch_norm_legit_functional[4];  _native_batch_norm_legit_functional = None
        relu: "f32[1, 3, 3, 3]" = torch.ops.aten.relu.default(getitem);  getitem = None
        sum_1: "f32[]" = torch.ops.aten.sum.default(relu)
        detach: "f32[1, 3, 3, 3]" = torch.ops.aten.detach.default(relu);  relu = None
        detach_1: "f32[1, 3, 3, 3]" = torch.ops.aten.detach.default(detach);  detach = None
        detach_2: "f32[1, 3, 3, 3]" = torch.ops.aten.detach.default(detach_1);  detach_1 = None
        return (getitem_3, getitem_4, add, sum_1, detach_2)
        """,  # noqa: B950
        )
        # Some important characteristics of the exported graph below:
        # 8 arguments: 2 params from conv, 2 params from batchnorm, 2 buffers from 1 batchnorm, 1 user input
        # 9 outputs: 2 mutated buffers (from batchnorm), 2 user outputs and 4 gradients (since there were 4 parameters)

    def test_aot_export_simplified_basic(self):
        def f(x, y):
            return x * y, y * y.detach()

        x = torch.randn(2, requires_grad=True)
        y = torch.randn(2, requires_grad=True)

        f_graph_fw = aot_export_joint_simple(f, [x, y], trace_joint=False)
        out_ref = f(x, y)
        # No calling convention changes necessary to invoke the traced graph
        out_test = f_graph_fw(x, y)
        self.assertEqual(out_ref, out_test)

        # Now test the backward
        x = torch.randn(2, requires_grad=True)
        y = torch.randn(2, requires_grad=True)
        x2 = x.clone().detach().requires_grad_(True)
        y2 = y.clone().detach().requires_grad_(True)
        x3 = x.clone().detach().requires_grad_(True)
        y3 = y.clone().detach().requires_grad_(True)
        f_graph_joint = aot_export_joint_simple(f, [x, y], trace_joint=True)
        num_fw_outputs = 2
        fw_g, bw_g = default_partition(
            f_graph_joint, [x, y], num_fwd_outputs=num_fw_outputs
        )
        out_ref2 = f(x2, y2)
        fw_outs = fw_g(x3, y3)
        out_test2, activations = fw_outs[:num_fw_outputs], fw_outs[num_fw_outputs:]
        self.assertEqual(out_ref2, out_test2)

        # Test running the traced backward graph with a mocked-up grad_output
        grad_outs = [torch.ones_like(x) for x in out_ref2]
        grads_ref = torch.autograd.grad(out_ref2, [x2, y2], grad_outputs=grad_outs)
        grads_test = bw_g(*activations, *grad_outs)
        for g_ref, g_test in zip(grads_ref, grads_test):
            self.assertEqual(g_ref, g_test)

    def test_aot_export_metadata_mutation_banned(self):
        def fn(p, x):
            x.t_()
            return (x * 2,)

        mod = TestMod(fn)
        inp = torch.randn(2, 4)
        with self.assertRaisesRegex(
            RuntimeError, "Found an input that received a metadata mutation"
        ):
            aot_export_joint_simple(fn, [mod.p, inp], trace_joint=False)
            aot_export_joint_simple(fn, [mod.p, inp], trace_joint=True)
            aot_export_module(mod, [inp], trace_joint=False)

    def test_aot_export_forward_mutation_no_buffer_mut(self):
        class M(torch.nn.Module):
            def __init__(self) -> None:
                super().__init__()
                self.buffer1 = torch.nn.Buffer(torch.ones(6, 4))

            def forward(self, x):
                x.add_(4)
                return (x.cos().sum() + self.buffer1.sum(),)

        mod = M()
        inp = torch.ones(6, 4)
        gm, sig = aot_export_module(mod, [inp], trace_joint=False)
        self.assertExpectedInline(
            str(gm.code).strip(),
            """\
def forward(self, arg0_1, arg1_1):
    add = torch.ops.aten.add.Tensor(arg1_1, 4);  arg1_1 = None
    cos = torch.ops.aten.cos.default(add)
    sum_1 = torch.ops.aten.sum.default(cos);  cos = None
    sum_2 = torch.ops.aten.sum.default(arg0_1);  arg0_1 = None
    add_1 = torch.ops.aten.add.Tensor(sum_1, sum_2);  sum_1 = sum_2 = None
    return (add, add_1)""",
        )  # noqa: B950
        self.assertEqual(sig.user_inputs_to_mutate, {"add": "arg1_1"})

    def test_aot_export_forward_mutation_multiple_mut(self):
        class M(torch.nn.Module):
            def __init__(self) -> None:
                super().__init__()
                self.buffer1 = torch.nn.Buffer(torch.ones(6, 4))

            def forward(self, x, y):
                y.add_(4)
                self.buffer1.add_(5)
                return (
                    x.cos().sum() + y.sin().sum(),
                    self.buffer1.sum(),
                )

        mod = M()
        inp = [torch.ones(6, 4), torch.zeros(6, 4)]
        gm, sig = aot_export_module(mod, inp, trace_joint=False)
        self.assertExpectedInline(
            str(gm.code).strip(),
            """\
def forward(self, arg0_1, arg1_1, arg2_1):
    add = torch.ops.aten.add.Tensor(arg2_1, 4);  arg2_1 = None
    add_1 = torch.ops.aten.add.Tensor(arg0_1, 5);  arg0_1 = None
    cos = torch.ops.aten.cos.default(arg1_1);  arg1_1 = None
    sum_1 = torch.ops.aten.sum.default(cos);  cos = None
    sin = torch.ops.aten.sin.default(add)
    sum_2 = torch.ops.aten.sum.default(sin);  sin = None
    add_2 = torch.ops.aten.add.Tensor(sum_1, sum_2);  sum_1 = sum_2 = None
    sum_3 = torch.ops.aten.sum.default(add_1)
    return (add_1, add, add_2, sum_3)""",
        )  # noqa: B950
        self.assertEqual(sig.user_inputs_to_mutate, {"add": "arg2_1"})
        self.assertEqual(sig.buffers_to_mutate, {"add_1": "buffer1"})

    def test_aot_export_input_mutation_on_input_requiring_grad_banned(self):
        class M(torch.nn.Module):
            def forward(self, x):
                x.add_(4)
                return (x,)

        mod = M()
        inp = torch.randn(2, requires_grad=True)
        with self.assertRaisesRegex(
            RuntimeError,
            "Found a graph input that requires gradients, and received a mutation",
        ):
            aot_export_module(mod, [inp], trace_joint=False)

    def test_aot_export_input_mutation_on_parameter_banned(self):
        def fn(p, x):
            p.mul_(2)
            return (p + x,)

        mod = TestMod(fn)
        inp = torch.randn(2)
        with self.assertRaisesRegex(
            RuntimeError,
            "Found a graph input that requires gradients, and received a mutation",
        ):
            aot_export_joint_simple(fn, [mod.p, inp], trace_joint=False)
            aot_export_joint_simple(fn, [mod.p, inp], trace_joint=True)
            aot_export_module(mod, [inp], trace_joint=False)

    def test_aot_export_synthetic_bases_banned(self):
        def fn(p, x, y):
            x.mul_(2)
            return (x + y,)

        mod = TestMod(fn)
        inp = torch.randn(2)
        inp2 = inp.view(-1)
        with self.assertRaisesRegex(
            RuntimeError, "Encountered aliased inputs that are mutated"
        ):
            aot_export_joint_simple(fn, [mod.p, inp, inp2], trace_joint=False)
            aot_export_joint_simple(fn, [mod.p, inp, inp2], trace_joint=True)
            aot_export_module(mod, [inp, inp2], trace_joint=False)

    def test_aot_export_input_dupes_banned(self):
        def fn(p, x, y):
            x.mul_(2)
            return (x + y,)

        mod = TestMod(fn)
        inp = torch.randn(2)
        with self.assertRaisesRegex(
            RuntimeError, "Encountered duplicated inputs that are mutated in the graph"
        ):
            aot_export_joint_simple(fn, [mod.p, inp, inp], trace_joint=False)
            aot_export_joint_simple(fn, [mod.p, inp, inp], trace_joint=True)
            aot_export_module(mod, [inp, inp], trace_joint=False)

    def test_aot_export_multiple_outputs_require_grad_banned(self):
        def fn(p, x):
            out = p * x
            return out, out.sum()

        mod = TestMod(fn)
        inp = torch.randn(2)
        with self.assertRaisesRegex(
            RuntimeError,
            "Found an output of the forward that requires gradients, that was not",
        ):
            aot_export_module(mod, [inp], trace_joint=True, output_loss_index=1)

    @unittest.skipIf(IS_WINDOWS, "Windows isn't supported for this case")
    @unittest.skipIf(
        not torch._dynamo.is_dynamo_supported(), "Cond needs dynamo to run"
    )
    def test_aot_export_with_torch_cond(self):
        class M(torch.nn.Module):
            def __init__(self) -> None:
                super().__init__()

            def forward(self, x):
                def true_fn(x):
                    y = x + 4
                    y.add_(5)
                    return x.cos()

                def false_fn(x):
                    y = x + 5
                    y.add_(6)
                    return x.sin()

                a = torch.cond(x.sum() > 4, true_fn, false_fn, [x])
                return (a + 3, a + 4)

        inp = torch.randn(3, 4)
        gm, _ = aot_export_module(M(), (inp,), trace_joint=False)
        self.assertExpectedInline(
            gm.code.strip(),
            """\
def forward(self, arg0_1):
    sum_1 = torch.ops.aten.sum.default(arg0_1)
    gt = torch.ops.aten.gt.Scalar(sum_1, 4);  sum_1 = None
    true_graph_0 = self.true_graph_0
    false_graph_0 = self.false_graph_0
    cond = torch.ops.higher_order.cond(gt, true_graph_0, false_graph_0, [arg0_1]);  gt = true_graph_0 = false_graph_0 = arg0_1 = None
    getitem = cond[0];  cond = None
    add = torch.ops.aten.add.Tensor(getitem, 3)
    add_1 = torch.ops.aten.add.Tensor(getitem, 4);  getitem = None
    return (add, add_1)""",  # noqa: B950
        )

        self.assertExpectedInline(
            gm.true_graph_0.code.strip(),
            """\
def forward(self, arg0_1):
    add = torch.ops.aten.add.Tensor(arg0_1, 4)
    add_1 = torch.ops.aten.add.Tensor(add, 5);  add = add_1 = None
    cos = torch.ops.aten.cos.default(arg0_1);  arg0_1 = None
    return (cos,)""",
        )

        self.assertExpectedInline(
            gm.false_graph_0.code.strip(),
            """\
def forward(self, arg0_1):
    add = torch.ops.aten.add.Tensor(arg0_1, 5)
    add_1 = torch.ops.aten.add.Tensor(add, 6);  add = add_1 = None
    sin = torch.ops.aten.sin.default(arg0_1);  arg0_1 = None
    return (sin,)""",
        )

    def test_aot_export_simplified_pytrees_banned(self):
        def fn(inps):
            return (inps[0] + inps[1],)

        inp1 = torch.randn(2)
        inp2 = torch.randn(2)
        inps = [inp1, inp2]
        with self.assertRaisesRegex(
            RuntimeError,
            "aot_export_joint_simple requires individual inputs not to be pytrees",
        ):
            aot_export_joint_simple(fn, [inps], trace_joint=False)
            aot_export_joint_simple(fn, [inps], trace_joint=True)

    def test_aot_export_functionalized_rng_banned(self):
        def fn(p, x):
            return (p + x,)

        mod = TestMod(fn)
        inp = torch.randn(2)
        with patch(
            "functorch.compile.config.functionalize_rng_ops", True
        ), self.assertRaisesRegex(
            RuntimeError,
            "Functionalized RNG is not currently supported in the aot_export",
        ):
            aot_export_joint_simple(fn, [mod.p, inp], trace_joint=False)
            aot_export_joint_simple(fn, [mod.p, inp], trace_joint=True)
            aot_export_module(mod, [inp], trace_joint=False)

    def test_aot_export_unbacked_arg(self):
        class M(torch.nn.Module):
            def forward(self):
                full = torch.full((), 11)
                i0 = full.item()
                return (torch.full((i0,), 0),)

        gm, _ = aot_export_module(
            mod=M(), args=(), trace_joint=False, dynamic_shapes=True
        )
        self.assertExpectedInline(
            gm.code.strip(),
            """\
def forward(self):
    full = torch.ops.aten.full.default([], 11, device = device(type='cpu'), pin_memory = False)
    _local_scalar_dense = torch.ops.aten._local_scalar_dense.default(full);  full = None
    full_1 = torch.ops.aten.full.default([_local_scalar_dense], 0, device = device(type='cpu'), pin_memory = False);  _local_scalar_dense = None
    return (full_1,)""",  # noqa: B950
        )


class TestPartitioning(AOTTestCase):
    @unittest.skipIf(not USE_NETWORKX, "networkx not available")
    def test_recompute_partitioning(self):
        def fn(a, b):
            return torch.sin(torch.sin(a)) + b

        # Reference calculation
        ref_a = torch.rand(10, 10, requires_grad=True)
        ref_b = torch.rand(10, 10, requires_grad=True)
        ref = fn(ref_a, ref_b)
        ref.sum().backward()

        # Compiled function calculation
        res_a = ref_a.clone().detach().requires_grad_(True)
        res_b = ref_b.clone().detach().requires_grad_(True)

        def compile_fn(x, _):
            return x

        compiled_fn = compiled_function(
            fn, compile_fn, compile_fn, min_cut_rematerialization_partition
        )
        res = compiled_fn(res_a, res_b)
        res.sum().backward()
        assert torch.allclose(ref, res, atol=1e-3, rtol=1e-3)
        assert torch.allclose(ref_a.grad, res_a.grad, atol=1e-3, rtol=1e-3)
        assert torch.allclose(ref_b.grad, res_b.grad, atol=1e-3, rtol=1e-3)

    def test_meta_tensor_inplace_op(self):
        # Following module results in inplace ops while tracing. The test checks
        # that the meta tensor information is stored for inplace ops.
        class MockModule(torch.nn.Module):
            def __init__(self) -> None:
                super().__init__()
                self.weight = torch.nn.Parameter(
                    torch.randn(3072, 768, requires_grad=True)
                )
                self.bias = torch.nn.Parameter(torch.randn(3072, requires_grad=True))

            def forward(self, add_4):
                linear_4 = torch.nn.functional.linear(
                    add_4, self.weight, bias=self.bias
                )
                gelu = torch.nn.functional.gelu(linear_4)
                return gelu

        def check_meta_tensor(fx_g, _):
            for node in fx_g.graph.nodes:
                if node.op != "output":
                    assert "tensor_meta" in node.meta
            return fx_g

        inp0 = torch.randn(16, 128, 768, requires_grad=True)
        inputs = [
            inp0,
        ]
        mod = MockModule().to(device="cpu")
        aot_mod = aot_module(mod, fw_compiler=check_meta_tensor)
        aot_mod(*inputs)

    def test_default_partitioner_getitem(self):
        mod = nn.LayerNorm([10])

        def f(x, mod_weight, mod_bias):
            return torch.nn.functional.layer_norm(
                x, [10], mod_weight, mod_bias, eps=1e-6
            )

        fw_graph, bw_graph = get_fw_bw_graph(
            f,
            [torch.randn(3, 10, requires_grad=True), mod.weight, mod.bias],
            partitioner=default_partition,
        )
        self.assertEqual(get_num_ins_outs(fw_graph), (3, 6))
        self.assertEqual(get_num_ins_outs(bw_graph), (6, 3))

    @unittest.skipIf(not USE_NETWORKX, "networkx not available")
    def test_min_cut_partitioner_save_shape(self):
        def f(x):
            s = x.sum(dim=1)
            return s

        inp = [torch.ones([10, 10], requires_grad=True)]
        fw_graph, bw_graph = get_fw_bw_graph(f, inp, dynamic=True)
        _, fw_output = get_ins_outs(fw_graph)
        self.assertEqual(get_num_ins_outs(fw_graph), (1, 3))
        self.assertEqual(get_num_ins_outs(bw_graph), (3, 1))
        self.assertEqual(str(fw_output[0]), "sum_1")
        # make sure we don't do the suboptimal thing of saving the bigger primals input to sum,
        # rather than saving the sizes of the primals input for use in backward expand
        self.assertEqual(str(fw_output[1]), "sym_size_int")
        self.assertEqual(str(fw_output[2]), "sym_size_int_1")

        inp = [
            torch.randn(10, requires_grad=True),
            torch.randn((3, 10), requires_grad=True),
            torch.randn((2, 10), requires_grad=True),
        ]

        def f(a, b, c):
            # tried to test what happens if we save a size tuple in the graph;
            # turns out we never will due to how we trace, but this is probably
            # still a good test case for various size manipulations
            sb = torch.ops.aten.sym_size(b)
            sc = c.size()
            x = sb[0] + sc[0]
            a_sz = (x, a.size(0))
            return torch.cat([a.expand(a_sz), b, c])

        fw_graph, bw_graph = get_fw_bw_graph(f, inp, dynamic=True)
        self.assertEqual(get_num_ins_outs(fw_graph), (3, 4))
        self.assertEqual(get_num_ins_outs(bw_graph), (4, 3))
        _, outs = get_ins_outs(fw_graph)
        self.assertTrue(all(is_sym_node(n) for n in outs[1:]))

    def test_default_partitioner_output_tensor_shape_tensor(self):
        inp = [
            torch.randn(10, requires_grad=True),
            torch.randn((3, 10), requires_grad=True),
            torch.randn((2, 10), requires_grad=True),
            torch.randn((10, 1), requires_grad=True),
        ]

        def f(a, b, c, d):
            # Try to force symints intermixed with outputs in the function's returns
            sb = b.size()
            sc = c.size()
            x = sb[0] + sc[0]
            a_sz = (x, a.size(0))
            cat = torch.cat([a.expand(a_sz), b, c])
            mm = torch.mm(cat, d)
            mm2 = torch.mm(
                mm, a.view(mm.size(1), a.size(0))
            )  # this saves 4 new ints for backward. why?
            # and what do i have to do to make it save a tensor for backward?
            return cat, sb, c, mm2

        fw_graph_cell = [None]
        bw_graph_cell = [None]
        compiled_outs = aot_function(
            f,
            fw_compiler=partial(extract_graph, graph_cell=fw_graph_cell),
            bw_compiler=partial(extract_graph, graph_cell=bw_graph_cell),
            partition_fn=default_partition,
            decompositions=default_decompositions,
            dynamic=True,
        )(*inp)
        fw_graph = fw_graph_cell[0]
        (compiled_outs[0].sum() + compiled_outs[2].sum()).backward()
        bw_graph = bw_graph_cell[0]

        # in the fwd graph, 13 outs because:
        # - 5 original outputs (sb is a tuple, gets expanded to 2 symints)
        # - 8 saved outputs for backward: 5 tensors, 3 symints
        self.assertEqual(get_num_ins_outs(fw_graph), (4, 13))
        # in the bwd graph, 10 inputs (grad outs) because:
        # - The fwd graph had 13 outputs
        # - 1 was a view of an input, which gets regenerated outside of the graph
        #   and doesn't participate in the backward
        # - 2 user outs were symints (b.size()), which don't get tangents in the backward
        self.assertEqual(get_num_ins_outs(bw_graph), (10, 4))
        _, fw_graph_out_nodes = get_ins_outs(fw_graph)
        self.assertEqual(
            # fw outputs include b.size() which expands to 2 symints,
            #
            # TODO(whc)- are the saved-tensors/saved-symints correct here?
            # i just made the test pass based on what default partition did
            # Of the 5 original forward outputs, the 4th (c) is an input,
            # which won't show up in the compiled forward graph
            [False, True, True, False, False] + [False] * 4 + [True] * 4,
            [is_sym_node(n) for n in fw_graph_out_nodes],
        )

        real_outs = f(*inp)
        self.assertEqual(compiled_outs, real_outs)
        self.assertTrue(isinstance(real_outs[1], torch.Size))

        # TODO(whc) we should learn to return torch.Sizes
        self.assertFalse(isinstance(compiled_outs[1], torch.Size))

    @unittest.skipIf(not USE_NETWORKX, "networkx not available")
    def test_min_cut_partitioner_output_tensor_shape_tensor(self):
        inp = [
            torch.randn(10, requires_grad=True),
            torch.randn((3, 10), requires_grad=True),
            torch.randn((2, 10), requires_grad=True),
            torch.randn((10, 1), requires_grad=True),
        ]

        def f(a, b, c, d):
            # Try to force symints intermixed with outputs in the function's returns
            sb = b.size()
            sc = c.size()
            x = sb[0] + sc[0]
            a_sz = (x, a.size(0))
            cat = torch.cat([a.expand(a_sz), b, c])
            mm = torch.mm(cat, d)
            mm2 = torch.mm(
                mm, a.view(mm.size(1), a.size(0))
            )  # this saves 4 new ints for backward. why?
            # and what do i have to do to make it save a tensor for backward?
            return cat, sb, c, mm2

        fw_graph_cell = [None]
        bw_graph_cell = [None]
        compiled_outs = aot_function(
            f,
            fw_compiler=partial(extract_graph, graph_cell=fw_graph_cell),
            bw_compiler=partial(extract_graph, graph_cell=bw_graph_cell),
            partition_fn=min_cut_rematerialization_partition,
            decompositions=default_decompositions,
            dynamic=True,
        )(*inp)
        fw_graph = fw_graph_cell[0]
        (compiled_outs[0].sum() + compiled_outs[2].sum()).backward()
        bw_graph = bw_graph_cell[0]

        self.assertEqual(get_num_ins_outs(fw_graph), (4, 12))
        self.assertEqual(get_num_ins_outs(bw_graph), (9, 4))
        _, fw_graph_out_nodes = get_ins_outs(fw_graph)
        self.assertEqual(
            # fw outputs include b.size() which expands to 2 symints,
            # then 4 tensors (transposes of matricies used for mm) are saved
            # finally 3 symints are saved
            [False, True, True, False, False] + [False] * 4 + [True] * 3,
            [is_sym_node(n) for n in fw_graph_out_nodes],
        )

        real_outs = f(*inp)
        self.assertEqual(compiled_outs, real_outs)
        self.assertTrue(isinstance(real_outs[1], torch.Size))

        # TODO(whc) we should learn to return torch.Sizes
        self.assertFalse(isinstance(compiled_outs[1], torch.Size))

    @unittest.skipIf(not USE_NETWORKX, "networkx not available")
    def test_min_cut_partitioner(self):
        def f(x):
            return x.cos().cos().cos()

        fw_graph, bw_graph = get_fw_bw_graph(f, [torch.randn(3, requires_grad=True)])
        self.assertEqual(get_num_ins_outs(fw_graph), (1, 2))
        self.assertEqual(get_num_ins_outs(bw_graph), (2, 1))

        def f(a, b, c, d):
            x = a + b + c + d
            return x.cos().cos()

        fw_graph, bw_graph = get_fw_bw_graph(
            f, [torch.randn(3, requires_grad=True) for _ in range(4)]
        )
        self.assertEqual(get_num_ins_outs(fw_graph), (4, 2))
        self.assertEqual(get_num_ins_outs(bw_graph), (2, 4))

    def test_contiguous(self):
        # The test simulates the condition where transpose followed by view
        # happens in the backward pass.
        # https://discuss.pytorch.org/t/error-on-transpose-and-view/434
        def f(x):
            return x.view(2, 3).t()

        inp = torch.randn(6, requires_grad=True)
        out = aot_function(f, nop)(inp)
        torch.autograd.grad(out, inp, torch.randn(3, 2))

    def test_preserve_random(self):
        def fn(x):
            return torch.nn.functional.dropout(x, 0.5) + x

        x = torch.randn(4)

        torch.manual_seed(0)
        ref = fn(x)

        torch.manual_seed(0)
        aot_fn = aot_function(fn, nop)
        res = aot_fn(x)

        assert torch.allclose(ref, res)

    # https://github.com/pytorch/pytorch/issues/110666
    def test_generate_gives_inference_graph(self):
        # We expect this to give an inference graph
        def generate(x):
            with torch.no_grad():
                return torch.mul(x, x)

        inference_graph_cell = [None]
        inference_compiler = make_boxed_compiler(
            partial(extract_graph, graph_cell=inference_graph_cell)
        )
        aot_fn = aot_function(generate, nop, inference_compiler=inference_compiler)
        # Even though x requires grad, we should still get an inference graph
        x = torch.randn(4, requires_grad=True)
        res = aot_fn(x)
        self.assertTrue(inference_graph_cell[0] is not None)

    @unittest.skipIf(not torch.cuda.is_available(), "CUDA is unavailable")
    @unittest.skipIf(not USE_TORCHVISION, "test requires torchvision")
    def test_autocast(self):
        mod = torchvision.models.resnet18().cuda()
        mod.train()

        x = torch.randn(16, 3, 32, 32, device="cuda")
        aot_mod = memory_efficient_fusion(mod)

        # Ensure that AOT Autograd works with AMP
        with torch.cuda.amp.autocast(True):
            res = aot_mod(x)
        res.sum().backward()


class TestAOTDispatch(AOTTestCase):
    # Tests to add cases for (non-exhaustive list, mostly for my notes):
    # - subclass / mode introduced in the middle of the compiled fn
    # - various input mutation / intermediate base tests
    # - input mutation that changes a tensor into a subclass
    # - metadata mutation? (TBD)
    # - guard tests (fw guards *and* bw guards)
    # - subclass test involving _indices_of_inps_to_detach
    def test_aot_dispatch_simple(self):
        # a is a subclass, b is not
        def f(a, b):
            aa = torch.mul(a, 6)
            bb = torch.div(b, 2)
            return aa + bb

        a1_ref = torch.ones(3, 3, requires_grad=True)
        a2_ref = torch.ones(3, 3, requires_grad=True)
        a_ref = TwoTensor(a1_ref, a2_ref)
        b_ref = torch.ones(3, 3, requires_grad=True)

        a1_test = a1_ref.clone().detach().requires_grad_(True)
        a2_test = a2_ref.clone().detach().requires_grad_(True)
        a_test = TwoTensor(a1_test, a2_test)
        b_test = b_ref.clone().detach().requires_grad_(True)

        fw_graph_cell = [None]
        bw_graph_cell = [None]

        compiled_f = aot_function(
            f,
            fw_compiler=partial(extract_graph, graph_cell=fw_graph_cell),
            bw_compiler=partial(extract_graph, graph_cell=bw_graph_cell),
            partition_fn=min_cut_rematerialization_partition,
        )
        out_ref = f(a_ref, b_ref)
        out_test = compiled_f(a_test, b_test)

        # Output is a TwoTensor (check both inner tensors)
        self.assertEqual(out_ref.a, out_test.a)
        self.assertEqual(out_ref.b, out_test.b)

        out_ref.sum().backward()
        out_test.sum().backward()
        # Both grad_inputs are TwoTensor
        self.assertEqual(a_ref.grad.a, a_test.grad.a)
        self.assertEqual(a_ref.grad.b, a_test.grad.b)
        self.assertEqual(b_ref.grad.a, b_test.grad.a)
        self.assertEqual(b_ref.grad.b, b_test.grad.b)

        # Important pieces of the graph:
        # - mul() and div() show up twice, because we called them on a TwoTensor
        # - add() shows up once, because we called it on a plain Tensor
        # - The user forward() fn returns 1 output (the result of add),
        #   while the graph itself returns two outputs (add, add_1)
        # - add, add_1 correspond to the two inner dense tensors that will be wrapped
        # - into a single TwoTensor output.
        self.assertExpectedInline(
            fw_graph_cell[0].code.strip(),
            """\
def forward(self, primals_1, primals_2, primals_3):
    mul = torch.ops.aten.mul.Tensor(primals_1, 6);  primals_1 = None
    mul_1 = torch.ops.aten.mul.Tensor(primals_2, 6);  primals_2 = None
    div = torch.ops.aten.div.Tensor(primals_3, 2);  primals_3 = None
    add = torch.ops.aten.add.Tensor(mul, div);  mul = None
    add_1 = torch.ops.aten.add.Tensor(mul_1, div);  mul_1 = div = None
    return (add, add_1)""",
        )

        # Important pieces of the graph:
        # - 4 total dense outputs.
        #   This corresponds to the fact that each user fwd inpt (a, b)
        #   will get a gradient that is a TwoTensor subclass,
        #   so (mul_2, mul_3) will be wrapped into a.grad
        #   and (div_1, div_2) will be wrapped into b.grad
        # - 4 total dense outputs,
        self.assertExpectedInline(
            bw_graph_cell[0].code.strip(),
            """\
def forward(self, tangents_1, tangents_2):
    div_1 = torch.ops.aten.div.Tensor(tangents_1, 2)
    div_2 = torch.ops.aten.div.Tensor(tangents_2, 2)
    mul_2 = torch.ops.aten.mul.Tensor(tangents_1, 6);  tangents_1 = None
    mul_3 = torch.ops.aten.mul.Tensor(tangents_2, 6);  tangents_2 = None
    return (mul_2, mul_3, div_1, div_2)""",
        )

    def test_aot_dispatch_inference(self):
        # a is a subclass, b is not
        def f(a, b):
            aa = torch.mul(a, 6)
            bb = torch.div(b, 2)
            return aa + bb

        a1_ref = torch.ones(3, 3)
        a2_ref = torch.ones(3, 3)
        a_ref = TwoTensor(a1_ref, a2_ref)
        b_ref = torch.ones(3, 3)

        a1_test = a1_ref.clone()
        a2_test = a2_ref.clone()
        a_test = TwoTensor(a1_test, a2_test)
        b_test = b_ref.clone()

        compiled_f = aot_function(
            f,
            fw_compiler=nop,
            bw_compiler=nop,
            partition_fn=min_cut_rematerialization_partition,
        )
        out_ref = f(a_ref, b_ref)
        out_test = compiled_f(a_test, b_test)

        # Output is a TwoTensor (check both inner tensors)
        self.assertEqual(out_ref.a, out_test.a)
        self.assertEqual(out_ref.b, out_test.b)

    def test_aot_dispatch_incorrect_backward(self):
        # a is a subclass, b is not
        def f(a, b):
            aa = torch.mul(a, 2)
            bb = torch.add(b, 3)
            out_subclass = torch.div(aa, bb)
            out_reg = torch.add(b, b)
            # When creating the joint, we assume that the second grad_out
            # is not a subclass.
            # In the below test case though, we end up being wrong.
            # This would require re-tracing and recompiling the backward.
            return out_subclass, out_reg

        a1_ref = torch.ones(3, 3, requires_grad=True)
        a2_ref = torch.ones(3, 3, requires_grad=True)
        a_ref = TwoTensor(a1_ref, a2_ref)
        b_ref = torch.ones(3, 3, requires_grad=True)

        a1_test = a1_ref.clone().detach().requires_grad_(True)
        a2_test = a2_ref.clone().detach().requires_grad_(True)
        a_test = TwoTensor(a1_test, a2_test)
        b_test = b_ref.clone().detach().requires_grad_(True)

        compiled_f = aot_function(
            f,
            fw_compiler=nop,
            bw_compiler=nop,
            partition_fn=min_cut_rematerialization_partition,
        )
        out_ref = f(a_ref, b_ref)
        out_test = compiled_f(a_test, b_test)
        # First out is a TwoTensor, second is an ordinary tensor
        self.assertEqual(out_ref[0].a, out_test[0].a)
        self.assertEqual(out_ref[0].b, out_test[0].b)
        self.assertEqual(out_ref[1], out_test[1])

        # We compiled our graph assuming type(grad_out[1]) == torch.Tensor,
        # but we were wrong: in the below tests, it is a subclass.
        # This will eventually require a repartition + recompile
        with self.assertRaisesRegex(
            AssertionError,
            "incorrectly attempted to compile the backward with incorrect subclass metadata",
        ):
            (out_test[0] + out_test[1]).sum().backward()

    def test_aot_dispatch_output_alias(self):
        # a is a tensor, b is a TwoTensor
        def f(a, b):
            return b.view(b.shape), a * b

        b1_ref = torch.ones(3, 3, requires_grad=True)
        b2_ref = torch.ones(3, 3, requires_grad=True)
        b_ref = TwoTensor(b1_ref, b2_ref)
        a_ref = torch.ones(3, 3, requires_grad=True)

        b1_test = b1_ref.clone().detach().requires_grad_(True)
        b2_test = b2_ref.clone().detach().requires_grad_(True)
        b_test = TwoTensor(b1_test, b2_test)
        a_test = a_ref.clone().detach().requires_grad_(True)

        compiled_f = aot_function(
            f,
            fw_compiler=nop,
            bw_compiler=nop,
            partition_fn=min_cut_rematerialization_partition,
        )
        out_ref1, out_ref2 = f(a_ref, b_ref)
        out_test1, out_test2 = compiled_f(a_test, b_test)
        self.assertEqual(out_ref1, out_test1)
        self.assertEqual(out_ref2.a, out_test2.a)
        self.assertEqual(out_ref2.b, out_test2.b)

        (out_ref1 + out_ref2).sum().backward()
        (out_test1 + out_test2).sum().backward()
        # Both grad_inputs are TwoTensor
        self.assertEqual(a_ref.grad.a, a_test.grad.a)
        self.assertEqual(a_ref.grad.b, a_test.grad.b)
        self.assertEqual(b_ref.grad.a, b_test.grad.a)
        self.assertEqual(b_ref.grad.b, b_test.grad.b)

    def test_aot_dispatch_input_mutation(self):
        def f(a, b):
            a.mul_(2)
            b.mul_(3)
            return a + b

        b1_ref = torch.ones(3, 3, requires_grad=True)
        b2_ref = torch.ones(3, 3, requires_grad=True)
        b_ref_base = TwoTensor(b1_ref, b2_ref)
        a_ref_base = torch.ones(3, 3, requires_grad=True)
        b_ref = b_ref_base + 1
        a_ref = a_ref_base + 1

        b1_test = b1_ref.clone().detach().requires_grad_(True)
        b2_test = b2_ref.clone().detach().requires_grad_(True)
        b_test_base = TwoTensor(b1_test, b2_test)
        a_test_base = a_ref_base.clone().detach().requires_grad_(True)
        b_test = b_test_base + 1
        a_test = a_test_base + 1

        compiled_f = aot_function(
            f,
            fw_compiler=nop,
            bw_compiler=nop,
            partition_fn=min_cut_rematerialization_partition,
        )
        out_ref = f(a_ref, b_ref)
        out_test = compiled_f(a_test, b_test)
        self.assertEqual(out_ref.a, out_test.a)
        self.assertEqual(out_ref.b, out_test.b)

        # confirm input mutations worked
        self.assertEqual(a_test, a_ref)
        self.assertEqual(b_test.a, b_ref.a)
        self.assertEqual(b_test.b, b_ref.b)

        # NOTE: we need to use b in our gradient compute. Otherwise we will need to recompile teh backward.
        (b_ref * out_ref).sum().backward()
        (b_test * out_test).sum().backward()
        # Both grad_inputs are TwoTensor
        self.assertEqual(a_ref_base.grad.a, a_test_base.grad.a)
        self.assertEqual(a_ref_base.grad.b, a_test_base.grad.b)
        self.assertEqual(b_ref_base.grad.a, b_test_base.grad.a)
        self.assertEqual(b_ref_base.grad.b, b_test_base.grad.b)

    # NB: Metadata mutation for subclasses is currently broken and disabled
    # See https://github.com/pytorch/pytorch/issues/114975
    @unittest.expectedFailure
    def test_aot_dispatch_input_metadata_mutation(self):
        def f(a, b):
            a.t_()
            b.unsqueeze_(0)
            return a + b

        b1_ref = torch.arange(9, requires_grad=True, dtype=torch.float32).reshape(3, 3)
        b2_ref = torch.arange(9, requires_grad=True, dtype=torch.float32).reshape(3, 3)
        b_ref_base = TwoTensor(b1_ref, b2_ref)
        a_ref_base = (
            torch.arange(9, dtype=torch.float32)
            .reshape(3, 3)
            .detach()
            .requires_grad_(True)
        )
        b_ref = b_ref_base + 1
        a_ref = a_ref_base + 1

        b1_test = b1_ref.clone().detach().requires_grad_(True)
        b2_test = b2_ref.clone().detach().requires_grad_(True)
        b_test_base = TwoTensor(b1_test, b2_test)
        a_test_base = a_ref_base.clone().detach().requires_grad_(True)
        b_test = b_test_base + 1
        a_test = a_test_base + 1

        compiled_f = aot_function(
            f,
            fw_compiler=nop,
            bw_compiler=nop,
            partition_fn=min_cut_rematerialization_partition,
        )
        out_ref = f(a_ref, b_ref)
        out_test = compiled_f(a_test, b_test)
        self.assertEqual(out_ref.a, out_test.a)
        self.assertEqual(out_ref.b, out_test.b)

        # confirm input mutations worked
        self.assertEqual(a_test, a_ref)
        self.assertEqual(b_test.a, b_ref.a)
        self.assertEqual(b_test.b, b_ref.b)

        # NOTE: we need to use b in our gradient compute. Otherwise we will need to recompile the backward.
        (b_ref * out_ref).sum().backward()
        (b_test * out_test).sum().backward()
        # Both grad_inputs are TwoTensor
        self.assertEqual(a_ref_base.grad.a, a_test_base.grad.a)
        self.assertEqual(a_ref_base.grad.b, a_test_base.grad.b)
        self.assertEqual(b_ref_base.grad.a, b_test_base.grad.a)
        self.assertEqual(b_ref_base.grad.b, b_test_base.grad.b)

    # NB: Metadata mutation for subclasses is currently broken and disabled
    # See https://github.com/pytorch/pytorch/issues/114975
    @unittest.expectedFailure
    def test_aot_dispatch_input_data_and_metadata_mutation(self):
        def f(a, b):
            a.t_()
            b.unsqueeze_(0)
            a.mul_(2)
            b.mul_(3)
            return a + b

        b1_ref = torch.arange(9, requires_grad=True, dtype=torch.float32).reshape(3, 3)
        b2_ref = torch.arange(9, requires_grad=True, dtype=torch.float32).reshape(3, 3)
        b_ref_base = TwoTensor(b1_ref, b2_ref)
        a_ref_base = (
            torch.arange(9, dtype=torch.float32)
            .reshape(3, 3)
            .detach()
            .requires_grad_(True)
        )
        b_ref = b_ref_base + 1
        a_ref = a_ref_base + 1

        b1_test = b1_ref.clone().detach().requires_grad_(True)
        b2_test = b2_ref.clone().detach().requires_grad_(True)
        b_test_base = TwoTensor(b1_test, b2_test)
        a_test_base = a_ref_base.clone().detach().requires_grad_(True)
        b_test = b_test_base + 1
        a_test = a_test_base + 1

        compiled_f = aot_function(
            f,
            fw_compiler=nop,
            bw_compiler=nop,
            partition_fn=min_cut_rematerialization_partition,
        )
        out_ref = f(a_ref, b_ref)
        out_test = compiled_f(a_test, b_test)
        self.assertEqual(out_ref.a, out_test.a)
        self.assertEqual(out_ref.b, out_test.b)

        # confirm input mutations worked
        self.assertEqual(a_test, a_ref)
        self.assertEqual(b_test.a, b_ref.a)
        self.assertEqual(b_test.b, b_ref.b)

        # NOTE: we need to use b in our gradient compute. Otherwise we will need to recompile the backward.
        (b_ref * out_ref).sum().backward()
        (b_test * out_test).sum().backward()
        # Both grad_inputs are TwoTensor
        self.assertEqual(a_ref_base.grad.a, a_test_base.grad.a)
        self.assertEqual(a_ref_base.grad.b, a_test_base.grad.b)
        self.assertEqual(b_ref_base.grad.a, b_test_base.grad.a)
        self.assertEqual(b_ref_base.grad.b, b_test_base.grad.b)

    def test_aot_dispatch_input_mutation_and_output_alias(self):
        def f(a, b):
            a.mul_(2)
            b.mul_(3)
            return b.view(b.shape), a + b

        b1_ref = torch.arange(9, requires_grad=True, dtype=torch.float32).reshape(3, 3)
        b2_ref = torch.arange(9, requires_grad=True, dtype=torch.float32).reshape(3, 3)
        b_ref_base = TwoTensor(b1_ref, b2_ref)
        a_ref_base = (
            torch.arange(9, dtype=torch.float32)
            .reshape(3, 3)
            .detach()
            .requires_grad_(True)
        )
        b_ref = b_ref_base + 1
        a_ref = a_ref_base + 1

        b1_test = b1_ref.clone().detach().requires_grad_(True)
        b2_test = b2_ref.clone().detach().requires_grad_(True)
        b_test_base = TwoTensor(b1_test, b2_test)
        a_test_base = a_ref_base.clone().detach().requires_grad_(True)
        b_test = b_test_base + 1
        a_test = a_test_base + 1

        compiled_f = aot_function(
            f,
            fw_compiler=nop,
            bw_compiler=nop,
            partition_fn=min_cut_rematerialization_partition,
        )
        out_ref1, out_ref2 = f(a_ref, b_ref)
        out_test1, out_test2 = compiled_f(a_test, b_test)
        self.assertEqual(out_ref1.a, out_test1.a)
        self.assertEqual(out_ref1.b, out_test1.b)
        self.assertEqual(out_ref2.a, out_test2.a)
        self.assertEqual(out_ref2.b, out_test2.b)

        # confirm input mutations worked
        self.assertEqual(a_test, a_ref)
        self.assertEqual(b_test.a, b_ref.a)
        self.assertEqual(b_test.b, b_ref.b)

        (out_ref1 * out_ref2).sum().backward()
        (out_test1 * out_test2).sum().backward()
        # Both grad_inputs are TwoTensors
        self.assertEqual(a_ref_base.grad.a, a_test_base.grad.a)
        self.assertEqual(a_ref_base.grad.b, a_test_base.grad.b)

    def test_aot_dispatch_output_requires_grad_in_no_grad(self):
        def fn(x):
            out1 = x.sin()
            with torch.enable_grad():
                out2 = x.cos()
            return out1, out2

        inp_fns = [
            lambda: torch.ones(10, requires_grad=True),
            lambda: torch.ones(10, requires_grad=False),
        ]

        compiled_f = aot_function(fn, nop)
        for inp_fn in inp_fns:
            with torch.no_grad():
                ref_x = inp_fn()
                ref_out = fn(ref_x)
                x = inp_fn()
                out = compiled_f(x)
                for r, o in zip(ref_out, out):
                    self.assertEqual(r.requires_grad, o.requires_grad)
            if ref_x.requires_grad:
                with torch.enable_grad():
                    (ref_out[0] + ref_out[1]).sum().backward()
                    (out[0] + out[1]).sum().backward()
                    self.assertEqual(ref_x.grad, x.grad)
                    assert torch.allclose(ref_x.grad, x.grad, atol=1e-3, rtol=1e-3)

    def test_aot_dispatch_output_requires_grad_in_no_grad_views(self):
        # view-type ops preserve requires_grad even in no_grad.
        def fn(x):
            return x.view(-1), x.sin()

        inference_graph_cell = [None]
        inference_compiler = make_boxed_compiler(
            partial(extract_graph, graph_cell=inference_graph_cell)
        )
        compiled_fn = aot_function(fn, nop, inference_compiler=inference_compiler)

        inp_x0 = torch.ones(2, 3, requires_grad=True)
        # Clone in no_grad will make requires_grad=False tensors, keep clone outside of no_grad
        ref_x0 = inp_x0.clone()
        x0 = inp_x0.clone()
        with torch.no_grad():
            ref_out1, ref_out2 = fn(ref_x0)

            out1, out2 = compiled_fn(x0)
            # Assert that we executed inference graph
            self.assertTrue(inference_graph_cell[0] is not None)

            self.assertEqual(ref_out1.requires_grad, out1.requires_grad)
            self.assertEqual(ref_out2.requires_grad, out2.requires_grad)


class TestAOTModuleSimplified(AOTTestCase):
    def test_aot_module_simplified(self):
        class MockModule(torch.nn.Module):
            def __init__(self) -> None:
                super().__init__()
                self.linear = torch.nn.Linear(20, 30)

            def forward(self, x, y):
                return (self.linear(x) + y,)

        mod = MockModule()
        mod.zero_grad()

        x = torch.randn(128, 20, requires_grad=True)
        y = torch.randn(128, 30, requires_grad=True)
        inputs = [x, y]
        cloned_inputs = [x.detach().clone().requires_grad_(True) for x in inputs]

        ref = mod(*inputs)
        ref[0].sum().backward()

        compiled_f = aot_module_simplified(mod, cloned_inputs, nop)
        mod.zero_grad()
        res = compiled_f(*cloned_inputs)
        res[0].sum().backward()

        assert torch.allclose(ref[0], res[0])
        assert torch.allclose(inputs[0].grad, cloned_inputs[0].grad)
        assert torch.allclose(inputs[1].grad, cloned_inputs[1].grad)

    def test_aot_module_simplified_dynamic(self):
        class MockModule(torch.nn.Module):
            def __init__(self) -> None:
                super().__init__()
                self.linear = torch.nn.Linear(20, 30)

            def forward(self, x, y):
                return (self.linear(x) + y,)

        mod = MockModule()

        shape_env = ShapeEnv()
        fake_mode = FakeTensorMode(shape_env=shape_env)

        x = torch.randn(128, 20, requires_grad=True)
        y = torch.randn(128, 30, requires_grad=True)

        inputs = [x, y]
        fake_inputs = [fake_mode.from_tensor(x) for x in inputs]
        compiled_f = aot_module_simplified(mod, fake_inputs, nop)

        ref = mod(*inputs)
        ref[0].sum().backward()

        cloned_inputs = [x.detach().clone().requires_grad_(True) for x in inputs]
        res = compiled_f(*cloned_inputs)
        res[0].sum().backward()

        self.assertExpectedInline(
            shape_env.format_guards(),
            """\
 - Eq(s1, 20)
 - Eq(s2, 30)""",
        )

        assert torch.allclose(ref[0], res[0])
        assert torch.allclose(inputs[0].grad, cloned_inputs[0].grad)
        assert torch.allclose(inputs[1].grad, cloned_inputs[1].grad)

    # https://github.com/pytorch/pytorch/issues/105327
    def test_lift_fresh_copy_in_graph(self):
        class MyMod(torch.nn.Module):
            def forward(self, x):
                _tensor_constant0 = torch.tensor([1])
                lift_fresh_copy = torch.ops.aten.lift_fresh_copy.default(
                    _tensor_constant0
                )
                y = x.mul(lift_fresh_copy)
                return (y,)

        mod = MyMod()
        shape_env = ShapeEnv()
        fake_mode = FakeTensorMode(shape_env=shape_env)
        x = torch.ones(4, requires_grad=True)
        inputs = [x]
        fake_inputs = [fake_mode.from_tensor(x) for x in inputs]
        compiled_f = aot_module_simplified(mod, fake_inputs, nop)

        out_ref = mod(x)
        out_test = compiled_f(x)
        self.assertEqual(out_ref[0].detach(), out_test[0].detach())

    def test_inference_python_dispatcher(self):
        # Extracted from unet
        class MockModule(torch.nn.Module):
            def __init__(self) -> None:
                super().__init__()
                self.upsample = torch.nn.Upsample(
                    scale_factor=2, mode="bilinear", align_corners=True
                )

            def forward(self, x):
                return (self.upsample(x),)

        mod = MockModule()
        shape_env = ShapeEnv()
        fake_mode = FakeTensorMode(shape_env=shape_env)
        x = torch.randn(2, 512, 40, 59)  # NB: must not require grad
        inputs = [x]
        fake_inputs = [fake_mode.from_tensor(x) for x in inputs]
        compiled_f = aot_module_simplified(mod, fake_inputs, nop)

    def test_aot_module_simplified_preserves_stack_trace(self):
        class MockModule(torch.nn.Module):
            def __init__(self) -> None:
                super().__init__()
                self.linear = torch.nn.Linear(20, 30)

            def forward(self, x, y):
                z = self.linear(x)
                z = z + y
                z = z.relu()
                return (z,)

        tracer = torch.fx.Tracer()
        tracer.record_stack_traces = True
        graph = tracer.trace(MockModule())
        mod = torch.fx.GraphModule(tracer.root, graph)

        for node in mod.graph.nodes:
            if node.op == "output":
                continue
            self.assertTrue(node.stack_trace is not None)
            assert "test_aotdispatch.py" in node.stack_trace

        def assert_compiler(gm: torch.fx.GraphModule, _):
            for node in gm.graph.nodes:
                if node.op == "output" or node.op == "placeholder":
                    continue
                self.assertTrue(node.stack_trace is not None)
                assert "test_aotdispatch.py" in node.stack_trace
            return gm.forward  # return a python callable

        x = torch.randn(128, 20, requires_grad=True)
        y = torch.randn(128, 30, requires_grad=True)
        inputs = [x, y]

        compiled_f = aot_module_simplified(
            mod, inputs, fw_compiler=assert_compiler, bw_compiler=assert_compiler
        )
        res = compiled_f(*inputs)
        res[0].sum().backward()

    def test_aot_module_simplified_preserves_stack_trace_from_mutation(self):
        class MockModule(torch.nn.Module):
            def __init__(self) -> None:
                super().__init__()

            def forward(self, x):
                x_view = x[0]
                x_view.mul_(2)
                return (x + x,)

        tracer = torch.fx.Tracer()
        tracer.record_stack_traces = True
        graph = tracer.trace(MockModule())
        mod = torch.fx.GraphModule(tracer.root, graph)

        for node in mod.graph.nodes:
            if node.op == "output":
                continue
            self.assertTrue(node.stack_trace is not None)
            assert "test_aotdispatch.py" in node.stack_trace

        def assert_compiler(gm: torch.fx.GraphModule, _):
            assert torch.ops.aten.copy_.default in [x.target for x in gm.graph.nodes]
            for node in gm.graph.nodes:
                if node.target == torch.ops.aten.copy_.default:
                    assert "stack_trace" in node.meta
                    assert "x_view.mul_(2)" in node.meta["stack_trace"]
            return gm.forward  # return a python callable

        x = torch.randn(128, 20)
        inputs = [x]

        aot_module_simplified(
            mod,
            inputs,
            fw_compiler=assert_compiler,
            bw_compiler=assert_compiler,
            keep_inference_input_mutations=True,
        )

    def test_aot_module_simplified_fake_tensor_gm_raises(self):
        fake_mode = torch._subclasses.fake_tensor.FakeTensorMode()
        real_x = torch.randn(4, requires_grad=True)
        fake_x = fake_mode.from_tensor(real_x)
        real_z = torch.randn(4)
        fake_z = fake_mode.from_tensor(real_z)

        class MockModule(torch.nn.Module):
            def forward(self, x):
                # Accessing a free variable fake tensor will look like a
                # constant to make_fx, and result in the tensor being traced
                # into the graph, which is an error condition.  Make sure we
                # report adequately in this case.
                return (x + fake_z,)

        with self.assertRaisesRegex(AssertionError, "Unexpected fake"):
            aot_module_simplified(MockModule(), (fake_x,), nop)

    def test_aot_test_subclasses_with_tensor_factories(self):
        from torch.testing._internal.common_subclass import SubclassWithTensorFactory

        inp = SubclassWithTensorFactory(torch.zeros(3, 5))

        def fn(x):
            return 2 * x

        ref_out = fn(inp)
        out = torch.compile(fn, backend="aot_eager", fullgraph=True)(inp)
        self.assertEqual(ref_out, out)

    @torch._inductor.config.patch({"freezing": True})
    def test_inductor_freezing_with_subclasses(self):
        class M(torch.nn.Module):
            def __init__(self):
                super().__init__()
                self.w = TwoTensor(torch.randn(3, 4), torch.randn(3, 4))

            def forward(self, x):
                return (
                    x.index_select(
                        dim=0, index=torch.tensor([0, 2, 1], dtype=torch.int64)
                    )
                    + self.w
                )

        m = M()
        inp = torch.randn(3, 4)
        with torch.no_grad():
            torch.compile(m, fullgraph=True)(inp)


# entries in here don't work and need to be fixed.
# Each one of these is a bug (or needs to be investigated)
aot_autograd_failures = {
    # data-dependent control flow
    xfail("cov"),
    xfail("nn.functional.gaussian_nll_loss"),
    xfail("tensor_split"),
    xfail("corrcoef"),
    xfail("quantile"),
    xfail("nanquantile"),
    xfail("narrow"),
    xfail("istft"),
    xfail("linalg.eig"),
    skip("as_strided_scatter"),
    skip("as_strided", "partial_views"),  # flaky
    # Given input size: (s0xs1x2). Calculated output size: ...
    skip("max_pool2d_with_indices_backward"),
    skip("nn.functional.nll_loss", ""),  # UBSAN failure!
    # Misc
    xfail("to_sparse"),
    xfail("corrcoef"),
    xfail("cov"),
    xfail("chalf"),  # RuntimeError: "sum_cpu" not implemented for 'ComplexHalf'
    xfail("sparse.sampled_addmm"),
    xfail("sparse.mm", "reduce"),
    skip("nn.functional.binary_cross_entropy_with_logits"),  # seems to fail sometimes?
    skip("nn.functional.margin_ranking_loss"),  # seems flaky
    skip("linalg.lu_solve"),  # flaky
    decorate("matmul", decorator=unittest.skipIf(IS_ARM64, "flaky")),
    decorate("__rmatmul__", decorator=unittest.skipIf(IS_ARM64, "flaky")),
    # overrides atol=1e-4, rtol=1e-5 would do as well
    decorate(
        "svd_lowrank",
        decorator=toleranceOverride({torch.float32: tol(atol=1e-04, rtol=1e-05)}),
    ),
    decorate(
        "linalg.householder_product",
        decorator=unittest.skipIf(IS_MACOS and IS_X86, "flaky"),
    ),
    decorate(
        "linalg.pinv",
        "singular",
        decorator=toleranceOverride({torch.float32: tol(atol=1e-05, rtol=1e-05)}),
    ),
    decorate(
        "nn.functional.interpolate",
        "bicubic",
        decorator=toleranceOverride({torch.float32: tol(atol=1e-04, rtol=1e-05)}),
    ),
    # conv2d sometimes nondeterministic in this config?
    decorate("nn.functional.conv2d", decorator=unittest.skipIf(IS_ARM64, "flaky")),
}

symbolic_aot_autograd_failures = {
    xfail("combinations", ""),  # aten.masked_select.default
    xfail(
        "index_fill", ""
    ),  # Cannot call sizes() on tensor with symbolic sizes/strides
    xfail(
        "linalg.lstsq", ""
    ),  # aten.linalg_lstsq.default - couldn't find symbolic meta function/decomposition
    xfail(
        "linalg.lstsq", "grad_oriented"
    ),  # aten.linalg_lstsq.default - couldn't find symbolic meta funct...
    xfail(
        "linalg.lu_solve", ""
    ),  # aten.linalg_lu_solve.default - couldn't find symbolic meta function/deco...
    skip(
        "nn.functional.batch_norm", ""
    ),  # '0 is not tracked with proxy for <torch.fx.experimental.proxy_te..
    xfail(
        "nn.functional.binary_cross_entropy", ""
    ),  # aten.fill_.Scalar - couldn't find symbolic meta funct...
    xfail(
        "nn.functional.cross_entropy", ""
    ),  # Cannot call sizes() on tensor with symbolic sizes/strides
    xfail(
        "nn.functional.ctc_loss", ""
    ),  # aten._ctc_loss.Tensor - couldn't find symbolic meta function/deco...
    xfail(
        "nn.functional.fractional_max_pool3d", ""
    ),  # rand() received an invalid combination of arguments - g...
    xfail(
        "nn.functional.group_norm", ""
    ),  # Cannot call sizes() on tensor with symbolic sizes/strides
    xfail(
        "nn.functional.nll_loss", ""
    ),  # Cannot call sizes() on tensor with symbolic sizes/strides
    xfail(
        "_segment_reduce", "lengths"
    ),  # aten.segment_reduce.default - couldn't find symbolic meta functio...
    xfail(
        "_segment_reduce", "offsets"
    ),  # aten.segment_reduce.default - couldn't find symbolic meta functio...
    xfail("trace", ""),  # Cannot call sizes() on tensor with symbolic sizes/strides
    xfail(
        "_upsample_bilinear2d_aa"
    ),  # RuntimeError: isIntList() INTERNAL ASSERT FAILED  Expected IntList but got GenericList
    decorate(
        "linalg.householder_product",
        decorator=unittest.skipIf(IS_MACOS and IS_X86, "flaky"),
    ),
    # many complex operators incorrect striding, metadata
    xfail("fft.fft", ""),
    xfail("fft.hfft2", ""),
    xfail("fft.hfft", ""),
    xfail("fft.hfftn", ""),
    xfail("fft.ifft", ""),
    xfail("fft.ihfft2", ""),
    xfail("fft.ihfft", ""),
    xfail("fft.ihfftn", ""),
    xfail("fft.irfft2", ""),
    xfail("fft.irfft", ""),
    xfail("fft.irfftn", ""),
    xfail("fft.rfft2", ""),
    xfail("fft.rfft", ""),
    xfail("fft.rfftn", ""),
    xfail("stft", ""),  # Cannot call sizes() on tensor with symbolic sizes/strides
}


def _test_aot_autograd_helper(self, device, dtype, op, dynamic=False):
    if not op.supports_autograd:
        self.skipTest("Op does not support autograd")

    # aot_autograd_check is able to check data specialization by
    # randomizing the inputs. Here's a list of ops that really do not
    # like random inputs for which we want to disable that.
    cant_check_data_specialization = set(
        {
            "nn.functional.max_unpool1d",
            "nn.functional.max_unpool2d",
            "nn.functional.max_unpool3d",
        }
    )
    try_check_data_specialization = op.name not in cant_check_data_specialization

    sample_inputs_itr = op.sample_inputs(device, dtype, requires_grad=True)
    for sample_input in sample_inputs_itr:
        t_args = [sample_input.input] + list(sample_input.args)
        t_kwargs = sample_input.kwargs
        try:
            aot_autograd_check(
                op.op,
                t_args,
                t_kwargs,
                dynamic,
                self.assertRaisesRegex,
                self.assertEqual,
                check_gradients=True,
                try_check_data_specialization=try_check_data_specialization,
            )
        except DynamicOutputShapeException:
            self.skipTest("Dynamic output shape operation in trace")
        except GuardOnDataDependentSymNode:
            # Carveout for getitem; I don't want to xfail the entire test
            # because that will reject known to be good tests see
            # https://github.com/pytorch/pytorch/issues/94705
            if op.name == "__getitem__":
                self.skipTest("Dynamic output shape operation in trace")
            else:
                raise


def _test_aot_autograd_module_helper(
    self, device, dtype, training, module_info, *, dynamic=False
):
    module_cls = module_info.module_cls
    module_inputs = module_info.module_inputs_func(
        module_info, device=device, dtype=dtype, requires_grad=True, training=training
    )
    for module_input in module_inputs:
        if module_input.forward_input is None:
            continue

        args, kwargs = (
            module_input.constructor_input.args,
            module_input.constructor_input.kwargs,
        )
        m = module_cls(*args, **kwargs)
        m.to(device).to(dtype)
        m.train(training)

        # Lazy modules need to see an input first to initialize params.
        args, kwargs = (
            module_input.forward_input.args,
            module_input.forward_input.kwargs,
        )
        flat_args, args_spec = pytree.tree_flatten((args, kwargs))

        # PackedSequence is only used for RNNs. It might be possible to fake-ify if they're pytrees but
        # torchdynamo already doesn't support RNNs
        if any(tuple(isinstance(flat_arg, PackedSequence) for flat_arg in flat_args)):
            continue

        if issubclass(module_info.module_cls, torch.nn.modules.lazy.LazyModuleMixin):
            with torch.no_grad():
                m(*args, **kwargs)

        sentinel_val = -42
        is_tensor_spec = [
            sentinel_val if isinstance(arg, torch.Tensor) else arg for arg in flat_args
        ]
        args = [arg for arg in flat_args if isinstance(arg, torch.Tensor)]

        def f(params_buffers_args):
            named_params, named_buffers, args = params_buffers_args
            cur_flat_args = list(is_tensor_spec)
            args = iter(args)
            for idx, v in enumerate(cur_flat_args):
                if v == sentinel_val:
                    cur_flat_args[idx] = next(args)
            c_args, c_kwargs = pytree.tree_unflatten(cur_flat_args, args_spec)
            params_and_buffers = {**named_params, **named_buffers}
            return torch.func.functional_call(m, params_and_buffers, c_args, c_kwargs)

        named_params = dict(m.named_parameters(remove_duplicate=False))
        named_buffers = dict(m.named_buffers(remove_duplicate=False))
        num_params_buffers = len(named_params) + len(named_buffers)
        compiled_f = aot_function(
            f, nop, num_params_buffers=num_params_buffers, dynamic=dynamic
        )
        params_buffers_args = [named_params, named_buffers, args]
        _test_aot_autograd_forwards_backwards_helper(
            f,
            compiled_f,
            params_buffers_args,
            self.assertRaisesRegex,
            self.assertEqual,
            True,
        )


class TestEagerFusionOpInfo(AOTTestCase):
    @ops(op_db + hop_db, allowed_dtypes=(torch.float,))
    @skipOps(
        "TestEagerFusionOpInfo", "test_aot_autograd_exhaustive", aot_autograd_failures
    )
    def test_aot_autograd_exhaustive(self, device, dtype, op):
        _test_aot_autograd_helper(self, device, dtype, op)

    @ops(op_db + hop_db, allowed_dtypes=(torch.float,))
    @patch("functorch.compile.config.debug_assert", True)
    @skipOps(
        "TestEagerFusionOpInfo",
        "test_aot_autograd_symbolic_exhaustive",
        aot_autograd_failures | symbolic_aot_autograd_failures,
    )
    def test_aot_autograd_symbolic_exhaustive(self, device, dtype, op):
        _test_aot_autograd_helper(self, device, dtype, op, dynamic=True)


aot_autograd_module_failures = set(
    {
        torch.nn.CTCLoss,  # torch._subclasses.fake_tensor.DynamicOutputShapeException: aten._ctc_loss.default
        torch.nn.GaussianNLLLoss,  # RuntimeError: It appears that you're trying to get value out
        # of a tracing tensor with aten._local_scalar_dense.default -
        # erroring out! It's likely that this is caused by data-dependent
        # control flow or similar.
        torch.nn.MultiLabelMarginLoss,  # AssertionError: The values for attribute 'shape' do not match:
        # torch.Size([1]) != torch.Size([]). Outputs of the operator are different in
        # eager-mode PyTorch vs AOTAutograd. This means the operator will have incorrect
        # output underneath torch.compile. This could be because the operator's
        # implementation not traceable or that there is a bug in AOTAutograd.
        torch.nn.TransformerEncoder,  # DataDependentOutputException: aten.eq compares a mask input
        # to a causal mask tensor, to see if Boolean is_causal should be set
        # for TrnasformerEncoder layers, MHA and sdp custom kernels
        torch.nn.Transformer,  # DataDependentOutputException: aten.equal compares a mask input
        # to a causal mask tensor, to see if Boolean is_causal should be set
        # for TransformerEncoder layers, MHA and sdp custom kernels
        # (this bubbles up to Transformer)
    }
)

symbolic_aot_autograd_module_failures = {
    torch.nn.Transformer,  # DataDependentOutputException: aten.equal compares a mask input to a mask producing a bool
    torch.nn.TransformerEncoder,  # DataDependentOutputException: aten.equal compares a mask input to a mask producing a bool
    torch.nn.GaussianNLLLoss,  # NotImplementedError: local_scalar_dense/item NYI for torch.bool
    torch.nn.GroupNorm,  # in native_group_norm_backward cpg, _rem = divmod(C, group)
    # TypeError: unsupported operand type(s) for divmod(): 'SymInt' and 'int'
    torch.nn.FractionalMaxPool3d,  # int() argument must be a string, a bytes-like object or a number, not 'SymFloat'
    torch.nn.BCELoss,  # new_size = _infer_size(target.size(), weight.size())
    # RuntimeError: expected int at position 0, but got: SymInt
}


class TestEagerFusionModuleInfo(AOTTestCase):
    @modules(module_db, allowed_dtypes=(torch.float,))
    @decorateForModules(unittest.expectedFailure, aot_autograd_module_failures)
    def test_aot_autograd_module_exhaustive(self, device, dtype, training, module_info):
        _test_aot_autograd_module_helper(self, device, dtype, training, module_info)

    @modules(module_db, allowed_dtypes=(torch.float,))
    @decorateForModules(
        unittest.expectedFailure,
        aot_autograd_module_failures | symbolic_aot_autograd_module_failures,
    )
    def test_aot_autograd_symbolic_module_exhaustive(
        self, device, dtype, training, module_info
    ):
        _test_aot_autograd_module_helper(
            self, device, dtype, training, module_info, dynamic=True
        )


instantiate_parametrized_tests(TestAOTAutograd)
only_for = "cpu"
instantiate_device_type_tests(
    TestPythonKey,
    globals(),
    only_for=only_for,
)
instantiate_device_type_tests(TestEagerFusionOpInfo, globals(), only_for=only_for)
instantiate_device_type_tests(TestEagerFusionModuleInfo, globals(), only_for=only_for)


@xfail_inherited_tests(
    [
        "test_set__and_data_mutation_bad",
        "test_subclass_metadata_mutation_req_grad_True",
        "test_subclass_metadata_mutation_req_grad_False",
    ]
)
@skipIfTorchDynamo("This test suite already uses dynamo")
class TestAOTAutogradWithDynamo(TestAOTAutograd):
    """
    These are the same as TestAOTAutograd tests, but we run dynamo first to get a graph module.
    """

    def assertExpectedInline(self, *args, **kwargs):
        # These will have different outputs because dynamo returns a different graph module
        # But we don't really care about that assertion when testing with dynamo,
        # only that the outputs match, etc.
        pass

    def make_compiler(self, graph_cell):
        return make_boxed_compiler(partial(extract_graph, graph_cell=graph_cell))

    # Compiler to passes to dynamo
    def run_autograd(
        self,
        f: Callable,
        fw_graph_cell: List[Optional[Callable]],
        decompositions: Optional[Dict],
        keep_input_mutations: bool,
        dynamic: bool,
    ):
        """
        Runs dynamo and aot_autograd with the specified settings
        """

        def dynamo_compiler(gm, inputs, **kwargs):
            result = aot_module_simplified(
                gm,
                inputs,
                fw_compiler=self.make_compiler(fw_graph_cell),
                bw_compiler=self.make_compiler([None]),
                decompositions=decompositions,
                keep_inference_input_mutations=keep_input_mutations,
                # Dynamic is calculated from whether the inputs have fake tensors
            )
            return result

        def torch_compile_wrapper(*args, **kwargs):
            torch._dynamo.reset()
            fn = torch.compile(f, backend=dynamo_compiler)
            try:
                result = fn(*args, **kwargs)
            except torch._dynamo.exc.BackendCompilerFailed as e:
                # So that assertRaises works properly
                raise e.inner_exception from e
            return result

        return torch_compile_wrapper


class MockFXGraphCache:
    """
    In memory version of FXGraphCache so we can isolate testing for FXGraphCache
    """

    def __init__(self) -> None:
        self.cache = {}

    def save(self, key, gm):
        self.cache[key] = gm

    def load(self, gm, inputs):
        key, _ = compiled_fx_graph_hash(gm, inputs, {}, {})
        if key in self.cache:
            gm = make_boxed_func(gm)
            gm._fx_graph_cache_key = key
            return gm
        else:
            self.save(key, gm)
            gm = make_boxed_func(gm)
            gm._fx_graph_cache_key = key
            return gm

    def _lookup_graph(self, key, inputs, local, remote_cache):
        gm = self.cache.get(key)
        if gm is not None:
            gm = make_boxed_func(gm)
        return gm

    def post_compile(self, gm, inputs, cudagraphs):
        pass


# The following tests fail in strict caching mode (i.e. they bypass or
# cache miss instead of cache hitting). They will be fixed in the PRs above this.
FAILING_CACHE_TESTS = (
    # BypassAOTAutogradCache: unsupported nodes
    "test_backward_mutation_data",  # Custom Autograd Function
    "test_backward_mutation_metadata",  # Custom Autograd Function
    "test_custom_autograd",  # Custom Autograd Function
    "test_input_output_aliase_custom_autograd_function",
)


@xfail_inherited_tests(FAILING_CACHE_TESTS)
class TestAOTAutogradWithCache(TestAOTAutogradWithDynamo):
    """
    In memory version of FXGraphCache so we can isolate testing for FXGraphCache
    """

    def make_compiler(self, fw_graph_cell):
        mock_inductor_cache = self.inductor_cache

        def compiler(gm, inputs):
            nonlocal mock_inductor_cache, fw_graph_cell
            result = mock_inductor_cache.load(gm, inputs)
            fw_graph_cell[0] = gm
            return result

        return compiler

    def run_autograd(
        self,
        f: Callable,
        fw_graph_cell: List[Optional[Callable]],
        decompositions: Optional[Dict],
        keep_input_mutations: bool,
        dynamic: bool,
    ):
        return super().run_autograd(
            f,
            fw_graph_cell,
            decompositions,
            keep_input_mutations,
            dynamic,
        )

    @torch._functorch.config.patch(
        {
            "enable_autograd_cache": True,
            "strict_autograd_cache": True,
            "view_replay_for_aliased_outputs": False,
        }
    )
    @torch._inductor.config.patch("fx_graph_cache", True)
    def verify_aot_autograd(
        self,
        f,
        inp_: Union[Callable, List[Any]],
        *,
        test_mutation: bool = False,
        keep_inp_mutations: bool = False,
        decompositions: Optional[Dict] = None,
        dynamic: bool = False,
        # Only active when inp_ is Callable.
        # TODO: probably consolidate all tests to make inp a Callable.
        make_inputs_subclasses: bool = False,
    ):
        self.inductor_cache = MockFXGraphCache()
        AOTAutogradCache.clear()
        with patch(
            "torch._inductor.codecache.FxGraphCache._lookup_graph",
            new=self.inductor_cache._lookup_graph,
        ), patch(
            "torch._inductor.codecache.FxGraphCache.post_compile",
            new=self.inductor_cache.post_compile,
        ):
            return super().verify_aot_autograd(
                f,
                inp_,
                test_mutation=test_mutation,
                keep_inp_mutations=keep_inp_mutations,
                decompositions=decompositions,
                dynamic=dynamic,
                make_inputs_subclasses=make_inputs_subclasses,
            )

    def test_input_mutation_false_aliasing(self):
        # This test is disabled because it fails in strict cache mode
        # But also can't be xfailed because it causes undefined behavior for
        # ASAN
        self.skipTest("Skipping because it fails in strict cache mode")


if __name__ == "__main__":
    run_tests()<|MERGE_RESOLUTION|>--- conflicted
+++ resolved
@@ -721,14 +721,9 @@
     arange = torch.ops.aten.arange.default(9, dtype = torch.float32, device = device(type='cpu'), pin_memory = False)
     alias = torch.ops.aten.alias.default(primals_1);  primals_1 = None
     view = torch.ops.aten.view.default(arange, [3, 3]);  arange = None
-<<<<<<< HEAD
     _lazy_clone_alias = torch.ops.aten._lazy_clone_alias.default(view);  view = None
     add = torch.ops.aten.add.Tensor(alias, _lazy_clone_alias);  alias = _lazy_clone_alias = None
-    return [add]""",
-=======
-    add = torch.ops.aten.add.Tensor(alias, view);  alias = view = None
     return (add,)""",
->>>>>>> 70072bdd
         )
 
     def test_input_mutation_simple_with_none_and_nontensor(self):
