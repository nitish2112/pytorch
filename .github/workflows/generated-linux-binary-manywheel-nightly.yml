--- conflicted
+++ resolved
@@ -472,7 +472,7 @@
       runner_prefix: "${{ needs.get-label-type.outputs.label-type }}"
       build_name: manywheel-py3_9-cuda12_4
       build_environment: linux-binary-manywheel
-      PYTORCH_EXTRA_INSTALL_REQUIREMENTS: nvidia-cuda-nvrtc-cu12==12.4.99; platform_system == 'Linux' and platform_machine == 'x86_64' | nvidia-cuda-runtime-cu12==12.4.99; platform_system == 'Linux' and platform_machine == 'x86_64' | nvidia-cuda-cupti-cu12==12.4.99; platform_system == 'Linux' and platform_machine == 'x86_64' | nvidia-cudnn-cu12==9.1.0.70; platform_system == 'Linux' and platform_machine == 'x86_64' | nvidia-cublas-cu12==12.4.2.65; platform_system == 'Linux' and platform_machine == 'x86_64' | nvidia-cufft-cu12==11.2.0.44; platform_system == 'Linux' and platform_machine == 'x86_64' | nvidia-curand-cu12==10.3.5.119; platform_system == 'Linux' and platform_machine == 'x86_64' | nvidia-cusolver-cu12==11.6.0.99; platform_system == 'Linux' and platform_machine == 'x86_64' | nvidia-cusparse-cu12==12.3.0.142; platform_system == 'Linux' and platform_machine == 'x86_64' | nvidia-nccl-cu12==2.21.5; platform_system == 'Linux' and platform_machine == 'x86_64' | nvidia-nvtx-cu12==12.4.99; platform_system == 'Linux' and platform_machine == 'x86_64' | nvidia-nvjitlink-cu12==12.4.99; platform_system == 'Linux' and platform_machine == 'x86_64'
+      PYTORCH_EXTRA_INSTALL_REQUIREMENTS: nvidia-cuda-nvrtc-cu12==12.4.127; platform_system == 'Linux' and platform_machine == 'x86_64' | nvidia-cuda-runtime-cu12==12.4.127; platform_system == 'Linux' and platform_machine == 'x86_64' | nvidia-cuda-cupti-cu12==12.4.127; platform_system == 'Linux' and platform_machine == 'x86_64' | nvidia-cudnn-cu12==9.1.0.70; platform_system == 'Linux' and platform_machine == 'x86_64' | nvidia-cublas-cu12==12.4.5.8; platform_system == 'Linux' and platform_machine == 'x86_64' | nvidia-cufft-cu12==11.2.1.3; platform_system == 'Linux' and platform_machine == 'x86_64' | nvidia-curand-cu12==10.3.5.147; platform_system == 'Linux' and platform_machine == 'x86_64' | nvidia-cusolver-cu12==11.6.1.9; platform_system == 'Linux' and platform_machine == 'x86_64' | nvidia-cusparse-cu12==12.3.1.170; platform_system == 'Linux' and platform_machine == 'x86_64' | nvidia-nccl-cu12==2.21.5; platform_system == 'Linux' and platform_machine == 'x86_64' | nvidia-nvtx-cu12==12.4.127; platform_system == 'Linux' and platform_machine == 'x86_64' | nvidia-nvjitlink-cu12==12.4.127; platform_system == 'Linux' and platform_machine == 'x86_64'
     secrets:
       github-token: ${{ secrets.GITHUB_TOKEN }}
   manywheel-py3_9-cuda12_4-test:  # Testing
@@ -541,7 +541,7 @@
       runner_prefix: "${{ needs.get-label-type.outputs.label-type }}"
       build_name: manywheel-py3_9-cuda12_4-split
       build_environment: linux-binary-manywheel
-      PYTORCH_EXTRA_INSTALL_REQUIREMENTS: nvidia-cuda-nvrtc-cu12==12.4.99; platform_system == 'Linux' and platform_machine == 'x86_64' | nvidia-cuda-runtime-cu12==12.4.99; platform_system == 'Linux' and platform_machine == 'x86_64' | nvidia-cuda-cupti-cu12==12.4.99; platform_system == 'Linux' and platform_machine == 'x86_64' | nvidia-cudnn-cu12==9.1.0.70; platform_system == 'Linux' and platform_machine == 'x86_64' | nvidia-cublas-cu12==12.4.2.65; platform_system == 'Linux' and platform_machine == 'x86_64' | nvidia-cufft-cu12==11.2.0.44; platform_system == 'Linux' and platform_machine == 'x86_64' | nvidia-curand-cu12==10.3.5.119; platform_system == 'Linux' and platform_machine == 'x86_64' | nvidia-cusolver-cu12==11.6.0.99; platform_system == 'Linux' and platform_machine == 'x86_64' | nvidia-cusparse-cu12==12.3.0.142; platform_system == 'Linux' and platform_machine == 'x86_64' | nvidia-nccl-cu12==2.21.5; platform_system == 'Linux' and platform_machine == 'x86_64' | nvidia-nvtx-cu12==12.4.99; platform_system == 'Linux' and platform_machine == 'x86_64' | nvidia-nvjitlink-cu12==12.4.99; platform_system == 'Linux' and platform_machine == 'x86_64'
+      PYTORCH_EXTRA_INSTALL_REQUIREMENTS: nvidia-cuda-nvrtc-cu12==12.4.127; platform_system == 'Linux' and platform_machine == 'x86_64' | nvidia-cuda-runtime-cu12==12.4.127; platform_system == 'Linux' and platform_machine == 'x86_64' | nvidia-cuda-cupti-cu12==12.4.127; platform_system == 'Linux' and platform_machine == 'x86_64' | nvidia-cudnn-cu12==9.1.0.70; platform_system == 'Linux' and platform_machine == 'x86_64' | nvidia-cublas-cu12==12.4.5.8; platform_system == 'Linux' and platform_machine == 'x86_64' | nvidia-cufft-cu12==11.2.1.3; platform_system == 'Linux' and platform_machine == 'x86_64' | nvidia-curand-cu12==10.3.5.147; platform_system == 'Linux' and platform_machine == 'x86_64' | nvidia-cusolver-cu12==11.6.1.9; platform_system == 'Linux' and platform_machine == 'x86_64' | nvidia-cusparse-cu12==12.3.1.170; platform_system == 'Linux' and platform_machine == 'x86_64' | nvidia-nccl-cu12==2.21.5; platform_system == 'Linux' and platform_machine == 'x86_64' | nvidia-nvtx-cu12==12.4.127; platform_system == 'Linux' and platform_machine == 'x86_64' | nvidia-nvjitlink-cu12==12.4.127; platform_system == 'Linux' and platform_machine == 'x86_64'
     secrets:
       github-token: ${{ secrets.GITHUB_TOKEN }}
   manywheel-py3_9-cuda12_4-split-test:  # Testing
@@ -593,40 +593,31 @@
       conda-pytorchbot-token-test: ${{ secrets.CONDA_PYTORCHBOT_TOKEN_TEST }}
     uses: ./.github/workflows/_binary-upload.yml
 
-  manywheel-py3_9-rocm6_0-build:
-    if: ${{ github.repository_owner == 'pytorch' }}
-    uses: ./.github/workflows/_binary-build-linux.yml
-    needs: get-label-type
-    with:
-      PYTORCH_ROOT: /pytorch
-      BUILDER_ROOT: /builder
-      PACKAGE_TYPE: manywheel
-      # TODO: This is a legacy variable that we eventually want to get rid of in
-      #       favor of GPU_ARCH_VERSION
-      DESIRED_CUDA: rocm6.0
-      GPU_ARCH_VERSION: 6.0
+  manywheel-py3_9-rocm6_1-build:
+    if: ${{ github.repository_owner == 'pytorch' }}
+    uses: ./.github/workflows/_binary-build-linux.yml
+    needs: get-label-type
+    with:
+      PYTORCH_ROOT: /pytorch
+      BUILDER_ROOT: /builder
+      PACKAGE_TYPE: manywheel
+      # TODO: This is a legacy variable that we eventually want to get rid of in
+      #       favor of GPU_ARCH_VERSION
+      DESIRED_CUDA: rocm6.1
+      GPU_ARCH_VERSION: 6.1
       GPU_ARCH_TYPE: rocm
-      DOCKER_IMAGE: pytorch/manylinux-builder:rocm6.0-main
+      DOCKER_IMAGE: pytorch/manylinux-builder:rocm6.1-main
       DESIRED_PYTHON: "3.9"
-<<<<<<< HEAD
-      runner_prefix: amz2023.
-      build_name: manywheel-py3_9-rocm6_0
-=======
       runner_prefix: "${{ needs.get-label-type.outputs.label-type }}"
       build_name: manywheel-py3_9-rocm6_1
->>>>>>> 416a7894
-      build_environment: linux-binary-manywheel
-    secrets:
-      github-token: ${{ secrets.GITHUB_TOKEN }}
-  manywheel-py3_9-rocm6_0-test:  # Testing
-    if: ${{ github.repository_owner == 'pytorch' }}
-<<<<<<< HEAD
-    needs: manywheel-py3_9-rocm6_0-build
-=======
+      build_environment: linux-binary-manywheel
+    secrets:
+      github-token: ${{ secrets.GITHUB_TOKEN }}
+  manywheel-py3_9-rocm6_1-test:  # Testing
+    if: ${{ github.repository_owner == 'pytorch' }}
     needs:
       - manywheel-py3_9-rocm6_1-build
       - get-label-type
->>>>>>> 416a7894
     runs-on: linux.rocm.gpu
     timeout-minutes: 240
     env:
@@ -635,11 +626,11 @@
       PACKAGE_TYPE: manywheel
       # TODO: This is a legacy variable that we eventually want to get rid of in
       #       favor of GPU_ARCH_VERSION
-      DESIRED_CUDA: rocm6.0
-      GPU_ARCH_VERSION: 6.0
+      DESIRED_CUDA: rocm6.1
+      GPU_ARCH_VERSION: 6.1
       GPU_ARCH_TYPE: rocm
       SKIP_ALL_TESTS: 1
-      DOCKER_IMAGE: pytorch/manylinux-builder:rocm6.0-main
+      DOCKER_IMAGE: pytorch/manylinux-builder:rocm6.1-main
       DESIRED_PYTHON: "3.9"
     steps:
       - name: Setup ROCm
@@ -647,7 +638,7 @@
       - uses: actions/download-artifact@v3
         name: Download Build Artifacts
         with:
-          name: manywheel-py3_9-rocm6_0
+          name: manywheel-py3_9-rocm6_1
           path: "${{ runner.temp }}/artifacts/"
       - name: Checkout PyTorch
         uses: malfet/checkout@silent-checkout
@@ -680,39 +671,17 @@
       - name: Pull Docker image
         uses: pytorch/test-infra/.github/actions/pull-docker-image@main
         with:
-          docker-image: pytorch/manylinux-builder:rocm6.0-main
+          docker-image: pytorch/manylinux-builder:rocm6.1-main
       - name: Test Pytorch binary
         uses: ./pytorch/.github/actions/test-pytorch-binary
       - name: Teardown ROCm
         uses: ./.github/actions/teardown-rocm
-  manywheel-py3_9-rocm6_0-upload:  # Uploading
-    if: ${{ github.repository_owner == 'pytorch' }}
-    permissions:
-      id-token: write
-      contents: read
-    needs: manywheel-py3_9-rocm6_0-test
-    with:
-      PYTORCH_ROOT: /pytorch
-      BUILDER_ROOT: /builder
-      PACKAGE_TYPE: manywheel
-      # TODO: This is a legacy variable that we eventually want to get rid of in
-      #       favor of GPU_ARCH_VERSION
-      DESIRED_CUDA: rocm6.0
-      GPU_ARCH_VERSION: 6.0
-      GPU_ARCH_TYPE: rocm
-      DOCKER_IMAGE: pytorch/manylinux-builder:rocm6.0-main
-      DESIRED_PYTHON: "3.9"
-      build_name: manywheel-py3_9-rocm6_0
-    secrets:
-      github-token: ${{ secrets.GITHUB_TOKEN }}
-      conda-pytorchbot-token: ${{ secrets.CONDA_PYTORCHBOT_TOKEN }}
-      conda-pytorchbot-token-test: ${{ secrets.CONDA_PYTORCHBOT_TOKEN_TEST }}
-    uses: ./.github/workflows/_binary-upload.yml
-
-  manywheel-py3_9-rocm6_1-build:
-    if: ${{ github.repository_owner == 'pytorch' }}
-    uses: ./.github/workflows/_binary-build-linux.yml
-    needs: get-label-type
+  manywheel-py3_9-rocm6_1-upload:  # Uploading
+    if: ${{ github.repository_owner == 'pytorch' }}
+    permissions:
+      id-token: write
+      contents: read
+    needs: manywheel-py3_9-rocm6_1-test
     with:
       PYTORCH_ROOT: /pytorch
       BUILDER_ROOT: /builder
@@ -724,25 +693,38 @@
       GPU_ARCH_TYPE: rocm
       DOCKER_IMAGE: pytorch/manylinux-builder:rocm6.1-main
       DESIRED_PYTHON: "3.9"
-<<<<<<< HEAD
-      runner_prefix: amz2023.
       build_name: manywheel-py3_9-rocm6_1
-=======
+    secrets:
+      github-token: ${{ secrets.GITHUB_TOKEN }}
+      conda-pytorchbot-token: ${{ secrets.CONDA_PYTORCHBOT_TOKEN }}
+      conda-pytorchbot-token-test: ${{ secrets.CONDA_PYTORCHBOT_TOKEN_TEST }}
+    uses: ./.github/workflows/_binary-upload.yml
+
+  manywheel-py3_9-rocm6_2-build:
+    if: ${{ github.repository_owner == 'pytorch' }}
+    uses: ./.github/workflows/_binary-build-linux.yml
+    needs: get-label-type
+    with:
+      PYTORCH_ROOT: /pytorch
+      BUILDER_ROOT: /builder
+      PACKAGE_TYPE: manywheel
+      # TODO: This is a legacy variable that we eventually want to get rid of in
+      #       favor of GPU_ARCH_VERSION
+      DESIRED_CUDA: rocm6.2
+      GPU_ARCH_VERSION: 6.2
+      GPU_ARCH_TYPE: rocm
+      DOCKER_IMAGE: pytorch/manylinux-builder:rocm6.2-main
+      DESIRED_PYTHON: "3.9"
       runner_prefix: "${{ needs.get-label-type.outputs.label-type }}"
       build_name: manywheel-py3_9-rocm6_2
->>>>>>> 416a7894
-      build_environment: linux-binary-manywheel
-    secrets:
-      github-token: ${{ secrets.GITHUB_TOKEN }}
-  manywheel-py3_9-rocm6_1-test:  # Testing
-    if: ${{ github.repository_owner == 'pytorch' }}
-<<<<<<< HEAD
-    needs: manywheel-py3_9-rocm6_1-build
-=======
+      build_environment: linux-binary-manywheel
+    secrets:
+      github-token: ${{ secrets.GITHUB_TOKEN }}
+  manywheel-py3_9-rocm6_2-test:  # Testing
+    if: ${{ github.repository_owner == 'pytorch' }}
     needs:
       - manywheel-py3_9-rocm6_2-build
       - get-label-type
->>>>>>> 416a7894
     runs-on: linux.rocm.gpu
     timeout-minutes: 240
     env:
@@ -751,11 +733,11 @@
       PACKAGE_TYPE: manywheel
       # TODO: This is a legacy variable that we eventually want to get rid of in
       #       favor of GPU_ARCH_VERSION
-      DESIRED_CUDA: rocm6.1
-      GPU_ARCH_VERSION: 6.1
+      DESIRED_CUDA: rocm6.2
+      GPU_ARCH_VERSION: 6.2
       GPU_ARCH_TYPE: rocm
       SKIP_ALL_TESTS: 1
-      DOCKER_IMAGE: pytorch/manylinux-builder:rocm6.1-main
+      DOCKER_IMAGE: pytorch/manylinux-builder:rocm6.2-main
       DESIRED_PYTHON: "3.9"
     steps:
       - name: Setup ROCm
@@ -763,7 +745,7 @@
       - uses: actions/download-artifact@v3
         name: Download Build Artifacts
         with:
-          name: manywheel-py3_9-rocm6_1
+          name: manywheel-py3_9-rocm6_2
           path: "${{ runner.temp }}/artifacts/"
       - name: Checkout PyTorch
         uses: malfet/checkout@silent-checkout
@@ -796,29 +778,29 @@
       - name: Pull Docker image
         uses: pytorch/test-infra/.github/actions/pull-docker-image@main
         with:
-          docker-image: pytorch/manylinux-builder:rocm6.1-main
+          docker-image: pytorch/manylinux-builder:rocm6.2-main
       - name: Test Pytorch binary
         uses: ./pytorch/.github/actions/test-pytorch-binary
       - name: Teardown ROCm
         uses: ./.github/actions/teardown-rocm
-  manywheel-py3_9-rocm6_1-upload:  # Uploading
-    if: ${{ github.repository_owner == 'pytorch' }}
-    permissions:
-      id-token: write
-      contents: read
-    needs: manywheel-py3_9-rocm6_1-test
-    with:
-      PYTORCH_ROOT: /pytorch
-      BUILDER_ROOT: /builder
-      PACKAGE_TYPE: manywheel
-      # TODO: This is a legacy variable that we eventually want to get rid of in
-      #       favor of GPU_ARCH_VERSION
-      DESIRED_CUDA: rocm6.1
-      GPU_ARCH_VERSION: 6.1
+  manywheel-py3_9-rocm6_2-upload:  # Uploading
+    if: ${{ github.repository_owner == 'pytorch' }}
+    permissions:
+      id-token: write
+      contents: read
+    needs: manywheel-py3_9-rocm6_2-test
+    with:
+      PYTORCH_ROOT: /pytorch
+      BUILDER_ROOT: /builder
+      PACKAGE_TYPE: manywheel
+      # TODO: This is a legacy variable that we eventually want to get rid of in
+      #       favor of GPU_ARCH_VERSION
+      DESIRED_CUDA: rocm6.2
+      GPU_ARCH_VERSION: 6.2
       GPU_ARCH_TYPE: rocm
-      DOCKER_IMAGE: pytorch/manylinux-builder:rocm6.1-main
+      DOCKER_IMAGE: pytorch/manylinux-builder:rocm6.2-main
       DESIRED_PYTHON: "3.9"
-      build_name: manywheel-py3_9-rocm6_1
+      build_name: manywheel-py3_9-rocm6_2
     secrets:
       github-token: ${{ secrets.GITHUB_TOKEN }}
       conda-pytorchbot-token: ${{ secrets.CONDA_PYTORCHBOT_TOKEN }}
@@ -1435,7 +1417,7 @@
       runner_prefix: "${{ needs.get-label-type.outputs.label-type }}"
       build_name: manywheel-py3_10-cuda12_4
       build_environment: linux-binary-manywheel
-      PYTORCH_EXTRA_INSTALL_REQUIREMENTS: nvidia-cuda-nvrtc-cu12==12.4.99; platform_system == 'Linux' and platform_machine == 'x86_64' | nvidia-cuda-runtime-cu12==12.4.99; platform_system == 'Linux' and platform_machine == 'x86_64' | nvidia-cuda-cupti-cu12==12.4.99; platform_system == 'Linux' and platform_machine == 'x86_64' | nvidia-cudnn-cu12==9.1.0.70; platform_system == 'Linux' and platform_machine == 'x86_64' | nvidia-cublas-cu12==12.4.2.65; platform_system == 'Linux' and platform_machine == 'x86_64' | nvidia-cufft-cu12==11.2.0.44; platform_system == 'Linux' and platform_machine == 'x86_64' | nvidia-curand-cu12==10.3.5.119; platform_system == 'Linux' and platform_machine == 'x86_64' | nvidia-cusolver-cu12==11.6.0.99; platform_system == 'Linux' and platform_machine == 'x86_64' | nvidia-cusparse-cu12==12.3.0.142; platform_system == 'Linux' and platform_machine == 'x86_64' | nvidia-nccl-cu12==2.21.5; platform_system == 'Linux' and platform_machine == 'x86_64' | nvidia-nvtx-cu12==12.4.99; platform_system == 'Linux' and platform_machine == 'x86_64' | nvidia-nvjitlink-cu12==12.4.99; platform_system == 'Linux' and platform_machine == 'x86_64'
+      PYTORCH_EXTRA_INSTALL_REQUIREMENTS: nvidia-cuda-nvrtc-cu12==12.4.127; platform_system == 'Linux' and platform_machine == 'x86_64' | nvidia-cuda-runtime-cu12==12.4.127; platform_system == 'Linux' and platform_machine == 'x86_64' | nvidia-cuda-cupti-cu12==12.4.127; platform_system == 'Linux' and platform_machine == 'x86_64' | nvidia-cudnn-cu12==9.1.0.70; platform_system == 'Linux' and platform_machine == 'x86_64' | nvidia-cublas-cu12==12.4.5.8; platform_system == 'Linux' and platform_machine == 'x86_64' | nvidia-cufft-cu12==11.2.1.3; platform_system == 'Linux' and platform_machine == 'x86_64' | nvidia-curand-cu12==10.3.5.147; platform_system == 'Linux' and platform_machine == 'x86_64' | nvidia-cusolver-cu12==11.6.1.9; platform_system == 'Linux' and platform_machine == 'x86_64' | nvidia-cusparse-cu12==12.3.1.170; platform_system == 'Linux' and platform_machine == 'x86_64' | nvidia-nccl-cu12==2.21.5; platform_system == 'Linux' and platform_machine == 'x86_64' | nvidia-nvtx-cu12==12.4.127; platform_system == 'Linux' and platform_machine == 'x86_64' | nvidia-nvjitlink-cu12==12.4.127; platform_system == 'Linux' and platform_machine == 'x86_64'
     secrets:
       github-token: ${{ secrets.GITHUB_TOKEN }}
   manywheel-py3_10-cuda12_4-test:  # Testing
@@ -1504,7 +1486,7 @@
       runner_prefix: "${{ needs.get-label-type.outputs.label-type }}"
       build_name: manywheel-py3_10-cuda12_4-split
       build_environment: linux-binary-manywheel
-      PYTORCH_EXTRA_INSTALL_REQUIREMENTS: nvidia-cuda-nvrtc-cu12==12.4.99; platform_system == 'Linux' and platform_machine == 'x86_64' | nvidia-cuda-runtime-cu12==12.4.99; platform_system == 'Linux' and platform_machine == 'x86_64' | nvidia-cuda-cupti-cu12==12.4.99; platform_system == 'Linux' and platform_machine == 'x86_64' | nvidia-cudnn-cu12==9.1.0.70; platform_system == 'Linux' and platform_machine == 'x86_64' | nvidia-cublas-cu12==12.4.2.65; platform_system == 'Linux' and platform_machine == 'x86_64' | nvidia-cufft-cu12==11.2.0.44; platform_system == 'Linux' and platform_machine == 'x86_64' | nvidia-curand-cu12==10.3.5.119; platform_system == 'Linux' and platform_machine == 'x86_64' | nvidia-cusolver-cu12==11.6.0.99; platform_system == 'Linux' and platform_machine == 'x86_64' | nvidia-cusparse-cu12==12.3.0.142; platform_system == 'Linux' and platform_machine == 'x86_64' | nvidia-nccl-cu12==2.21.5; platform_system == 'Linux' and platform_machine == 'x86_64' | nvidia-nvtx-cu12==12.4.99; platform_system == 'Linux' and platform_machine == 'x86_64' | nvidia-nvjitlink-cu12==12.4.99; platform_system == 'Linux' and platform_machine == 'x86_64'
+      PYTORCH_EXTRA_INSTALL_REQUIREMENTS: nvidia-cuda-nvrtc-cu12==12.4.127; platform_system == 'Linux' and platform_machine == 'x86_64' | nvidia-cuda-runtime-cu12==12.4.127; platform_system == 'Linux' and platform_machine == 'x86_64' | nvidia-cuda-cupti-cu12==12.4.127; platform_system == 'Linux' and platform_machine == 'x86_64' | nvidia-cudnn-cu12==9.1.0.70; platform_system == 'Linux' and platform_machine == 'x86_64' | nvidia-cublas-cu12==12.4.5.8; platform_system == 'Linux' and platform_machine == 'x86_64' | nvidia-cufft-cu12==11.2.1.3; platform_system == 'Linux' and platform_machine == 'x86_64' | nvidia-curand-cu12==10.3.5.147; platform_system == 'Linux' and platform_machine == 'x86_64' | nvidia-cusolver-cu12==11.6.1.9; platform_system == 'Linux' and platform_machine == 'x86_64' | nvidia-cusparse-cu12==12.3.1.170; platform_system == 'Linux' and platform_machine == 'x86_64' | nvidia-nccl-cu12==2.21.5; platform_system == 'Linux' and platform_machine == 'x86_64' | nvidia-nvtx-cu12==12.4.127; platform_system == 'Linux' and platform_machine == 'x86_64' | nvidia-nvjitlink-cu12==12.4.127; platform_system == 'Linux' and platform_machine == 'x86_64'
     secrets:
       github-token: ${{ secrets.GITHUB_TOKEN }}
   manywheel-py3_10-cuda12_4-split-test:  # Testing
@@ -1556,40 +1538,31 @@
       conda-pytorchbot-token-test: ${{ secrets.CONDA_PYTORCHBOT_TOKEN_TEST }}
     uses: ./.github/workflows/_binary-upload.yml
 
-  manywheel-py3_10-rocm6_0-build:
-    if: ${{ github.repository_owner == 'pytorch' }}
-    uses: ./.github/workflows/_binary-build-linux.yml
-    needs: get-label-type
-    with:
-      PYTORCH_ROOT: /pytorch
-      BUILDER_ROOT: /builder
-      PACKAGE_TYPE: manywheel
-      # TODO: This is a legacy variable that we eventually want to get rid of in
-      #       favor of GPU_ARCH_VERSION
-      DESIRED_CUDA: rocm6.0
-      GPU_ARCH_VERSION: 6.0
+  manywheel-py3_10-rocm6_1-build:
+    if: ${{ github.repository_owner == 'pytorch' }}
+    uses: ./.github/workflows/_binary-build-linux.yml
+    needs: get-label-type
+    with:
+      PYTORCH_ROOT: /pytorch
+      BUILDER_ROOT: /builder
+      PACKAGE_TYPE: manywheel
+      # TODO: This is a legacy variable that we eventually want to get rid of in
+      #       favor of GPU_ARCH_VERSION
+      DESIRED_CUDA: rocm6.1
+      GPU_ARCH_VERSION: 6.1
       GPU_ARCH_TYPE: rocm
-      DOCKER_IMAGE: pytorch/manylinux-builder:rocm6.0-main
+      DOCKER_IMAGE: pytorch/manylinux-builder:rocm6.1-main
       DESIRED_PYTHON: "3.10"
-<<<<<<< HEAD
-      runner_prefix: amz2023.
-      build_name: manywheel-py3_10-rocm6_0
-=======
       runner_prefix: "${{ needs.get-label-type.outputs.label-type }}"
       build_name: manywheel-py3_10-rocm6_1
->>>>>>> 416a7894
-      build_environment: linux-binary-manywheel
-    secrets:
-      github-token: ${{ secrets.GITHUB_TOKEN }}
-  manywheel-py3_10-rocm6_0-test:  # Testing
-    if: ${{ github.repository_owner == 'pytorch' }}
-<<<<<<< HEAD
-    needs: manywheel-py3_10-rocm6_0-build
-=======
+      build_environment: linux-binary-manywheel
+    secrets:
+      github-token: ${{ secrets.GITHUB_TOKEN }}
+  manywheel-py3_10-rocm6_1-test:  # Testing
+    if: ${{ github.repository_owner == 'pytorch' }}
     needs:
       - manywheel-py3_10-rocm6_1-build
       - get-label-type
->>>>>>> 416a7894
     runs-on: linux.rocm.gpu
     timeout-minutes: 240
     env:
@@ -1598,11 +1571,11 @@
       PACKAGE_TYPE: manywheel
       # TODO: This is a legacy variable that we eventually want to get rid of in
       #       favor of GPU_ARCH_VERSION
-      DESIRED_CUDA: rocm6.0
-      GPU_ARCH_VERSION: 6.0
+      DESIRED_CUDA: rocm6.1
+      GPU_ARCH_VERSION: 6.1
       GPU_ARCH_TYPE: rocm
       SKIP_ALL_TESTS: 1
-      DOCKER_IMAGE: pytorch/manylinux-builder:rocm6.0-main
+      DOCKER_IMAGE: pytorch/manylinux-builder:rocm6.1-main
       DESIRED_PYTHON: "3.10"
     steps:
       - name: Setup ROCm
@@ -1610,7 +1583,7 @@
       - uses: actions/download-artifact@v3
         name: Download Build Artifacts
         with:
-          name: manywheel-py3_10-rocm6_0
+          name: manywheel-py3_10-rocm6_1
           path: "${{ runner.temp }}/artifacts/"
       - name: Checkout PyTorch
         uses: malfet/checkout@silent-checkout
@@ -1643,39 +1616,17 @@
       - name: Pull Docker image
         uses: pytorch/test-infra/.github/actions/pull-docker-image@main
         with:
-          docker-image: pytorch/manylinux-builder:rocm6.0-main
+          docker-image: pytorch/manylinux-builder:rocm6.1-main
       - name: Test Pytorch binary
         uses: ./pytorch/.github/actions/test-pytorch-binary
       - name: Teardown ROCm
         uses: ./.github/actions/teardown-rocm
-  manywheel-py3_10-rocm6_0-upload:  # Uploading
-    if: ${{ github.repository_owner == 'pytorch' }}
-    permissions:
-      id-token: write
-      contents: read
-    needs: manywheel-py3_10-rocm6_0-test
-    with:
-      PYTORCH_ROOT: /pytorch
-      BUILDER_ROOT: /builder
-      PACKAGE_TYPE: manywheel
-      # TODO: This is a legacy variable that we eventually want to get rid of in
-      #       favor of GPU_ARCH_VERSION
-      DESIRED_CUDA: rocm6.0
-      GPU_ARCH_VERSION: 6.0
-      GPU_ARCH_TYPE: rocm
-      DOCKER_IMAGE: pytorch/manylinux-builder:rocm6.0-main
-      DESIRED_PYTHON: "3.10"
-      build_name: manywheel-py3_10-rocm6_0
-    secrets:
-      github-token: ${{ secrets.GITHUB_TOKEN }}
-      conda-pytorchbot-token: ${{ secrets.CONDA_PYTORCHBOT_TOKEN }}
-      conda-pytorchbot-token-test: ${{ secrets.CONDA_PYTORCHBOT_TOKEN_TEST }}
-    uses: ./.github/workflows/_binary-upload.yml
-
-  manywheel-py3_10-rocm6_1-build:
-    if: ${{ github.repository_owner == 'pytorch' }}
-    uses: ./.github/workflows/_binary-build-linux.yml
-    needs: get-label-type
+  manywheel-py3_10-rocm6_1-upload:  # Uploading
+    if: ${{ github.repository_owner == 'pytorch' }}
+    permissions:
+      id-token: write
+      contents: read
+    needs: manywheel-py3_10-rocm6_1-test
     with:
       PYTORCH_ROOT: /pytorch
       BUILDER_ROOT: /builder
@@ -1687,25 +1638,38 @@
       GPU_ARCH_TYPE: rocm
       DOCKER_IMAGE: pytorch/manylinux-builder:rocm6.1-main
       DESIRED_PYTHON: "3.10"
-<<<<<<< HEAD
-      runner_prefix: amz2023.
       build_name: manywheel-py3_10-rocm6_1
-=======
+    secrets:
+      github-token: ${{ secrets.GITHUB_TOKEN }}
+      conda-pytorchbot-token: ${{ secrets.CONDA_PYTORCHBOT_TOKEN }}
+      conda-pytorchbot-token-test: ${{ secrets.CONDA_PYTORCHBOT_TOKEN_TEST }}
+    uses: ./.github/workflows/_binary-upload.yml
+
+  manywheel-py3_10-rocm6_2-build:
+    if: ${{ github.repository_owner == 'pytorch' }}
+    uses: ./.github/workflows/_binary-build-linux.yml
+    needs: get-label-type
+    with:
+      PYTORCH_ROOT: /pytorch
+      BUILDER_ROOT: /builder
+      PACKAGE_TYPE: manywheel
+      # TODO: This is a legacy variable that we eventually want to get rid of in
+      #       favor of GPU_ARCH_VERSION
+      DESIRED_CUDA: rocm6.2
+      GPU_ARCH_VERSION: 6.2
+      GPU_ARCH_TYPE: rocm
+      DOCKER_IMAGE: pytorch/manylinux-builder:rocm6.2-main
+      DESIRED_PYTHON: "3.10"
       runner_prefix: "${{ needs.get-label-type.outputs.label-type }}"
       build_name: manywheel-py3_10-rocm6_2
->>>>>>> 416a7894
-      build_environment: linux-binary-manywheel
-    secrets:
-      github-token: ${{ secrets.GITHUB_TOKEN }}
-  manywheel-py3_10-rocm6_1-test:  # Testing
-    if: ${{ github.repository_owner == 'pytorch' }}
-<<<<<<< HEAD
-    needs: manywheel-py3_10-rocm6_1-build
-=======
+      build_environment: linux-binary-manywheel
+    secrets:
+      github-token: ${{ secrets.GITHUB_TOKEN }}
+  manywheel-py3_10-rocm6_2-test:  # Testing
+    if: ${{ github.repository_owner == 'pytorch' }}
     needs:
       - manywheel-py3_10-rocm6_2-build
       - get-label-type
->>>>>>> 416a7894
     runs-on: linux.rocm.gpu
     timeout-minutes: 240
     env:
@@ -1714,11 +1678,11 @@
       PACKAGE_TYPE: manywheel
       # TODO: This is a legacy variable that we eventually want to get rid of in
       #       favor of GPU_ARCH_VERSION
-      DESIRED_CUDA: rocm6.1
-      GPU_ARCH_VERSION: 6.1
+      DESIRED_CUDA: rocm6.2
+      GPU_ARCH_VERSION: 6.2
       GPU_ARCH_TYPE: rocm
       SKIP_ALL_TESTS: 1
-      DOCKER_IMAGE: pytorch/manylinux-builder:rocm6.1-main
+      DOCKER_IMAGE: pytorch/manylinux-builder:rocm6.2-main
       DESIRED_PYTHON: "3.10"
     steps:
       - name: Setup ROCm
@@ -1726,7 +1690,7 @@
       - uses: actions/download-artifact@v3
         name: Download Build Artifacts
         with:
-          name: manywheel-py3_10-rocm6_1
+          name: manywheel-py3_10-rocm6_2
           path: "${{ runner.temp }}/artifacts/"
       - name: Checkout PyTorch
         uses: malfet/checkout@silent-checkout
@@ -1759,29 +1723,29 @@
       - name: Pull Docker image
         uses: pytorch/test-infra/.github/actions/pull-docker-image@main
         with:
-          docker-image: pytorch/manylinux-builder:rocm6.1-main
+          docker-image: pytorch/manylinux-builder:rocm6.2-main
       - name: Test Pytorch binary
         uses: ./pytorch/.github/actions/test-pytorch-binary
       - name: Teardown ROCm
         uses: ./.github/actions/teardown-rocm
-  manywheel-py3_10-rocm6_1-upload:  # Uploading
-    if: ${{ github.repository_owner == 'pytorch' }}
-    permissions:
-      id-token: write
-      contents: read
-    needs: manywheel-py3_10-rocm6_1-test
-    with:
-      PYTORCH_ROOT: /pytorch
-      BUILDER_ROOT: /builder
-      PACKAGE_TYPE: manywheel
-      # TODO: This is a legacy variable that we eventually want to get rid of in
-      #       favor of GPU_ARCH_VERSION
-      DESIRED_CUDA: rocm6.1
-      GPU_ARCH_VERSION: 6.1
+  manywheel-py3_10-rocm6_2-upload:  # Uploading
+    if: ${{ github.repository_owner == 'pytorch' }}
+    permissions:
+      id-token: write
+      contents: read
+    needs: manywheel-py3_10-rocm6_2-test
+    with:
+      PYTORCH_ROOT: /pytorch
+      BUILDER_ROOT: /builder
+      PACKAGE_TYPE: manywheel
+      # TODO: This is a legacy variable that we eventually want to get rid of in
+      #       favor of GPU_ARCH_VERSION
+      DESIRED_CUDA: rocm6.2
+      GPU_ARCH_VERSION: 6.2
       GPU_ARCH_TYPE: rocm
-      DOCKER_IMAGE: pytorch/manylinux-builder:rocm6.1-main
+      DOCKER_IMAGE: pytorch/manylinux-builder:rocm6.2-main
       DESIRED_PYTHON: "3.10"
-      build_name: manywheel-py3_10-rocm6_1
+      build_name: manywheel-py3_10-rocm6_2
     secrets:
       github-token: ${{ secrets.GITHUB_TOKEN }}
       conda-pytorchbot-token: ${{ secrets.CONDA_PYTORCHBOT_TOKEN }}
@@ -2328,7 +2292,7 @@
       runner_prefix: "${{ needs.get-label-type.outputs.label-type }}"
       build_name: manywheel-py3_11-cuda12_4
       build_environment: linux-binary-manywheel
-      PYTORCH_EXTRA_INSTALL_REQUIREMENTS: nvidia-cuda-nvrtc-cu12==12.4.99; platform_system == 'Linux' and platform_machine == 'x86_64' | nvidia-cuda-runtime-cu12==12.4.99; platform_system == 'Linux' and platform_machine == 'x86_64' | nvidia-cuda-cupti-cu12==12.4.99; platform_system == 'Linux' and platform_machine == 'x86_64' | nvidia-cudnn-cu12==9.1.0.70; platform_system == 'Linux' and platform_machine == 'x86_64' | nvidia-cublas-cu12==12.4.2.65; platform_system == 'Linux' and platform_machine == 'x86_64' | nvidia-cufft-cu12==11.2.0.44; platform_system == 'Linux' and platform_machine == 'x86_64' | nvidia-curand-cu12==10.3.5.119; platform_system == 'Linux' and platform_machine == 'x86_64' | nvidia-cusolver-cu12==11.6.0.99; platform_system == 'Linux' and platform_machine == 'x86_64' | nvidia-cusparse-cu12==12.3.0.142; platform_system == 'Linux' and platform_machine == 'x86_64' | nvidia-nccl-cu12==2.21.5; platform_system == 'Linux' and platform_machine == 'x86_64' | nvidia-nvtx-cu12==12.4.99; platform_system == 'Linux' and platform_machine == 'x86_64' | nvidia-nvjitlink-cu12==12.4.99; platform_system == 'Linux' and platform_machine == 'x86_64'
+      PYTORCH_EXTRA_INSTALL_REQUIREMENTS: nvidia-cuda-nvrtc-cu12==12.4.127; platform_system == 'Linux' and platform_machine == 'x86_64' | nvidia-cuda-runtime-cu12==12.4.127; platform_system == 'Linux' and platform_machine == 'x86_64' | nvidia-cuda-cupti-cu12==12.4.127; platform_system == 'Linux' and platform_machine == 'x86_64' | nvidia-cudnn-cu12==9.1.0.70; platform_system == 'Linux' and platform_machine == 'x86_64' | nvidia-cublas-cu12==12.4.5.8; platform_system == 'Linux' and platform_machine == 'x86_64' | nvidia-cufft-cu12==11.2.1.3; platform_system == 'Linux' and platform_machine == 'x86_64' | nvidia-curand-cu12==10.3.5.147; platform_system == 'Linux' and platform_machine == 'x86_64' | nvidia-cusolver-cu12==11.6.1.9; platform_system == 'Linux' and platform_machine == 'x86_64' | nvidia-cusparse-cu12==12.3.1.170; platform_system == 'Linux' and platform_machine == 'x86_64' | nvidia-nccl-cu12==2.21.5; platform_system == 'Linux' and platform_machine == 'x86_64' | nvidia-nvtx-cu12==12.4.127; platform_system == 'Linux' and platform_machine == 'x86_64' | nvidia-nvjitlink-cu12==12.4.127; platform_system == 'Linux' and platform_machine == 'x86_64'
     secrets:
       github-token: ${{ secrets.GITHUB_TOKEN }}
   manywheel-py3_11-cuda12_4-test:  # Testing
@@ -2397,7 +2361,7 @@
       runner_prefix: "${{ needs.get-label-type.outputs.label-type }}"
       build_name: manywheel-py3_11-cuda12_4-split
       build_environment: linux-binary-manywheel
-      PYTORCH_EXTRA_INSTALL_REQUIREMENTS: nvidia-cuda-nvrtc-cu12==12.4.99; platform_system == 'Linux' and platform_machine == 'x86_64' | nvidia-cuda-runtime-cu12==12.4.99; platform_system == 'Linux' and platform_machine == 'x86_64' | nvidia-cuda-cupti-cu12==12.4.99; platform_system == 'Linux' and platform_machine == 'x86_64' | nvidia-cudnn-cu12==9.1.0.70; platform_system == 'Linux' and platform_machine == 'x86_64' | nvidia-cublas-cu12==12.4.2.65; platform_system == 'Linux' and platform_machine == 'x86_64' | nvidia-cufft-cu12==11.2.0.44; platform_system == 'Linux' and platform_machine == 'x86_64' | nvidia-curand-cu12==10.3.5.119; platform_system == 'Linux' and platform_machine == 'x86_64' | nvidia-cusolver-cu12==11.6.0.99; platform_system == 'Linux' and platform_machine == 'x86_64' | nvidia-cusparse-cu12==12.3.0.142; platform_system == 'Linux' and platform_machine == 'x86_64' | nvidia-nccl-cu12==2.21.5; platform_system == 'Linux' and platform_machine == 'x86_64' | nvidia-nvtx-cu12==12.4.99; platform_system == 'Linux' and platform_machine == 'x86_64' | nvidia-nvjitlink-cu12==12.4.99; platform_system == 'Linux' and platform_machine == 'x86_64'
+      PYTORCH_EXTRA_INSTALL_REQUIREMENTS: nvidia-cuda-nvrtc-cu12==12.4.127; platform_system == 'Linux' and platform_machine == 'x86_64' | nvidia-cuda-runtime-cu12==12.4.127; platform_system == 'Linux' and platform_machine == 'x86_64' | nvidia-cuda-cupti-cu12==12.4.127; platform_system == 'Linux' and platform_machine == 'x86_64' | nvidia-cudnn-cu12==9.1.0.70; platform_system == 'Linux' and platform_machine == 'x86_64' | nvidia-cublas-cu12==12.4.5.8; platform_system == 'Linux' and platform_machine == 'x86_64' | nvidia-cufft-cu12==11.2.1.3; platform_system == 'Linux' and platform_machine == 'x86_64' | nvidia-curand-cu12==10.3.5.147; platform_system == 'Linux' and platform_machine == 'x86_64' | nvidia-cusolver-cu12==11.6.1.9; platform_system == 'Linux' and platform_machine == 'x86_64' | nvidia-cusparse-cu12==12.3.1.170; platform_system == 'Linux' and platform_machine == 'x86_64' | nvidia-nccl-cu12==2.21.5; platform_system == 'Linux' and platform_machine == 'x86_64' | nvidia-nvtx-cu12==12.4.127; platform_system == 'Linux' and platform_machine == 'x86_64' | nvidia-nvjitlink-cu12==12.4.127; platform_system == 'Linux' and platform_machine == 'x86_64'
     secrets:
       github-token: ${{ secrets.GITHUB_TOKEN }}
   manywheel-py3_11-cuda12_4-split-test:  # Testing
@@ -2449,40 +2413,31 @@
       conda-pytorchbot-token-test: ${{ secrets.CONDA_PYTORCHBOT_TOKEN_TEST }}
     uses: ./.github/workflows/_binary-upload.yml
 
-  manywheel-py3_11-rocm6_0-build:
-    if: ${{ github.repository_owner == 'pytorch' }}
-    uses: ./.github/workflows/_binary-build-linux.yml
-    needs: get-label-type
-    with:
-      PYTORCH_ROOT: /pytorch
-      BUILDER_ROOT: /builder
-      PACKAGE_TYPE: manywheel
-      # TODO: This is a legacy variable that we eventually want to get rid of in
-      #       favor of GPU_ARCH_VERSION
-      DESIRED_CUDA: rocm6.0
-      GPU_ARCH_VERSION: 6.0
+  manywheel-py3_11-rocm6_1-build:
+    if: ${{ github.repository_owner == 'pytorch' }}
+    uses: ./.github/workflows/_binary-build-linux.yml
+    needs: get-label-type
+    with:
+      PYTORCH_ROOT: /pytorch
+      BUILDER_ROOT: /builder
+      PACKAGE_TYPE: manywheel
+      # TODO: This is a legacy variable that we eventually want to get rid of in
+      #       favor of GPU_ARCH_VERSION
+      DESIRED_CUDA: rocm6.1
+      GPU_ARCH_VERSION: 6.1
       GPU_ARCH_TYPE: rocm
-      DOCKER_IMAGE: pytorch/manylinux-builder:rocm6.0-main
+      DOCKER_IMAGE: pytorch/manylinux-builder:rocm6.1-main
       DESIRED_PYTHON: "3.11"
-<<<<<<< HEAD
-      runner_prefix: amz2023.
-      build_name: manywheel-py3_11-rocm6_0
-=======
       runner_prefix: "${{ needs.get-label-type.outputs.label-type }}"
       build_name: manywheel-py3_11-rocm6_1
->>>>>>> 416a7894
-      build_environment: linux-binary-manywheel
-    secrets:
-      github-token: ${{ secrets.GITHUB_TOKEN }}
-  manywheel-py3_11-rocm6_0-test:  # Testing
-    if: ${{ github.repository_owner == 'pytorch' }}
-<<<<<<< HEAD
-    needs: manywheel-py3_11-rocm6_0-build
-=======
+      build_environment: linux-binary-manywheel
+    secrets:
+      github-token: ${{ secrets.GITHUB_TOKEN }}
+  manywheel-py3_11-rocm6_1-test:  # Testing
+    if: ${{ github.repository_owner == 'pytorch' }}
     needs:
       - manywheel-py3_11-rocm6_1-build
       - get-label-type
->>>>>>> 416a7894
     runs-on: linux.rocm.gpu
     timeout-minutes: 240
     env:
@@ -2491,11 +2446,11 @@
       PACKAGE_TYPE: manywheel
       # TODO: This is a legacy variable that we eventually want to get rid of in
       #       favor of GPU_ARCH_VERSION
-      DESIRED_CUDA: rocm6.0
-      GPU_ARCH_VERSION: 6.0
+      DESIRED_CUDA: rocm6.1
+      GPU_ARCH_VERSION: 6.1
       GPU_ARCH_TYPE: rocm
       SKIP_ALL_TESTS: 1
-      DOCKER_IMAGE: pytorch/manylinux-builder:rocm6.0-main
+      DOCKER_IMAGE: pytorch/manylinux-builder:rocm6.1-main
       DESIRED_PYTHON: "3.11"
     steps:
       - name: Setup ROCm
@@ -2503,7 +2458,7 @@
       - uses: actions/download-artifact@v3
         name: Download Build Artifacts
         with:
-          name: manywheel-py3_11-rocm6_0
+          name: manywheel-py3_11-rocm6_1
           path: "${{ runner.temp }}/artifacts/"
       - name: Checkout PyTorch
         uses: malfet/checkout@silent-checkout
@@ -2536,39 +2491,17 @@
       - name: Pull Docker image
         uses: pytorch/test-infra/.github/actions/pull-docker-image@main
         with:
-          docker-image: pytorch/manylinux-builder:rocm6.0-main
+          docker-image: pytorch/manylinux-builder:rocm6.1-main
       - name: Test Pytorch binary
         uses: ./pytorch/.github/actions/test-pytorch-binary
       - name: Teardown ROCm
         uses: ./.github/actions/teardown-rocm
-  manywheel-py3_11-rocm6_0-upload:  # Uploading
-    if: ${{ github.repository_owner == 'pytorch' }}
-    permissions:
-      id-token: write
-      contents: read
-    needs: manywheel-py3_11-rocm6_0-test
-    with:
-      PYTORCH_ROOT: /pytorch
-      BUILDER_ROOT: /builder
-      PACKAGE_TYPE: manywheel
-      # TODO: This is a legacy variable that we eventually want to get rid of in
-      #       favor of GPU_ARCH_VERSION
-      DESIRED_CUDA: rocm6.0
-      GPU_ARCH_VERSION: 6.0
-      GPU_ARCH_TYPE: rocm
-      DOCKER_IMAGE: pytorch/manylinux-builder:rocm6.0-main
-      DESIRED_PYTHON: "3.11"
-      build_name: manywheel-py3_11-rocm6_0
-    secrets:
-      github-token: ${{ secrets.GITHUB_TOKEN }}
-      conda-pytorchbot-token: ${{ secrets.CONDA_PYTORCHBOT_TOKEN }}
-      conda-pytorchbot-token-test: ${{ secrets.CONDA_PYTORCHBOT_TOKEN_TEST }}
-    uses: ./.github/workflows/_binary-upload.yml
-
-  manywheel-py3_11-rocm6_1-build:
-    if: ${{ github.repository_owner == 'pytorch' }}
-    uses: ./.github/workflows/_binary-build-linux.yml
-    needs: get-label-type
+  manywheel-py3_11-rocm6_1-upload:  # Uploading
+    if: ${{ github.repository_owner == 'pytorch' }}
+    permissions:
+      id-token: write
+      contents: read
+    needs: manywheel-py3_11-rocm6_1-test
     with:
       PYTORCH_ROOT: /pytorch
       BUILDER_ROOT: /builder
@@ -2580,25 +2513,38 @@
       GPU_ARCH_TYPE: rocm
       DOCKER_IMAGE: pytorch/manylinux-builder:rocm6.1-main
       DESIRED_PYTHON: "3.11"
-<<<<<<< HEAD
-      runner_prefix: amz2023.
       build_name: manywheel-py3_11-rocm6_1
-=======
+    secrets:
+      github-token: ${{ secrets.GITHUB_TOKEN }}
+      conda-pytorchbot-token: ${{ secrets.CONDA_PYTORCHBOT_TOKEN }}
+      conda-pytorchbot-token-test: ${{ secrets.CONDA_PYTORCHBOT_TOKEN_TEST }}
+    uses: ./.github/workflows/_binary-upload.yml
+
+  manywheel-py3_11-rocm6_2-build:
+    if: ${{ github.repository_owner == 'pytorch' }}
+    uses: ./.github/workflows/_binary-build-linux.yml
+    needs: get-label-type
+    with:
+      PYTORCH_ROOT: /pytorch
+      BUILDER_ROOT: /builder
+      PACKAGE_TYPE: manywheel
+      # TODO: This is a legacy variable that we eventually want to get rid of in
+      #       favor of GPU_ARCH_VERSION
+      DESIRED_CUDA: rocm6.2
+      GPU_ARCH_VERSION: 6.2
+      GPU_ARCH_TYPE: rocm
+      DOCKER_IMAGE: pytorch/manylinux-builder:rocm6.2-main
+      DESIRED_PYTHON: "3.11"
       runner_prefix: "${{ needs.get-label-type.outputs.label-type }}"
       build_name: manywheel-py3_11-rocm6_2
->>>>>>> 416a7894
-      build_environment: linux-binary-manywheel
-    secrets:
-      github-token: ${{ secrets.GITHUB_TOKEN }}
-  manywheel-py3_11-rocm6_1-test:  # Testing
-    if: ${{ github.repository_owner == 'pytorch' }}
-<<<<<<< HEAD
-    needs: manywheel-py3_11-rocm6_1-build
-=======
+      build_environment: linux-binary-manywheel
+    secrets:
+      github-token: ${{ secrets.GITHUB_TOKEN }}
+  manywheel-py3_11-rocm6_2-test:  # Testing
+    if: ${{ github.repository_owner == 'pytorch' }}
     needs:
       - manywheel-py3_11-rocm6_2-build
       - get-label-type
->>>>>>> 416a7894
     runs-on: linux.rocm.gpu
     timeout-minutes: 240
     env:
@@ -2607,11 +2553,11 @@
       PACKAGE_TYPE: manywheel
       # TODO: This is a legacy variable that we eventually want to get rid of in
       #       favor of GPU_ARCH_VERSION
-      DESIRED_CUDA: rocm6.1
-      GPU_ARCH_VERSION: 6.1
+      DESIRED_CUDA: rocm6.2
+      GPU_ARCH_VERSION: 6.2
       GPU_ARCH_TYPE: rocm
       SKIP_ALL_TESTS: 1
-      DOCKER_IMAGE: pytorch/manylinux-builder:rocm6.1-main
+      DOCKER_IMAGE: pytorch/manylinux-builder:rocm6.2-main
       DESIRED_PYTHON: "3.11"
     steps:
       - name: Setup ROCm
@@ -2619,7 +2565,7 @@
       - uses: actions/download-artifact@v3
         name: Download Build Artifacts
         with:
-          name: manywheel-py3_11-rocm6_1
+          name: manywheel-py3_11-rocm6_2
           path: "${{ runner.temp }}/artifacts/"
       - name: Checkout PyTorch
         uses: malfet/checkout@silent-checkout
@@ -2652,29 +2598,29 @@
       - name: Pull Docker image
         uses: pytorch/test-infra/.github/actions/pull-docker-image@main
         with:
-          docker-image: pytorch/manylinux-builder:rocm6.1-main
+          docker-image: pytorch/manylinux-builder:rocm6.2-main
       - name: Test Pytorch binary
         uses: ./pytorch/.github/actions/test-pytorch-binary
       - name: Teardown ROCm
         uses: ./.github/actions/teardown-rocm
-  manywheel-py3_11-rocm6_1-upload:  # Uploading
-    if: ${{ github.repository_owner == 'pytorch' }}
-    permissions:
-      id-token: write
-      contents: read
-    needs: manywheel-py3_11-rocm6_1-test
-    with:
-      PYTORCH_ROOT: /pytorch
-      BUILDER_ROOT: /builder
-      PACKAGE_TYPE: manywheel
-      # TODO: This is a legacy variable that we eventually want to get rid of in
-      #       favor of GPU_ARCH_VERSION
-      DESIRED_CUDA: rocm6.1
-      GPU_ARCH_VERSION: 6.1
+  manywheel-py3_11-rocm6_2-upload:  # Uploading
+    if: ${{ github.repository_owner == 'pytorch' }}
+    permissions:
+      id-token: write
+      contents: read
+    needs: manywheel-py3_11-rocm6_2-test
+    with:
+      PYTORCH_ROOT: /pytorch
+      BUILDER_ROOT: /builder
+      PACKAGE_TYPE: manywheel
+      # TODO: This is a legacy variable that we eventually want to get rid of in
+      #       favor of GPU_ARCH_VERSION
+      DESIRED_CUDA: rocm6.2
+      GPU_ARCH_VERSION: 6.2
       GPU_ARCH_TYPE: rocm
-      DOCKER_IMAGE: pytorch/manylinux-builder:rocm6.1-main
+      DOCKER_IMAGE: pytorch/manylinux-builder:rocm6.2-main
       DESIRED_PYTHON: "3.11"
-      build_name: manywheel-py3_11-rocm6_1
+      build_name: manywheel-py3_11-rocm6_2
     secrets:
       github-token: ${{ secrets.GITHUB_TOKEN }}
       conda-pytorchbot-token: ${{ secrets.CONDA_PYTORCHBOT_TOKEN }}
@@ -3221,7 +3167,7 @@
       runner_prefix: "${{ needs.get-label-type.outputs.label-type }}"
       build_name: manywheel-py3_12-cuda12_4
       build_environment: linux-binary-manywheel
-      PYTORCH_EXTRA_INSTALL_REQUIREMENTS: nvidia-cuda-nvrtc-cu12==12.4.99; platform_system == 'Linux' and platform_machine == 'x86_64' | nvidia-cuda-runtime-cu12==12.4.99; platform_system == 'Linux' and platform_machine == 'x86_64' | nvidia-cuda-cupti-cu12==12.4.99; platform_system == 'Linux' and platform_machine == 'x86_64' | nvidia-cudnn-cu12==9.1.0.70; platform_system == 'Linux' and platform_machine == 'x86_64' | nvidia-cublas-cu12==12.4.2.65; platform_system == 'Linux' and platform_machine == 'x86_64' | nvidia-cufft-cu12==11.2.0.44; platform_system == 'Linux' and platform_machine == 'x86_64' | nvidia-curand-cu12==10.3.5.119; platform_system == 'Linux' and platform_machine == 'x86_64' | nvidia-cusolver-cu12==11.6.0.99; platform_system == 'Linux' and platform_machine == 'x86_64' | nvidia-cusparse-cu12==12.3.0.142; platform_system == 'Linux' and platform_machine == 'x86_64' | nvidia-nccl-cu12==2.21.5; platform_system == 'Linux' and platform_machine == 'x86_64' | nvidia-nvtx-cu12==12.4.99; platform_system == 'Linux' and platform_machine == 'x86_64' | nvidia-nvjitlink-cu12==12.4.99; platform_system == 'Linux' and platform_machine == 'x86_64'
+      PYTORCH_EXTRA_INSTALL_REQUIREMENTS: nvidia-cuda-nvrtc-cu12==12.4.127; platform_system == 'Linux' and platform_machine == 'x86_64' | nvidia-cuda-runtime-cu12==12.4.127; platform_system == 'Linux' and platform_machine == 'x86_64' | nvidia-cuda-cupti-cu12==12.4.127; platform_system == 'Linux' and platform_machine == 'x86_64' | nvidia-cudnn-cu12==9.1.0.70; platform_system == 'Linux' and platform_machine == 'x86_64' | nvidia-cublas-cu12==12.4.5.8; platform_system == 'Linux' and platform_machine == 'x86_64' | nvidia-cufft-cu12==11.2.1.3; platform_system == 'Linux' and platform_machine == 'x86_64' | nvidia-curand-cu12==10.3.5.147; platform_system == 'Linux' and platform_machine == 'x86_64' | nvidia-cusolver-cu12==11.6.1.9; platform_system == 'Linux' and platform_machine == 'x86_64' | nvidia-cusparse-cu12==12.3.1.170; platform_system == 'Linux' and platform_machine == 'x86_64' | nvidia-nccl-cu12==2.21.5; platform_system == 'Linux' and platform_machine == 'x86_64' | nvidia-nvtx-cu12==12.4.127; platform_system == 'Linux' and platform_machine == 'x86_64' | nvidia-nvjitlink-cu12==12.4.127; platform_system == 'Linux' and platform_machine == 'x86_64'
     secrets:
       github-token: ${{ secrets.GITHUB_TOKEN }}
   manywheel-py3_12-cuda12_4-test:  # Testing
@@ -3290,7 +3236,7 @@
       runner_prefix: "${{ needs.get-label-type.outputs.label-type }}"
       build_name: manywheel-py3_12-cuda12_4-split
       build_environment: linux-binary-manywheel
-      PYTORCH_EXTRA_INSTALL_REQUIREMENTS: nvidia-cuda-nvrtc-cu12==12.4.99; platform_system == 'Linux' and platform_machine == 'x86_64' | nvidia-cuda-runtime-cu12==12.4.99; platform_system == 'Linux' and platform_machine == 'x86_64' | nvidia-cuda-cupti-cu12==12.4.99; platform_system == 'Linux' and platform_machine == 'x86_64' | nvidia-cudnn-cu12==9.1.0.70; platform_system == 'Linux' and platform_machine == 'x86_64' | nvidia-cublas-cu12==12.4.2.65; platform_system == 'Linux' and platform_machine == 'x86_64' | nvidia-cufft-cu12==11.2.0.44; platform_system == 'Linux' and platform_machine == 'x86_64' | nvidia-curand-cu12==10.3.5.119; platform_system == 'Linux' and platform_machine == 'x86_64' | nvidia-cusolver-cu12==11.6.0.99; platform_system == 'Linux' and platform_machine == 'x86_64' | nvidia-cusparse-cu12==12.3.0.142; platform_system == 'Linux' and platform_machine == 'x86_64' | nvidia-nccl-cu12==2.21.5; platform_system == 'Linux' and platform_machine == 'x86_64' | nvidia-nvtx-cu12==12.4.99; platform_system == 'Linux' and platform_machine == 'x86_64' | nvidia-nvjitlink-cu12==12.4.99; platform_system == 'Linux' and platform_machine == 'x86_64'
+      PYTORCH_EXTRA_INSTALL_REQUIREMENTS: nvidia-cuda-nvrtc-cu12==12.4.127; platform_system == 'Linux' and platform_machine == 'x86_64' | nvidia-cuda-runtime-cu12==12.4.127; platform_system == 'Linux' and platform_machine == 'x86_64' | nvidia-cuda-cupti-cu12==12.4.127; platform_system == 'Linux' and platform_machine == 'x86_64' | nvidia-cudnn-cu12==9.1.0.70; platform_system == 'Linux' and platform_machine == 'x86_64' | nvidia-cublas-cu12==12.4.5.8; platform_system == 'Linux' and platform_machine == 'x86_64' | nvidia-cufft-cu12==11.2.1.3; platform_system == 'Linux' and platform_machine == 'x86_64' | nvidia-curand-cu12==10.3.5.147; platform_system == 'Linux' and platform_machine == 'x86_64' | nvidia-cusolver-cu12==11.6.1.9; platform_system == 'Linux' and platform_machine == 'x86_64' | nvidia-cusparse-cu12==12.3.1.170; platform_system == 'Linux' and platform_machine == 'x86_64' | nvidia-nccl-cu12==2.21.5; platform_system == 'Linux' and platform_machine == 'x86_64' | nvidia-nvtx-cu12==12.4.127; platform_system == 'Linux' and platform_machine == 'x86_64' | nvidia-nvjitlink-cu12==12.4.127; platform_system == 'Linux' and platform_machine == 'x86_64'
     secrets:
       github-token: ${{ secrets.GITHUB_TOKEN }}
   manywheel-py3_12-cuda12_4-split-test:  # Testing
@@ -3342,40 +3288,31 @@
       conda-pytorchbot-token-test: ${{ secrets.CONDA_PYTORCHBOT_TOKEN_TEST }}
     uses: ./.github/workflows/_binary-upload.yml
 
-  manywheel-py3_12-rocm6_0-build:
-    if: ${{ github.repository_owner == 'pytorch' }}
-    uses: ./.github/workflows/_binary-build-linux.yml
-    needs: get-label-type
-    with:
-      PYTORCH_ROOT: /pytorch
-      BUILDER_ROOT: /builder
-      PACKAGE_TYPE: manywheel
-      # TODO: This is a legacy variable that we eventually want to get rid of in
-      #       favor of GPU_ARCH_VERSION
-      DESIRED_CUDA: rocm6.0
-      GPU_ARCH_VERSION: 6.0
+  manywheel-py3_12-rocm6_1-build:
+    if: ${{ github.repository_owner == 'pytorch' }}
+    uses: ./.github/workflows/_binary-build-linux.yml
+    needs: get-label-type
+    with:
+      PYTORCH_ROOT: /pytorch
+      BUILDER_ROOT: /builder
+      PACKAGE_TYPE: manywheel
+      # TODO: This is a legacy variable that we eventually want to get rid of in
+      #       favor of GPU_ARCH_VERSION
+      DESIRED_CUDA: rocm6.1
+      GPU_ARCH_VERSION: 6.1
       GPU_ARCH_TYPE: rocm
-      DOCKER_IMAGE: pytorch/manylinux-builder:rocm6.0-main
+      DOCKER_IMAGE: pytorch/manylinux-builder:rocm6.1-main
       DESIRED_PYTHON: "3.12"
-<<<<<<< HEAD
-      runner_prefix: amz2023.
-      build_name: manywheel-py3_12-rocm6_0
-=======
       runner_prefix: "${{ needs.get-label-type.outputs.label-type }}"
       build_name: manywheel-py3_12-rocm6_1
->>>>>>> 416a7894
-      build_environment: linux-binary-manywheel
-    secrets:
-      github-token: ${{ secrets.GITHUB_TOKEN }}
-  manywheel-py3_12-rocm6_0-test:  # Testing
-    if: ${{ github.repository_owner == 'pytorch' }}
-<<<<<<< HEAD
-    needs: manywheel-py3_12-rocm6_0-build
-=======
+      build_environment: linux-binary-manywheel
+    secrets:
+      github-token: ${{ secrets.GITHUB_TOKEN }}
+  manywheel-py3_12-rocm6_1-test:  # Testing
+    if: ${{ github.repository_owner == 'pytorch' }}
     needs:
       - manywheel-py3_12-rocm6_1-build
       - get-label-type
->>>>>>> 416a7894
     runs-on: linux.rocm.gpu
     timeout-minutes: 240
     env:
@@ -3384,11 +3321,11 @@
       PACKAGE_TYPE: manywheel
       # TODO: This is a legacy variable that we eventually want to get rid of in
       #       favor of GPU_ARCH_VERSION
-      DESIRED_CUDA: rocm6.0
-      GPU_ARCH_VERSION: 6.0
+      DESIRED_CUDA: rocm6.1
+      GPU_ARCH_VERSION: 6.1
       GPU_ARCH_TYPE: rocm
       SKIP_ALL_TESTS: 1
-      DOCKER_IMAGE: pytorch/manylinux-builder:rocm6.0-main
+      DOCKER_IMAGE: pytorch/manylinux-builder:rocm6.1-main
       DESIRED_PYTHON: "3.12"
     steps:
       - name: Setup ROCm
@@ -3396,7 +3333,7 @@
       - uses: actions/download-artifact@v3
         name: Download Build Artifacts
         with:
-          name: manywheel-py3_12-rocm6_0
+          name: manywheel-py3_12-rocm6_1
           path: "${{ runner.temp }}/artifacts/"
       - name: Checkout PyTorch
         uses: malfet/checkout@silent-checkout
@@ -3429,39 +3366,17 @@
       - name: Pull Docker image
         uses: pytorch/test-infra/.github/actions/pull-docker-image@main
         with:
-          docker-image: pytorch/manylinux-builder:rocm6.0-main
+          docker-image: pytorch/manylinux-builder:rocm6.1-main
       - name: Test Pytorch binary
         uses: ./pytorch/.github/actions/test-pytorch-binary
       - name: Teardown ROCm
         uses: ./.github/actions/teardown-rocm
-  manywheel-py3_12-rocm6_0-upload:  # Uploading
-    if: ${{ github.repository_owner == 'pytorch' }}
-    permissions:
-      id-token: write
-      contents: read
-    needs: manywheel-py3_12-rocm6_0-test
-    with:
-      PYTORCH_ROOT: /pytorch
-      BUILDER_ROOT: /builder
-      PACKAGE_TYPE: manywheel
-      # TODO: This is a legacy variable that we eventually want to get rid of in
-      #       favor of GPU_ARCH_VERSION
-      DESIRED_CUDA: rocm6.0
-      GPU_ARCH_VERSION: 6.0
-      GPU_ARCH_TYPE: rocm
-      DOCKER_IMAGE: pytorch/manylinux-builder:rocm6.0-main
-      DESIRED_PYTHON: "3.12"
-      build_name: manywheel-py3_12-rocm6_0
-    secrets:
-      github-token: ${{ secrets.GITHUB_TOKEN }}
-      conda-pytorchbot-token: ${{ secrets.CONDA_PYTORCHBOT_TOKEN }}
-      conda-pytorchbot-token-test: ${{ secrets.CONDA_PYTORCHBOT_TOKEN_TEST }}
-    uses: ./.github/workflows/_binary-upload.yml
-
-  manywheel-py3_12-rocm6_1-build:
-    if: ${{ github.repository_owner == 'pytorch' }}
-    uses: ./.github/workflows/_binary-build-linux.yml
-    needs: get-label-type
+  manywheel-py3_12-rocm6_1-upload:  # Uploading
+    if: ${{ github.repository_owner == 'pytorch' }}
+    permissions:
+      id-token: write
+      contents: read
+    needs: manywheel-py3_12-rocm6_1-test
     with:
       PYTORCH_ROOT: /pytorch
       BUILDER_ROOT: /builder
@@ -3473,25 +3388,38 @@
       GPU_ARCH_TYPE: rocm
       DOCKER_IMAGE: pytorch/manylinux-builder:rocm6.1-main
       DESIRED_PYTHON: "3.12"
-<<<<<<< HEAD
-      runner_prefix: amz2023.
       build_name: manywheel-py3_12-rocm6_1
-=======
+    secrets:
+      github-token: ${{ secrets.GITHUB_TOKEN }}
+      conda-pytorchbot-token: ${{ secrets.CONDA_PYTORCHBOT_TOKEN }}
+      conda-pytorchbot-token-test: ${{ secrets.CONDA_PYTORCHBOT_TOKEN_TEST }}
+    uses: ./.github/workflows/_binary-upload.yml
+
+  manywheel-py3_12-rocm6_2-build:
+    if: ${{ github.repository_owner == 'pytorch' }}
+    uses: ./.github/workflows/_binary-build-linux.yml
+    needs: get-label-type
+    with:
+      PYTORCH_ROOT: /pytorch
+      BUILDER_ROOT: /builder
+      PACKAGE_TYPE: manywheel
+      # TODO: This is a legacy variable that we eventually want to get rid of in
+      #       favor of GPU_ARCH_VERSION
+      DESIRED_CUDA: rocm6.2
+      GPU_ARCH_VERSION: 6.2
+      GPU_ARCH_TYPE: rocm
+      DOCKER_IMAGE: pytorch/manylinux-builder:rocm6.2-main
+      DESIRED_PYTHON: "3.12"
       runner_prefix: "${{ needs.get-label-type.outputs.label-type }}"
       build_name: manywheel-py3_12-rocm6_2
->>>>>>> 416a7894
-      build_environment: linux-binary-manywheel
-    secrets:
-      github-token: ${{ secrets.GITHUB_TOKEN }}
-  manywheel-py3_12-rocm6_1-test:  # Testing
-    if: ${{ github.repository_owner == 'pytorch' }}
-<<<<<<< HEAD
-    needs: manywheel-py3_12-rocm6_1-build
-=======
+      build_environment: linux-binary-manywheel
+    secrets:
+      github-token: ${{ secrets.GITHUB_TOKEN }}
+  manywheel-py3_12-rocm6_2-test:  # Testing
+    if: ${{ github.repository_owner == 'pytorch' }}
     needs:
       - manywheel-py3_12-rocm6_2-build
       - get-label-type
->>>>>>> 416a7894
     runs-on: linux.rocm.gpu
     timeout-minutes: 240
     env:
@@ -3500,11 +3428,11 @@
       PACKAGE_TYPE: manywheel
       # TODO: This is a legacy variable that we eventually want to get rid of in
       #       favor of GPU_ARCH_VERSION
-      DESIRED_CUDA: rocm6.1
-      GPU_ARCH_VERSION: 6.1
+      DESIRED_CUDA: rocm6.2
+      GPU_ARCH_VERSION: 6.2
       GPU_ARCH_TYPE: rocm
       SKIP_ALL_TESTS: 1
-      DOCKER_IMAGE: pytorch/manylinux-builder:rocm6.1-main
+      DOCKER_IMAGE: pytorch/manylinux-builder:rocm6.2-main
       DESIRED_PYTHON: "3.12"
     steps:
       - name: Setup ROCm
@@ -3512,7 +3440,7 @@
       - uses: actions/download-artifact@v3
         name: Download Build Artifacts
         with:
-          name: manywheel-py3_12-rocm6_1
+          name: manywheel-py3_12-rocm6_2
           path: "${{ runner.temp }}/artifacts/"
       - name: Checkout PyTorch
         uses: malfet/checkout@silent-checkout
@@ -3545,29 +3473,29 @@
       - name: Pull Docker image
         uses: pytorch/test-infra/.github/actions/pull-docker-image@main
         with:
-          docker-image: pytorch/manylinux-builder:rocm6.1-main
+          docker-image: pytorch/manylinux-builder:rocm6.2-main
       - name: Test Pytorch binary
         uses: ./pytorch/.github/actions/test-pytorch-binary
       - name: Teardown ROCm
         uses: ./.github/actions/teardown-rocm
-  manywheel-py3_12-rocm6_1-upload:  # Uploading
-    if: ${{ github.repository_owner == 'pytorch' }}
-    permissions:
-      id-token: write
-      contents: read
-    needs: manywheel-py3_12-rocm6_1-test
-    with:
-      PYTORCH_ROOT: /pytorch
-      BUILDER_ROOT: /builder
-      PACKAGE_TYPE: manywheel
-      # TODO: This is a legacy variable that we eventually want to get rid of in
-      #       favor of GPU_ARCH_VERSION
-      DESIRED_CUDA: rocm6.1
-      GPU_ARCH_VERSION: 6.1
+  manywheel-py3_12-rocm6_2-upload:  # Uploading
+    if: ${{ github.repository_owner == 'pytorch' }}
+    permissions:
+      id-token: write
+      contents: read
+    needs: manywheel-py3_12-rocm6_2-test
+    with:
+      PYTORCH_ROOT: /pytorch
+      BUILDER_ROOT: /builder
+      PACKAGE_TYPE: manywheel
+      # TODO: This is a legacy variable that we eventually want to get rid of in
+      #       favor of GPU_ARCH_VERSION
+      DESIRED_CUDA: rocm6.2
+      GPU_ARCH_VERSION: 6.2
       GPU_ARCH_TYPE: rocm
-      DOCKER_IMAGE: pytorch/manylinux-builder:rocm6.1-main
+      DOCKER_IMAGE: pytorch/manylinux-builder:rocm6.2-main
       DESIRED_PYTHON: "3.12"
-      build_name: manywheel-py3_12-rocm6_1
+      build_name: manywheel-py3_12-rocm6_2
     secrets:
       github-token: ${{ secrets.GITHUB_TOKEN }}
       conda-pytorchbot-token: ${{ secrets.CONDA_PYTORCHBOT_TOKEN }}
@@ -4114,7 +4042,7 @@
       runner_prefix: "${{ needs.get-label-type.outputs.label-type }}"
       build_name: manywheel-py3_13-cuda12_4
       build_environment: linux-binary-manywheel
-      PYTORCH_EXTRA_INSTALL_REQUIREMENTS: nvidia-cuda-nvrtc-cu12==12.4.99; platform_system == 'Linux' and platform_machine == 'x86_64' | nvidia-cuda-runtime-cu12==12.4.99; platform_system == 'Linux' and platform_machine == 'x86_64' | nvidia-cuda-cupti-cu12==12.4.99; platform_system == 'Linux' and platform_machine == 'x86_64' | nvidia-cudnn-cu12==9.1.0.70; platform_system == 'Linux' and platform_machine == 'x86_64' | nvidia-cublas-cu12==12.4.2.65; platform_system == 'Linux' and platform_machine == 'x86_64' | nvidia-cufft-cu12==11.2.0.44; platform_system == 'Linux' and platform_machine == 'x86_64' | nvidia-curand-cu12==10.3.5.119; platform_system == 'Linux' and platform_machine == 'x86_64' | nvidia-cusolver-cu12==11.6.0.99; platform_system == 'Linux' and platform_machine == 'x86_64' | nvidia-cusparse-cu12==12.3.0.142; platform_system == 'Linux' and platform_machine == 'x86_64' | nvidia-nccl-cu12==2.21.5; platform_system == 'Linux' and platform_machine == 'x86_64' | nvidia-nvtx-cu12==12.4.99; platform_system == 'Linux' and platform_machine == 'x86_64' | nvidia-nvjitlink-cu12==12.4.99; platform_system == 'Linux' and platform_machine == 'x86_64'
+      PYTORCH_EXTRA_INSTALL_REQUIREMENTS: nvidia-cuda-nvrtc-cu12==12.4.127; platform_system == 'Linux' and platform_machine == 'x86_64' | nvidia-cuda-runtime-cu12==12.4.127; platform_system == 'Linux' and platform_machine == 'x86_64' | nvidia-cuda-cupti-cu12==12.4.127; platform_system == 'Linux' and platform_machine == 'x86_64' | nvidia-cudnn-cu12==9.1.0.70; platform_system == 'Linux' and platform_machine == 'x86_64' | nvidia-cublas-cu12==12.4.5.8; platform_system == 'Linux' and platform_machine == 'x86_64' | nvidia-cufft-cu12==11.2.1.3; platform_system == 'Linux' and platform_machine == 'x86_64' | nvidia-curand-cu12==10.3.5.147; platform_system == 'Linux' and platform_machine == 'x86_64' | nvidia-cusolver-cu12==11.6.1.9; platform_system == 'Linux' and platform_machine == 'x86_64' | nvidia-cusparse-cu12==12.3.1.170; platform_system == 'Linux' and platform_machine == 'x86_64' | nvidia-nccl-cu12==2.21.5; platform_system == 'Linux' and platform_machine == 'x86_64' | nvidia-nvtx-cu12==12.4.127; platform_system == 'Linux' and platform_machine == 'x86_64' | nvidia-nvjitlink-cu12==12.4.127; platform_system == 'Linux' and platform_machine == 'x86_64'
     secrets:
       github-token: ${{ secrets.GITHUB_TOKEN }}
   manywheel-py3_13-cuda12_4-test:  # Testing
@@ -4183,7 +4111,7 @@
       runner_prefix: "${{ needs.get-label-type.outputs.label-type }}"
       build_name: manywheel-py3_13-cuda12_4-split
       build_environment: linux-binary-manywheel
-      PYTORCH_EXTRA_INSTALL_REQUIREMENTS: nvidia-cuda-nvrtc-cu12==12.4.99; platform_system == 'Linux' and platform_machine == 'x86_64' | nvidia-cuda-runtime-cu12==12.4.99; platform_system == 'Linux' and platform_machine == 'x86_64' | nvidia-cuda-cupti-cu12==12.4.99; platform_system == 'Linux' and platform_machine == 'x86_64' | nvidia-cudnn-cu12==9.1.0.70; platform_system == 'Linux' and platform_machine == 'x86_64' | nvidia-cublas-cu12==12.4.2.65; platform_system == 'Linux' and platform_machine == 'x86_64' | nvidia-cufft-cu12==11.2.0.44; platform_system == 'Linux' and platform_machine == 'x86_64' | nvidia-curand-cu12==10.3.5.119; platform_system == 'Linux' and platform_machine == 'x86_64' | nvidia-cusolver-cu12==11.6.0.99; platform_system == 'Linux' and platform_machine == 'x86_64' | nvidia-cusparse-cu12==12.3.0.142; platform_system == 'Linux' and platform_machine == 'x86_64' | nvidia-nccl-cu12==2.21.5; platform_system == 'Linux' and platform_machine == 'x86_64' | nvidia-nvtx-cu12==12.4.99; platform_system == 'Linux' and platform_machine == 'x86_64' | nvidia-nvjitlink-cu12==12.4.99; platform_system == 'Linux' and platform_machine == 'x86_64'
+      PYTORCH_EXTRA_INSTALL_REQUIREMENTS: nvidia-cuda-nvrtc-cu12==12.4.127; platform_system == 'Linux' and platform_machine == 'x86_64' | nvidia-cuda-runtime-cu12==12.4.127; platform_system == 'Linux' and platform_machine == 'x86_64' | nvidia-cuda-cupti-cu12==12.4.127; platform_system == 'Linux' and platform_machine == 'x86_64' | nvidia-cudnn-cu12==9.1.0.70; platform_system == 'Linux' and platform_machine == 'x86_64' | nvidia-cublas-cu12==12.4.5.8; platform_system == 'Linux' and platform_machine == 'x86_64' | nvidia-cufft-cu12==11.2.1.3; platform_system == 'Linux' and platform_machine == 'x86_64' | nvidia-curand-cu12==10.3.5.147; platform_system == 'Linux' and platform_machine == 'x86_64' | nvidia-cusolver-cu12==11.6.1.9; platform_system == 'Linux' and platform_machine == 'x86_64' | nvidia-cusparse-cu12==12.3.1.170; platform_system == 'Linux' and platform_machine == 'x86_64' | nvidia-nccl-cu12==2.21.5; platform_system == 'Linux' and platform_machine == 'x86_64' | nvidia-nvtx-cu12==12.4.127; platform_system == 'Linux' and platform_machine == 'x86_64' | nvidia-nvjitlink-cu12==12.4.127; platform_system == 'Linux' and platform_machine == 'x86_64'
     secrets:
       github-token: ${{ secrets.GITHUB_TOKEN }}
   manywheel-py3_13-cuda12_4-split-test:  # Testing
@@ -4233,8 +4161,6 @@
       github-token: ${{ secrets.GITHUB_TOKEN }}
       conda-pytorchbot-token: ${{ secrets.CONDA_PYTORCHBOT_TOKEN }}
       conda-pytorchbot-token-test: ${{ secrets.CONDA_PYTORCHBOT_TOKEN_TEST }}
-<<<<<<< HEAD
-=======
     uses: ./.github/workflows/_binary-upload.yml
 
   manywheel-py3_13-xpu-build:
@@ -4348,5 +4274,4 @@
       github-token: ${{ secrets.GITHUB_TOKEN }}
       conda-pytorchbot-token: ${{ secrets.CONDA_PYTORCHBOT_TOKEN }}
       conda-pytorchbot-token-test: ${{ secrets.CONDA_PYTORCHBOT_TOKEN_TEST }}
->>>>>>> 416a7894
     uses: ./.github/workflows/_binary-upload.yml