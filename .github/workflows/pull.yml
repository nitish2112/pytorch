name: pull

on:
  pull_request:
    branches-ignore:
      - nightly
  push:
    branches:
      - main
      - release/*
      - landchecks/*
  workflow_dispatch:
  schedule:
    - cron: 29 8 * * *  # about 1:29am PDT

concurrency:
  group: ${{ github.workflow }}-${{ github.event.pull_request.number || github.sha }}-${{ github.event_name == 'workflow_dispatch' }}-${{ github.event_name == 'schedule' }}
  cancel-in-progress: true

permissions: read-all

jobs:
  llm-td:
    name: before-test
    uses: ./.github/workflows/llm_td_retrieval.yml
    permissions:
      id-token: write
      contents: read

  target-determination:
    name: before-test
    uses: ./.github/workflows/target_determination.yml
    needs: llm-td
    permissions:
      id-token: write
      contents: read

  get-label-type:
    name: get-label-type
    uses: pytorch/pytorch/.github/workflows/_runner-determinator.yml@main
    if: github.event_name != 'schedule' || github.repository == 'pytorch/pytorch'
    with:
      triggering_actor: ${{ github.triggering_actor }}
      issue_owner: ${{ github.event.pull_request.user.login || github.event.issue.user.login }}
      curr_branch: ${{ github.head_ref || github.ref_name }}

  linux-jammy-py3_9-gcc11-build:
    name: linux-jammy-py3.9-gcc11
    uses: ./.github/workflows/_linux-build.yml
    needs: get-label-type
    with:
      runner_prefix: "${{ needs.get-label-type.outputs.label-type }}"
      build-environment: linux-jammy-py3.9-gcc11
      docker-image-name: pytorch-linux-jammy-py3.9-gcc11
      test-matrix: |
        { include: [
          { config: "default", shard: 1, num_shards: 5, runner: "${{ needs.get-label-type.outputs.label-type }}linux.2xlarge" },
          { config: "default", shard: 2, num_shards: 5, runner: "${{ needs.get-label-type.outputs.label-type }}linux.2xlarge" },
          { config: "default", shard: 3, num_shards: 5, runner: "${{ needs.get-label-type.outputs.label-type }}linux.2xlarge" },
          { config: "default", shard: 4, num_shards: 5, runner: "${{ needs.get-label-type.outputs.label-type }}linux.2xlarge" },
          { config: "default", shard: 5, num_shards: 5, runner: "${{ needs.get-label-type.outputs.label-type }}linux.2xlarge" },
          { config: "docs_test", shard: 1, num_shards: 1,  runner: "${{ needs.get-label-type.outputs.label-type }}linux.2xlarge" },
          { config: "jit_legacy", shard: 1, num_shards: 1, runner: "${{ needs.get-label-type.outputs.label-type }}linux.2xlarge" },
          { config: "backwards_compat", shard: 1, num_shards: 1, runner: "${{ needs.get-label-type.outputs.label-type }}linux.2xlarge" },
          { config: "distributed", shard: 1, num_shards: 2, runner: "${{ needs.get-label-type.outputs.label-type }}linux.2xlarge" },
          { config: "distributed", shard: 2, num_shards: 2, runner: "${{ needs.get-label-type.outputs.label-type }}linux.2xlarge" },
        ]}
    secrets: inherit

  linux-jammy-py3_9-gcc11-test:
    name: linux-jammy-py3.9-gcc11
    uses: ./.github/workflows/_linux-test.yml
    needs:
      - linux-jammy-py3_9-gcc11-build
      - target-determination
    with:
      build-environment: linux-jammy-py3.9-gcc11
      docker-image: ${{ needs.linux-jammy-py3_9-gcc11-build.outputs.docker-image }}
      test-matrix: ${{ needs.linux-jammy-py3_9-gcc11-build.outputs.test-matrix }}
    secrets: inherit

  linux-docs:
    name: linux-docs
    uses: ./.github/workflows/_docs.yml
    needs: linux-jammy-py3_9-gcc11-build
    with:
      build-environment: linux-jammy-py3.9-gcc11
      docker-image: ${{ needs.linux-jammy-py3_9-gcc11-build.outputs.docker-image }}
    secrets: inherit

  linux-jammy-py3_9-gcc11-no-ops:
    name: linux-jammy-py3.9-gcc11-no-ops
    uses: ./.github/workflows/_linux-build.yml
    needs: get-label-type
    with:
      runner_prefix: "${{ needs.get-label-type.outputs.label-type }}"
      build-environment: linux-jammy-py3.9-gcc11-no-ops
      docker-image-name: pytorch-linux-jammy-py3.9-gcc11
      test-matrix: |
        { include: [
          { config: "default", shard: 1, num_shards: 1 },
        ]}
    secrets: inherit

  linux-jammy-py3_9-gcc11-pch:
    name: linux-jammy-py3.9-gcc11-pch
    uses: ./.github/workflows/_linux-build.yml
    needs: get-label-type
    with:
      runner_prefix: "${{ needs.get-label-type.outputs.label-type }}"
      build-environment: linux-jammy-py3.9-gcc11-pch
      docker-image-name: pytorch-linux-jammy-py3.9-gcc11
      test-matrix: |
        { include: [
          { config: "default", shard: 1, num_shards: 1 },
        ]}
    secrets: inherit

  linux-jammy-py3_10-clang15-asan-build:
    name: linux-jammy-py3.10-clang15-asan
    uses: ./.github/workflows/_linux-build.yml
    needs: get-label-type
    with:
      runner_prefix: "${{ needs.get-label-type.outputs.label-type }}"
      build-environment: linux-jammy-py3.10-clang15-asan
      docker-image-name: pytorch-linux-jammy-py3-clang15-asan
      test-matrix: |
        { include: [
          { config: "default", shard: 1, num_shards: 6, runner: "${{ needs.get-label-type.outputs.label-type }}linux.4xlarge" },
          { config: "default", shard: 2, num_shards: 6, runner: "${{ needs.get-label-type.outputs.label-type }}linux.4xlarge" },
          { config: "default", shard: 3, num_shards: 6, runner: "${{ needs.get-label-type.outputs.label-type }}linux.4xlarge" },
          { config: "default", shard: 4, num_shards: 6, runner: "${{ needs.get-label-type.outputs.label-type }}linux.4xlarge" },
          { config: "default", shard: 5, num_shards: 6, runner: "${{ needs.get-label-type.outputs.label-type }}linux.4xlarge" },
          { config: "default", shard: 6, num_shards: 6, runner: "${{ needs.get-label-type.outputs.label-type }}linux.4xlarge" },
        ]}
      sync-tag: asan-build
    secrets: inherit


  linux-jammy-py3_10-clang15-asan-test:
    name: linux-jammy-py3.10-clang15-asan
    uses: ./.github/workflows/_linux-test.yml
    needs:
      - linux-jammy-py3_10-clang15-asan-build
      - target-determination
    with:
      build-environment: linux-jammy-py3.10-clang15-asan
      docker-image: ${{ needs.linux-jammy-py3_10-clang15-asan-build.outputs.docker-image }}
      test-matrix: ${{ needs.linux-jammy-py3_10-clang15-asan-build.outputs.test-matrix }}
      sync-tag: asan-test
    secrets: inherit

  linux-focal-py3_9-clang10-onnx-build:
    name: linux-focal-py3.9-clang10-onnx
    uses: ./.github/workflows/_linux-build.yml
    needs: get-label-type
    with:
      runner_prefix: "${{ needs.get-label-type.outputs.label-type }}"
      build-environment: linux-focal-py3.9-clang10-onnx
      docker-image-name: pytorch-linux-focal-py3-clang10-onnx
      test-matrix: |
        { include: [
          { config: "default", shard: 1, num_shards: 2, runner: "${{ needs.get-label-type.outputs.label-type }}linux.2xlarge" },
          { config: "default", shard: 2, num_shards: 2, runner: "${{ needs.get-label-type.outputs.label-type }}linux.2xlarge" },
        ]}
    secrets: inherit

  linux-focal-py3_9-clang10-onnx-test:
    name: linux-focal-py3.9-clang10-onnx
    uses: ./.github/workflows/_linux-test.yml
    needs:
      - linux-focal-py3_9-clang10-onnx-build
      - target-determination
    with:
      build-environment: linux-focal-py3.9-clang10-onnx
      docker-image: ${{ needs.linux-focal-py3_9-clang10-onnx-build.outputs.docker-image }}
      test-matrix: ${{ needs.linux-focal-py3_9-clang10-onnx-build.outputs.test-matrix }}
    secrets: inherit

  linux-focal-py3_9-clang10-build:
    name: linux-focal-py3.9-clang10
    uses: ./.github/workflows/_linux-build.yml
    needs: get-label-type
    with:
      runner: "${{ needs.get-label-type.outputs.label-type }}linux.2xlarge"
      build-environment: linux-focal-py3.9-clang10
      docker-image-name: pytorch-linux-focal-py3.9-clang10
      test-matrix: |
        { include: [
          { config: "default", shard: 1, num_shards: 5, runner: "${{ needs.get-label-type.outputs.label-type }}linux.4xlarge" },
          { config: "default", shard: 2, num_shards: 5, runner: "${{ needs.get-label-type.outputs.label-type }}linux.4xlarge" },
          { config: "default", shard: 3, num_shards: 5, runner: "${{ needs.get-label-type.outputs.label-type }}linux.4xlarge" },
          { config: "default", shard: 4, num_shards: 5, runner: "${{ needs.get-label-type.outputs.label-type }}linux.4xlarge" },
          { config: "default", shard: 5, num_shards: 5, runner: "${{ needs.get-label-type.outputs.label-type }}linux.4xlarge" },
          { config: "crossref", shard: 1, num_shards: 2, runner: "${{ needs.get-label-type.outputs.label-type }}linux.2xlarge" },
          { config: "crossref", shard: 2, num_shards: 2, runner: "${{ needs.get-label-type.outputs.label-type }}linux.2xlarge" },
          { config: "dynamo_wrapped", shard: 1, num_shards: 3, runner: "${{ needs.get-label-type.outputs.label-type }}linux.2xlarge" },
          { config: "dynamo_wrapped", shard: 2, num_shards: 3, runner: "${{ needs.get-label-type.outputs.label-type }}linux.2xlarge" },
          { config: "dynamo_wrapped", shard: 3, num_shards: 3, runner: "${{ needs.get-label-type.outputs.label-type }}linux.2xlarge" },
        ]}
  linux-focal-py3_9-clang10-test:
    name: linux-focal-py3.9-clang10
    uses: ./.github/workflows/_linux-test.yml
    needs:
      - linux-focal-py3_9-clang10-build
      - target-determination
    with:
      build-environment: linux-focal-py3.9-clang10
      docker-image: ${{ needs.linux-focal-py3_9-clang10-build.outputs.docker-image }}
      test-matrix: ${{ needs.linux-focal-py3_9-clang10-build.outputs.test-matrix }}
    secrets: inherit

  linux-focal-py3_11-clang10-build:
    name: linux-focal-py3.11-clang10
    uses: ./.github/workflows/_linux-build.yml
    needs: get-label-type
    with:
      runner_prefix: "${{ needs.get-label-type.outputs.label-type }}"
      build-environment: linux-focal-py3.11-clang10
      docker-image-name: pytorch-linux-focal-py3.11-clang10
      test-matrix: |
        { include: [
          { config: "default", shard: 1, num_shards: 5, runner: "${{ needs.get-label-type.outputs.label-type }}linux.4xlarge" },
          { config: "default", shard: 2, num_shards: 5, runner: "${{ needs.get-label-type.outputs.label-type }}linux.4xlarge" },
          { config: "default", shard: 3, num_shards: 5, runner: "${{ needs.get-label-type.outputs.label-type }}linux.4xlarge" },
          { config: "default", shard: 4, num_shards: 5, runner: "${{ needs.get-label-type.outputs.label-type }}linux.4xlarge" },
          { config: "default", shard: 5, num_shards: 5, runner: "${{ needs.get-label-type.outputs.label-type }}linux.4xlarge" },
          { config: "crossref", shard: 1, num_shards: 2, runner: "${{ needs.get-label-type.outputs.label-type }}linux.2xlarge" },
          { config: "crossref", shard: 2, num_shards: 2, runner: "${{ needs.get-label-type.outputs.label-type }}linux.2xlarge" },
          { config: "dynamo_wrapped", shard: 1, num_shards: 3, runner: "${{ needs.get-label-type.outputs.label-type }}linux.2xlarge" },
          { config: "dynamo_wrapped", shard: 2, num_shards: 3, runner: "${{ needs.get-label-type.outputs.label-type }}linux.2xlarge" },
          { config: "dynamo_wrapped", shard: 3, num_shards: 3, runner: "${{ needs.get-label-type.outputs.label-type }}linux.2xlarge" },
        ]}
    secrets: inherit

  linux-focal-py3_11-clang10-test:
    name: linux-focal-py3.11-clang10
    uses: ./.github/workflows/_linux-test.yml
    needs:
      - linux-focal-py3_11-clang10-build
      - target-determination
    with:
      build-environment: linux-focal-py3.11-clang10
      docker-image: ${{ needs.linux-focal-py3_11-clang10-build.outputs.docker-image }}
      test-matrix: ${{ needs.linux-focal-py3_11-clang10-build.outputs.test-matrix }}
    secrets: inherit

  linux-focal-py3_12-clang10-build:
    name: linux-focal-py3.12-clang10
    uses: ./.github/workflows/_linux-build.yml
    needs: get-label-type
    with:
      runner_prefix: "${{ needs.get-label-type.outputs.label-type }}"
      build-environment: linux-focal-py3.12-clang10
      docker-image-name: pytorch-linux-focal-py3.12-clang10
      test-matrix: |
        { include: [
<<<<<<< HEAD
          { config: "default", shard: 1, num_shards: 4, runner: "${{ needs.get-label-type.outputs.label-type }}linux.4xlarge" },
          { config: "default", shard: 2, num_shards: 4, runner: "${{ needs.get-label-type.outputs.label-type }}linux.4xlarge" },
          { config: "default", shard: 3, num_shards: 4, runner: "${{ needs.get-label-type.outputs.label-type }}linux.4xlarge" },
          { config: "default", shard: 4, num_shards: 4, runner: "${{ needs.get-label-type.outputs.label-type }}linux.4xlarge" },
          { config: "dynamo_wrapped", shard: 1, num_shards: 3, runner: "${{ needs.get-label-type.outputs.label-type }}linux.2xlarge" },
          { config: "dynamo_wrapped", shard: 2, num_shards: 3, runner: "${{ needs.get-label-type.outputs.label-type }}linux.2xlarge" },
          { config: "dynamo_wrapped", shard: 3, num_shards: 3, runner: "${{ needs.get-label-type.outputs.label-type }}linux.2xlarge" },
=======
          { config: "default", shard: 1, num_shards: 5, runner: "${{ needs.get-label-type.outputs.label-type }}linux.4xlarge" },
          { config: "default", shard: 2, num_shards: 5, runner: "${{ needs.get-label-type.outputs.label-type }}linux.4xlarge" },
          { config: "default", shard: 3, num_shards: 5, runner: "${{ needs.get-label-type.outputs.label-type }}linux.4xlarge" },
          { config: "default", shard: 4, num_shards: 5, runner: "${{ needs.get-label-type.outputs.label-type }}linux.4xlarge" },
          { config: "default", shard: 5, num_shards: 5, runner: "${{ needs.get-label-type.outputs.label-type }}linux.4xlarge" },
          { config: "dynamo", shard: 1, num_shards: 3, runner: "${{ needs.get-label-type.outputs.label-type }}linux.2xlarge" },
          { config: "dynamo", shard: 2, num_shards: 3, runner: "${{ needs.get-label-type.outputs.label-type }}linux.2xlarge" },
          { config: "dynamo", shard: 3, num_shards: 3, runner: "${{ needs.get-label-type.outputs.label-type }}linux.2xlarge" },
>>>>>>> 6fac5c9d
        ]}
    secrets: inherit

  linux-focal-py3_12-clang10-test:
    name: linux-focal-py3.12-clang10
    uses: ./.github/workflows/_linux-test.yml
    needs: linux-focal-py3_12-clang10-build
    with:
      build-environment: linux-focal-py3.12-clang10
      docker-image: ${{ needs.linux-focal-py3_12-clang10-build.outputs.docker-image }}
      test-matrix: ${{ needs.linux-focal-py3_12-clang10-build.outputs.test-matrix }}
      timeout-minutes: 600
    secrets: inherit

  linux-focal-cuda11_8-py3_10-gcc9-build:
    name: linux-focal-cuda11.8-py3.10-gcc9
    uses: ./.github/workflows/_linux-build.yml
    needs: get-label-type
    with:
      runner_prefix: "${{ needs.get-label-type.outputs.label-type }}"
      build-environment: linux-focal-cuda11.8-py3.10-gcc9
      docker-image-name: pytorch-linux-focal-cuda11.8-cudnn9-py3-gcc9
      cuda-arch-list: '7.5'
      test-matrix: |
        { include: [
          { config: "distributed", shard: 1, num_shards: 3, runner: "${{ needs.get-label-type.outputs.label-type }}linux.g4dn.12xlarge.nvidia.gpu" },
          { config: "distributed", shard: 2, num_shards: 3, runner: "${{ needs.get-label-type.outputs.label-type }}linux.g4dn.12xlarge.nvidia.gpu" },
          { config: "distributed", shard: 3, num_shards: 3, runner: "${{ needs.get-label-type.outputs.label-type }}linux.g4dn.12xlarge.nvidia.gpu" },
        ]}
    secrets: inherit

  linux-focal-cuda11_8-py3_10-gcc9-test:
    name: linux-focal-cuda11.8-py3.10-gcc9
    uses: ./.github/workflows/_linux-test.yml
    needs:
      - linux-focal-cuda11_8-py3_10-gcc9-build
      - target-determination
    with:
      timeout-minutes: 360
      build-environment: linux-focal-cuda11.8-py3.10-gcc9
      docker-image: ${{ needs.linux-focal-cuda11_8-py3_10-gcc9-build.outputs.docker-image }}
      test-matrix: ${{ needs.linux-focal-cuda11_8-py3_10-gcc9-build.outputs.test-matrix }}
    secrets: inherit

  linux-focal-cuda12_1-py3_10-gcc9-build:
    name: linux-focal-cuda12.1-py3.10-gcc9
    uses: ./.github/workflows/_linux-build.yml
    needs: get-label-type
    with:
      runner_prefix: "${{ needs.get-label-type.outputs.label-type }}"
      build-environment: linux-focal-cuda12.1-py3.10-gcc9
      docker-image-name: pytorch-linux-focal-cuda12.1-cudnn9-py3-gcc9
      test-matrix: |
        { include: [
          { config: "default", shard: 1, num_shards: 5, runner: "${{ needs.get-label-type.outputs.label-type }}linux.4xlarge.nvidia.gpu" },
          { config: "default", shard: 2, num_shards: 5, runner: "${{ needs.get-label-type.outputs.label-type }}linux.4xlarge.nvidia.gpu" },
          { config: "default", shard: 3, num_shards: 5, runner: "${{ needs.get-label-type.outputs.label-type }}linux.4xlarge.nvidia.gpu" },
          { config: "default", shard: 4, num_shards: 5, runner: "${{ needs.get-label-type.outputs.label-type }}linux.4xlarge.nvidia.gpu" },
          { config: "default", shard: 5, num_shards: 5, runner: "${{ needs.get-label-type.outputs.label-type }}linux.4xlarge.nvidia.gpu" },
        ]}
    secrets: inherit

  linux-focal-cuda12_1-py3_10-gcc9-test:
    name: linux-focal-cuda12.1-py3.10-gcc9
    uses: ./.github/workflows/_linux-test.yml
    needs:
      - linux-focal-cuda12_1-py3_10-gcc9-build
      - target-determination
    with:
      timeout-minutes: 360
      build-environment: linux-focal-cuda12.1-py3.10-gcc9
      docker-image: ${{ needs.linux-focal-cuda12_1-py3_10-gcc9-build.outputs.docker-image }}
      test-matrix: ${{ needs.linux-focal-cuda12_1-py3_10-gcc9-build.outputs.test-matrix }}
    secrets: inherit

  linux-jammy-py3-clang12-mobile-build:
    name: linux-jammy-py3-clang12-mobile-build
    uses: ./.github/workflows/_linux-build.yml
    needs: get-label-type
    with:
      runner_prefix: "${{ needs.get-label-type.outputs.label-type }}"
      build-environment: linux-jammy-py3-clang12-mobile-build
      docker-image-name: pytorch-linux-jammy-py3-clang15-asan
      build-generates-artifacts: false
      test-matrix: |
        { include: [
          { config: "default", shard: 1, num_shards: 1 },
        ]}
    secrets: inherit

  linux-jammy-cuda-11_8-cudnn9-py3_9-clang12-build:
    name: linux-jammy-cuda11.8-cudnn9-py3.9-clang12
    uses: ./.github/workflows/_linux-build.yml
    needs: get-label-type
    with:
      runner_prefix: "${{ needs.get-label-type.outputs.label-type }}"
      build-environment: linux-jammy-cuda11.8-cudnn9-py3.9-clang12
      docker-image-name: pytorch-linux-jammy-cuda11.8-cudnn9-py3.9-clang12
      test-matrix: |
        { include: [
          { config: "default", shard: 1, num_shards: 1 },
        ]}
    secrets: inherit

  linux-focal-py3-clang9-mobile-custom-build-static:
    name: linux-focal-py3-clang9-mobile-custom-build-static
    uses: ./.github/workflows/_linux-build.yml
    needs: get-label-type
    with:
      runner_prefix: "${{ needs.get-label-type.outputs.label-type }}"
      build-environment: linux-focal-py3-clang9-mobile-custom-build-static
      docker-image-name: pytorch-linux-focal-py3-clang9-android-ndk-r21e
      build-generates-artifacts: false
      test-matrix: |
        { include: [
          { config: "default", shard: 1, num_shards: 1 },
        ]}
    secrets: inherit

  linux-focal-py3_9-clang9-xla-build:
    name: linux-focal-py3_9-clang9-xla
    uses: ./.github/workflows/_linux-build.yml
    needs: get-label-type
    with:
      runner_prefix: "${{ needs.get-label-type.outputs.label-type }}"
      build-environment: linux-focal-py3.9-clang9-xla
      docker-image-name: 308535385114.dkr.ecr.us-east-1.amazonaws.com/pytorch/xla_base:v1.3-lite
      test-matrix: |
        { include: [
          { config: "xla", shard: 1, num_shards: 1, runner: "${{ needs.get-label-type.outputs.label-type }}linux.12xlarge" },
        ]}
    secrets: inherit

  linux-focal-py3_9-clang9-xla-test:
    name: linux-focal-py3_9-clang9-xla
    uses: ./.github/workflows/_linux-test.yml
    needs: linux-focal-py3_9-clang9-xla-build
    with:
      build-environment: linux-focal-py3.9-clang9-xla
      docker-image: ${{ needs.linux-focal-py3_9-clang9-xla-build.outputs.docker-image }}
      test-matrix: ${{ needs.linux-focal-py3_9-clang9-xla-build.outputs.test-matrix }}
    secrets: inherit

  win-vs2019-cpu-py3-build:
    # don't run build twice on main
    if: github.event_name == 'pull_request'
    name: win-vs2019-cpu-py3
    uses: ./.github/workflows/_win-build.yml
    needs: get-label-type
    with:
      build-environment: win-vs2019-cpu-py3
      cuda-version: cpu
      sync-tag: win-cpu-build
      runner: "${{ needs.get-label-type.outputs.label-type }}windows.4xlarge.nonephemeral"
      test-matrix: |
        { include: [
          { config: "default", shard: 1, num_shards: 3, runner: "${{ needs.get-label-type.outputs.label-type }}windows.4xlarge.nonephemeral" },
          { config: "default", shard: 2, num_shards: 3, runner: "${{ needs.get-label-type.outputs.label-type }}windows.4xlarge.nonephemeral" },
          { config: "default", shard: 3, num_shards: 3, runner: "${{ needs.get-label-type.outputs.label-type }}windows.4xlarge.nonephemeral" },
        ]}
    secrets: inherit

  linux-focal-cpu-py3_10-gcc9-bazel-test:
    name: linux-focal-cpu-py3.10-gcc9-bazel-test
    uses: ./.github/workflows/_bazel-build-test.yml
    needs: get-label-type
    with:
      runner: "${{ needs.get-label-type.outputs.label-type }}linux.large"
      build-environment: linux-focal-cuda12.1-py3.10-gcc9-bazel-test
      docker-image-name: pytorch-linux-focal-cuda12.1-cudnn9-py3-gcc9
      cuda-version: cpu
      test-matrix: |
        { include: [
          { config: "default", shard: 1, num_shards: 1, runner: "${{ needs.get-label-type.outputs.label-type }}linux.4xlarge" },
        ]}
    secrets: inherit

  linux-focal-cuda12_1-py3_10-gcc9-bazel-test:
    name: linux-focal-cuda12.1-py3.10-gcc9-bazel-test
    uses: ./.github/workflows/_bazel-build-test.yml
    needs: get-label-type
    with:
      runner: "${{ needs.get-label-type.outputs.label-type }}linux.large"
      build-environment: linux-focal-cuda12.1-py3.10-gcc9-bazel-test
      docker-image-name: pytorch-linux-focal-cuda12.1-cudnn9-py3-gcc9
      cuda-version: "12.1"
      test-matrix: |
        { include: [
          { config: "default", shard: 1, num_shards: 1, runner: "${{ needs.get-label-type.outputs.label-type }}linux.4xlarge.nvidia.gpu" },
        ]}
    secrets: inherit

  linux-focal-cuda12_4-py3_10-gcc9-bazel-test:
    name: linux-focal-cuda12.4-py3.10-gcc9-bazel-test
    uses: ./.github/workflows/_bazel-build-test.yml
    needs: get-label-type
    with:
      runner: "${{ needs.get-label-type.outputs.label-type }}linux.large"
      build-environment: linux-focal-cuda12.4-py3.10-gcc9-bazel-test
      docker-image-name: pytorch-linux-focal-cuda12.4-cudnn9-py3-gcc9
      cuda-version: "12.4"
      test-matrix: |
        { include: [
          { config: "default", shard: 1, num_shards: 1, runner: "${{ needs.get-label-type.outputs.label-type }}linux.4xlarge.nvidia.gpu" },
        ]}
    secrets: inherit

  linux-focal-py3-clang9-android-ndk-r21e-gradle-custom-build-single:
    name: linux-focal-py3-clang9-android-ndk-r21e-gradle-custom-build-single
    uses: ./.github/workflows/_android-build-test.yml
    with:
      build-environment: linux-focal-py3-clang9-android-ndk-r21e-gradle-custom-build-single
      docker-image-name: pytorch-linux-focal-py3-clang9-android-ndk-r21e
      test-matrix: |
        { include: [
          { config: "default", shard: 1, num_shards: 1, runner: "linux.2xlarge" },
        ]}
    secrets: inherit

  linux-focal-py3-clang9-android-ndk-r21e-gradle-custom-build-single-full-jit:
    name: linux-focal-py3-clang9-android-ndk-r21e-gradle-custom-build-single-full-jit
    uses: ./.github/workflows/_android-build-test.yml
    with:
      build-environment: linux-focal-py3-clang9-android-ndk-r21e-gradle-custom-build-single-full-jit
      docker-image-name: pytorch-linux-focal-py3-clang9-android-ndk-r21e
      test-matrix: |
        { include: [
          { config: "default", shard: 1, num_shards: 1, runner: "linux.2xlarge" },
        ]}
    secrets: inherit

  linux-jammy-py3_9-gcc11-mobile-lightweight-dispatch-build:
    name: linux-jammy-py3.9-gcc11-mobile-lightweight-dispatch-build
    uses: ./.github/workflows/_linux-build.yml
    needs: get-label-type
    with:
      runner_prefix: "${{ needs.get-label-type.outputs.label-type }}"
      build-environment: linux-jammy-py3.9-gcc111-mobile-lightweight-dispatch-build
      docker-image-name: pytorch-linux-jammy-py3.9-gcc11
      build-generates-artifacts: false
      test-matrix: |
        { include: [
          { config: "default", shard: 1, num_shards: 1 },
        ]}
    secrets: inherit

  linux-focal-rocm6_2-py3_10-build:
    # don't run build twice on main
    if: github.event_name == 'pull_request'
    name: linux-focal-rocm6.2-py3.10
    uses: ./.github/workflows/_linux-build.yml
    needs: get-label-type
    with:
      runner_prefix: "${{ needs.get-label-type.outputs.label-type }}"
      build-environment: linux-focal-rocm6.2-py3.10
      docker-image-name: pytorch-linux-focal-rocm-n-py3
      sync-tag: rocm-build
      test-matrix: |
        { include: [
          { config: "default", shard: 1, num_shards: 3, runner: "linux.rocm.gpu" },
          { config: "default", shard: 2, num_shards: 3, runner: "linux.rocm.gpu" },
          { config: "default", shard: 3, num_shards: 3, runner: "linux.rocm.gpu" },
        ]}
    secrets: inherit

  linux-focal-cuda12_1-py3_10-gcc9-sm86-build:
    name: linux-focal-cuda12.1-py3.10-gcc9-sm86
    uses: ./.github/workflows/_linux-build.yml
    needs: get-label-type
    with:
      runner_prefix: "${{ needs.get-label-type.outputs.label-type }}"
      build-environment: linux-focal-cuda12.1-py3.10-gcc9-sm86
      docker-image-name: pytorch-linux-focal-cuda12.1-cudnn9-py3-gcc9
      cuda-arch-list: 8.6
      test-matrix: |
        { include: [
          { config: "default", shard: 1, num_shards: 5, runner: "${{ needs.get-label-type.outputs.label-type }}linux.g5.4xlarge.nvidia.gpu" },
          { config: "default", shard: 2, num_shards: 5, runner: "${{ needs.get-label-type.outputs.label-type }}linux.g5.4xlarge.nvidia.gpu" },
          { config: "default", shard: 3, num_shards: 5, runner: "${{ needs.get-label-type.outputs.label-type }}linux.g5.4xlarge.nvidia.gpu" },
          { config: "default", shard: 4, num_shards: 5, runner: "${{ needs.get-label-type.outputs.label-type }}linux.g5.4xlarge.nvidia.gpu" },
          { config: "default", shard: 5, num_shards: 5, runner: "${{ needs.get-label-type.outputs.label-type }}linux.g5.4xlarge.nvidia.gpu" },
        ]}
    secrets: inherit

  linux-focal-cuda12_1-py3_10-gcc9-sm86-test:
    name: linux-focal-cuda12.1-py3.10-gcc9-sm86
    uses: ./.github/workflows/_linux-test.yml
    needs:
      - linux-focal-cuda12_1-py3_10-gcc9-sm86-build
      - target-determination
    with:
      build-environment: linux-focal-cuda12.1-py3.10-gcc9-sm86
      docker-image: ${{ needs.linux-focal-cuda12_1-py3_10-gcc9-sm86-build.outputs.docker-image }}
      test-matrix: ${{ needs.linux-focal-cuda12_1-py3_10-gcc9-sm86-build.outputs.test-matrix }}
    secrets: inherit

  linux-jammy-py3-clang12-executorch-build:
    name: linux-jammy-py3-clang12-executorch
    uses: ./.github/workflows/_linux-build.yml
    needs: get-label-type
    with:
      runner_prefix: "${{ needs.get-label-type.outputs.label-type }}"
      build-environment: linux-jammy-py3-clang12-executorch
      docker-image-name: pytorch-linux-jammy-py3-clang12-executorch
      test-matrix: |
        { include: [
          { config: "executorch", shard: 1, num_shards: 1, runner: "${{ needs.get-label-type.outputs.label-type }}linux.2xlarge" },
        ]}
    secrets: inherit

  linux-jammy-py3-clang12-executorch-test:
    name: linux-jammy-py3-clang12-executorch
    uses: ./.github/workflows/_linux-test.yml
    needs: linux-jammy-py3-clang12-executorch-build
    with:
      build-environment: linux-jammy-py3-clang12-executorch
      docker-image: ${{ needs.linux-jammy-py3-clang12-executorch-build.outputs.docker-image }}
      test-matrix: ${{ needs.linux-jammy-py3-clang12-executorch-build.outputs.test-matrix }}
    secrets: inherit

  linux-focal-py3_12-clang10-experimental-split-build:
    if: false # See https://github.com/pytorch/pytorch/issues/138750
    name: linux-focal-py3.12-clang10-experimental-split-build
    uses: ./.github/workflows/_linux-build.yml
    needs: get-label-type
    with:
      runner_prefix: "${{ needs.get-label-type.outputs.label-type }}"
      use_split_build: True
      build-environment: linux-focal-py3.12-clang10
      docker-image-name: pytorch-linux-focal-py3.12-clang10
      test-matrix: |
        { include: [
          { config: "default", shard: 1, num_shards: 3, runner: "linux.4xlarge" },
          { config: "default", shard: 2, num_shards: 3, runner: "linux.4xlarge" },
          { config: "default", shard: 3, num_shards: 3, runner: "linux.4xlarge" },
          { config: "dynamo_wrapped", shard: 1, num_shards: 3, runner: "linux.2xlarge" },
          { config: "dynamo_wrapped", shard: 2, num_shards: 3, runner: "linux.2xlarge" },
          { config: "dynamo_wrapped", shard: 3, num_shards: 3, runner: "linux.2xlarge" },
        ]}
    secrets: inherit

  linux-focal-py3_12-clang10-experimental-split-build-test:
    name: linux-focal-py3.12-clang10-experimental-split-build
    uses: ./.github/workflows/_linux-test.yml
    needs: linux-focal-py3_12-clang10-experimental-split-build
    with:
      build-environment: linux-focal-py3.12-clang10-experimental-split-build
      docker-image: ${{ needs.linux-focal-py3_12-clang10-experimental-split-build.outputs.docker-image }}
      test-matrix: ${{ needs.linux-focal-py3_12-clang10-experimental-split-build.outputs.test-matrix }}
      timeout-minutes: 600
    secrets: inherit

  linux-focal-cuda12_1-py3_10-gcc9-inductor-build:
    name: cuda12.1-py3.10-gcc9-sm75
    uses: ./.github/workflows/_linux-build.yml
    needs: get-label-type
    with:
      runner_prefix: "${{ needs.get-label-type.outputs.label-type }}"
      build-environment: linux-focal-cuda12.1-py3.10-gcc9-sm75
      docker-image-name: pytorch-linux-focal-cuda12.1-cudnn9-py3-gcc9-inductor-benchmarks
      cuda-arch-list: '7.5'
      test-matrix: |
        { include: [
          { config: "pr_time_benchmarks", shard: 1, num_shards: 1, runner: "linux.g4dn.metal.nvidia.gpu" },
        ]}
    secrets: inherit

  linux-focal-cuda12_1-py3_10-gcc9-inductor-test:
    name: cuda12.1-py3.10-gcc9-sm75
    uses: ./.github/workflows/_linux-test.yml
    needs: linux-focal-cuda12_1-py3_10-gcc9-inductor-build
    with:
      build-environment: linux-focal-cuda12.1-py3.10-gcc9-sm75
      docker-image: ${{ needs.linux-focal-cuda12_1-py3_10-gcc9-inductor-build.outputs.docker-image }}
      test-matrix: ${{ needs.linux-focal-cuda12_1-py3_10-gcc9-inductor-build.outputs.test-matrix }}
    secrets: inherit<|MERGE_RESOLUTION|>--- conflicted
+++ resolved
@@ -255,24 +255,14 @@
       docker-image-name: pytorch-linux-focal-py3.12-clang10
       test-matrix: |
         { include: [
-<<<<<<< HEAD
-          { config: "default", shard: 1, num_shards: 4, runner: "${{ needs.get-label-type.outputs.label-type }}linux.4xlarge" },
-          { config: "default", shard: 2, num_shards: 4, runner: "${{ needs.get-label-type.outputs.label-type }}linux.4xlarge" },
-          { config: "default", shard: 3, num_shards: 4, runner: "${{ needs.get-label-type.outputs.label-type }}linux.4xlarge" },
-          { config: "default", shard: 4, num_shards: 4, runner: "${{ needs.get-label-type.outputs.label-type }}linux.4xlarge" },
-          { config: "dynamo_wrapped", shard: 1, num_shards: 3, runner: "${{ needs.get-label-type.outputs.label-type }}linux.2xlarge" },
-          { config: "dynamo_wrapped", shard: 2, num_shards: 3, runner: "${{ needs.get-label-type.outputs.label-type }}linux.2xlarge" },
-          { config: "dynamo_wrapped", shard: 3, num_shards: 3, runner: "${{ needs.get-label-type.outputs.label-type }}linux.2xlarge" },
-=======
           { config: "default", shard: 1, num_shards: 5, runner: "${{ needs.get-label-type.outputs.label-type }}linux.4xlarge" },
           { config: "default", shard: 2, num_shards: 5, runner: "${{ needs.get-label-type.outputs.label-type }}linux.4xlarge" },
           { config: "default", shard: 3, num_shards: 5, runner: "${{ needs.get-label-type.outputs.label-type }}linux.4xlarge" },
           { config: "default", shard: 4, num_shards: 5, runner: "${{ needs.get-label-type.outputs.label-type }}linux.4xlarge" },
           { config: "default", shard: 5, num_shards: 5, runner: "${{ needs.get-label-type.outputs.label-type }}linux.4xlarge" },
-          { config: "dynamo", shard: 1, num_shards: 3, runner: "${{ needs.get-label-type.outputs.label-type }}linux.2xlarge" },
-          { config: "dynamo", shard: 2, num_shards: 3, runner: "${{ needs.get-label-type.outputs.label-type }}linux.2xlarge" },
-          { config: "dynamo", shard: 3, num_shards: 3, runner: "${{ needs.get-label-type.outputs.label-type }}linux.2xlarge" },
->>>>>>> 6fac5c9d
+          { config: "dynamo_wrapped", shard: 1, num_shards: 3, runner: "${{ needs.get-label-type.outputs.label-type }}linux.2xlarge" },
+          { config: "dynamo_wrapped", shard: 2, num_shards: 3, runner: "${{ needs.get-label-type.outputs.label-type }}linux.2xlarge" },
+          { config: "dynamo_wrapped", shard: 3, num_shards: 3, runner: "${{ needs.get-label-type.outputs.label-type }}linux.2xlarge" },
         ]}
     secrets: inherit
 
