--- conflicted
+++ resolved
@@ -124,14 +124,8 @@
   auto adims = get_onednn_dims(src);
   int ndims = (int)adims.size();
   auto dims = adims.data();
-<<<<<<< HEAD
-
-  auto data_type = static_cast<dnnl_data_type_t>(get_onednn_dtype_include_double(
-          src, /*allow_undef*/ false));
-=======
   auto data_type = static_cast<dnnl_data_type_t>(
       get_onednn_dtype_include_double(src, /*allow_undef*/ false));
->>>>>>> aba00657
   auto strides_info = get_onednn_strides(src);
   auto strides = strides_info.empty() ? nullptr : &strides_info[0];
 
